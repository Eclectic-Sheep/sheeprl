--- conflicted
+++ resolved
@@ -56,7 +56,6 @@
   "gymnasium[accept-rom-license]==0.28.*",
   "gymnasium[other]==0.28.*",
 ]
-<<<<<<< HEAD
 rlhf = [
   "tqdm==4.65.0",
   "datasets==2.13.1",
@@ -66,9 +65,7 @@
   "rouge-score==0.1.2",
   "evaluate==0.4.0"
 ]
-=======
 minedojo = ["minedojo==0.1"]
->>>>>>> 856c76e7
 
 [tool.ruff]
 line-length = 120
