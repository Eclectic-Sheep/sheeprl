import os
import time
import warnings
from dataclasses import asdict
from datetime import datetime
from math import prod

import gymnasium as gym
import torch
from gymnasium.vector import SyncVectorEnv
from lightning.fabric import Fabric
from lightning.fabric.fabric import _is_using_cli
from lightning.fabric.loggers import TensorBoardLogger
from tensordict import TensorDict
from tensordict.tensordict import TensorDictBase
from torch.distributions import Categorical
from torch.optim import Adam
from torch.utils.data.sampler import BatchSampler
from torchmetrics import MeanMetric

from fabricrl.algos.ppo.args import PPOArgs
from fabricrl.algos.ppo.loss import entropy_loss, policy_loss, value_loss
from fabricrl.algos.ppo.utils import make_env
from fabricrl.algos.ppo_recurrent.agent import RecurrentPPOAgent
from fabricrl.algos.ppo_recurrent.utils import test
from fabricrl.data import ReplayBuffer
from fabricrl.utils.metric import MetricAggregator
from fabricrl.utils.parser import HfArgumentParser
from fabricrl.utils.utils import gae, normalize_tensor

__all__ = ["main"]


def train(
    fabric: Fabric,
    agent: RecurrentPPOAgent,
    optimizer: torch.optim.Optimizer,
    data: TensorDictBase,
    aggregator: MetricAggregator,
    args: PPOArgs,
):
    for _ in range(args.update_epochs):
        states = agent.initial_states
        seq_sampler = BatchSampler(range(len(data)), batch_size=args.per_rank_batch_size, drop_last=False)
        for seq_idxes_batch in seq_sampler:
            batch = data[seq_idxes_batch]
            action_logits, new_values, states = agent(
                batch["observations"],
                batch["dones"],
                state=tuple([tuple([s.detach() for s in state]) for state in states]),
            )
            dist = Categorical(logits=action_logits.unsqueeze(-2))

            if args.normalize_advantages:
                batch["advantages"] = normalize_tensor(batch["advantages"])

            # Policy loss
            pg_loss = policy_loss(
                dist.log_prob(batch["actions"]),
                batch["logprobs"],
                batch["advantages"],
                args.clip_coef,
                args.loss_reduction,
            )

            # Value loss
            v_loss = value_loss(
                new_values, batch["values"], batch["returns"], args.clip_coef, args.clip_vloss, args.loss_reduction
            )

            # Entropy loss
            ent_loss = entropy_loss(dist.entropy(), args.loss_reduction)

            # Equation (9) in the paper
            loss = pg_loss + args.vf_coef * v_loss + args.ent_coef * ent_loss

            optimizer.zero_grad(set_to_none=True)
            fabric.backward(loss)
            fabric.clip_gradients(agent, optimizer, max_norm=args.max_grad_norm)
            optimizer.step()

            # Update metrics
            aggregator.update("Loss/policy_loss", pg_loss.detach())
            aggregator.update("Loss/value_loss", v_loss.detach())
            aggregator.update("Loss/entropy_loss", ent_loss.detach())


def main():
    parser = HfArgumentParser(PPOArgs)
    args: PPOArgs = parser.parse_args_into_dataclasses()[0]

    if args.share_data:
        warnings.warn("The script has been called with --share-data: with recurrent PPO only gradients are shared")

    # Initialize Fabric
    fabric = Fabric()
    if not _is_using_cli():
        fabric.launch()
    rank = fabric.global_rank
    world_size = fabric.world_size
    device = fabric.device
    fabric.seed_everything(args.seed)
    torch.backends.cudnn.deterministic = args.torch_deterministic

    # Set logger only on rank-0
    if rank == 0:
        run_name = f"{args.env_id}_{args.exp_name}_{args.seed}_{int(time.time())}"
        logger = TensorBoardLogger(
            root_dir=os.path.join("logs", "ppo_recurrent", datetime.today().strftime("%Y-%m-%d_%H-%M-%S")),
            name=run_name,
        )
        fabric._loggers = [logger]
        fabric.logger.log_hyperparams(asdict(args))

    # Environment setup
    envs = SyncVectorEnv(
        [
            make_env(
                args.env_id,
                args.seed + rank * args.num_envs + i,
                rank,
                args.capture_video,
                logger.log_dir if rank == 0 else None,
                "train",
                mask_velocities=args.mask_vel,
            )
            for i in range(args.num_envs)
        ]
    )
    if not isinstance(envs.single_action_space, gym.spaces.Discrete):
        raise ValueError("Only discrete action space is supported")

    # Define the agent and the optimizer and setup them with Fabric
    obs_dim = prod(envs.single_observation_space.shape)
    agent = fabric.setup_module(
        RecurrentPPOAgent(observation_dim=obs_dim, action_dim=envs.single_action_space.n, num_envs=args.num_envs)
    )
    optimizer = fabric.setup_optimizers(Adam(params=agent.parameters(), lr=args.lr, eps=1e-4))

    # Metrics
    with device:
        aggregator = MetricAggregator(
            {
                "Rewards/rew_avg": MeanMetric(),
                "Game/ep_len_avg": MeanMetric(),
                "Time/step_per_second": MeanMetric(),
                "Loss/value_loss": MeanMetric(),
                "Loss/policy_loss": MeanMetric(),
                "Loss/entropy_loss": MeanMetric(),
            }
        )

    # Local data
    rb = ReplayBuffer(args.rollout_steps, args.num_envs, device=device)
    step_data = TensorDict({}, batch_size=[1, args.num_envs], device=device)

    # Global variables
    global_step = 0
    start_time = time.time()
    single_global_rollout = int(args.num_envs * args.rollout_steps * world_size)
    num_updates = args.total_steps // single_global_rollout

    # Linear learning rate scheduler
    if args.anneal_lr:
        from torch.optim.lr_scheduler import PolynomialLR

        scheduler = PolynomialLR(optimizer=optimizer, total_iters=num_updates, power=1.0)

    with device:
        # Get the first environment observation and start the optimization
        next_obs = torch.tensor(envs.reset(seed=args.seed)[0]).unsqueeze(0)  # [1, N_envs, N_obs]
        next_done = torch.zeros(1, args.num_envs, 1)  # [1, N_envs, 1]
        state = agent.initial_states

<<<<<<< HEAD
    for update in range(1, num_updates + 1):
        # Learning rate annealing
        if args.anneal_lr:
            linear_annealing(optimizer, update, num_updates, args.lr)
        fabric.log("Info/learning_rate", optimizer.param_groups[0]["lr"], global_step)

        initial_states = (state[0].clone(), state[1].clone())
=======
    for _ in range(1, num_updates + 1):
        initial_states = (
            tuple([s.clone() for s in agent.initial_states[0]]),
            tuple([s.clone() for s in agent.initial_states[1]]),
        )
>>>>>>> cc65bf38
        for _ in range(0, args.rollout_steps):
            global_step += args.num_envs * world_size

            with torch.inference_mode():
                # Sample an action given the observation received by the environment
                action_logits, values, state = agent.module(next_obs, next_done, state=state)
                dist = Categorical(logits=action_logits.unsqueeze(-2))
                action = dist.sample()
                logprob = dist.log_prob(action)

            step_data["dones"] = next_done
            step_data["values"] = values
            step_data["actions"] = action
            step_data["logprobs"] = logprob
            step_data["observations"] = next_obs

            # Single environment step
            next_obs, reward, done, truncated, info = envs.step(action.cpu().numpy().reshape(envs.action_space.shape))

            with device:
                next_obs = torch.tensor(next_obs).unsqueeze(0)
                next_done = (
                    torch.logical_or(torch.tensor(done), torch.tensor(truncated)).view(1, args.num_envs, 1).float()
                )  # [1, N_envs, 1]

                # Save reward for the last (observation, action) pair
                step_data["rewards"] = torch.tensor(reward).view(1, args.num_envs, -1)  # [1, N_envs, N_rews]

            # Append data to buffer
            rb.add(step_data)

            if "final_info" in info:
                for i, agent_final_info in enumerate(info["final_info"]):
                    if agent_final_info is not None and "episode" in agent_final_info:
                        fabric.print(
                            f"Rank-0: global_step={global_step}, reward_env_{i}={agent_final_info['episode']['r'][0]}"
                        )
                        aggregator.update("Rewards/rew_avg", agent_final_info["episode"]["r"][0])
                        aggregator.update("Game/ep_len_avg", agent_final_info["episode"]["l"][0])

        # Estimate returns with GAE (https://arxiv.org/abs/1506.02438)
        with torch.inference_mode():
            next_value, _ = agent.module.get_values(next_obs, next_done, critic_state=state[1])
            returns, advantages = gae(
                rb["rewards"],
                rb["values"],
                rb["dones"],
                next_value,
                next_done,
                args.rollout_steps,
                args.gamma,
                args.gae_lambda,
            )

            # Add returns and advantages to the buffer
            rb["returns"] = returns.float()
            rb["advantages"] = advantages.float()

        # Get the training data as a TensorDict
        local_data = rb.buffer

        # Train the agent
        agent.initial_states = initial_states
        train(fabric, agent, optimizer, local_data, aggregator, args)

        # Learning rate annealing
        if args.anneal_lr:
            scheduler.step()
            fabric.log("Info/learning_rate", scheduler.get_last_lr()[0], global_step)
        else:
            fabric.log("Info/learning_rate", args.lr, global_step)

        # Log metrics
        metrics_dict = aggregator.compute()
        fabric.log("Time/step_per_second", int(global_step / (time.time() - start_time)), global_step)
        fabric.log_dict(metrics_dict, global_step)
        aggregator.reset()

    envs.close()
    if fabric.is_global_zero:
        test(agent.module, fabric, args)


if __name__ == "__main__":
    main()<|MERGE_RESOLUTION|>--- conflicted
+++ resolved
@@ -172,21 +172,11 @@
         next_done = torch.zeros(1, args.num_envs, 1)  # [1, N_envs, 1]
         state = agent.initial_states
 
-<<<<<<< HEAD
-    for update in range(1, num_updates + 1):
-        # Learning rate annealing
-        if args.anneal_lr:
-            linear_annealing(optimizer, update, num_updates, args.lr)
-        fabric.log("Info/learning_rate", optimizer.param_groups[0]["lr"], global_step)
-
-        initial_states = (state[0].clone(), state[1].clone())
-=======
     for _ in range(1, num_updates + 1):
         initial_states = (
             tuple([s.clone() for s in agent.initial_states[0]]),
             tuple([s.clone() for s in agent.initial_states[1]]),
         )
->>>>>>> cc65bf38
         for _ in range(0, args.rollout_steps):
             global_step += args.num_envs * world_size
 
