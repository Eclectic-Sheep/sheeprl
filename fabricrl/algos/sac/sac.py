--- conflicted
+++ resolved
@@ -7,10 +7,6 @@
 import gymnasium as gym
 import numpy as np
 import torch
-<<<<<<< HEAD
-=======
-import torchmetrics
->>>>>>> 87d13ee0
 from lightning.fabric import Fabric
 from lightning.fabric.fabric import _is_using_cli
 from lightning.fabric.loggers import TensorBoardLogger
@@ -18,10 +14,7 @@
 from tensordict import TensorDict, make_tensordict
 from tensordict.tensordict import TensorDictBase
 from torch.optim import Adam, Optimizer
-<<<<<<< HEAD
 from torchmetrics import MeanMetric
-=======
->>>>>>> 87d13ee0
 
 from fabricrl.algos.ppo.utils import make_env
 from fabricrl.algos.sac.agent import SACAgent
@@ -76,10 +69,7 @@
     fabric.backward(alpha_loss)
     agent.log_alpha.grad = fabric.all_reduce(agent.log_alpha.grad, group=group)
     alpha_optimizer.step()
-<<<<<<< HEAD
     aggregator.update("Loss/alpha_loss", alpha_loss)
-=======
->>>>>>> 87d13ee0
 
 
 def main(args: argparse.Namespace):
@@ -205,7 +195,6 @@
                 local_data = rb.sample(args.batch_size // fabric.world_size)
                 gathered_data = fabric.all_gather(local_data.to_dict())
                 gathered_data = make_tensordict(gathered_data).view(-1)
-<<<<<<< HEAD
                 train(
                     fabric,
                     agent,
@@ -220,11 +209,6 @@
         aggregator.update("Time/step_per_second", int(global_step / (time.time() - start_time)))
         fabric.log_dict(aggregator.compute(), global_step)
         aggregator.reset()
-=======
-                train(fabric, agent, actor_optimizer, qf_optimizer, alpha_optimizer, gathered_data, global_step, args)
-            agent.on_train_epoch_end(global_step)
-        fabric.log("Time/step_per_second", int(global_step / (time.time() - start_time)), global_step)
->>>>>>> 87d13ee0
 
     envs.close()
     if fabric.is_global_zero:
