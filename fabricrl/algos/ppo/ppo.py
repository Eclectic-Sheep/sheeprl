"""
Proximal Policy Optimization (PPO) - Accelerated with Lightning Fabric

Author: Federico Belotti @belerico
Adapted from https://github.com/vwxyzjn/cleanrl/blob/master/cleanrl/ppo.py
Based on the paper: https://arxiv.org/abs/1707.06347

Requirements:
- gymnasium[box2d]>=0.27.1
- moviepy
- lightning
- torchmetrics
- tensorboard


Run it with:
    lightning run model --accelerator=cpu --strategy=ddp --devices=2 train_fabric.py
"""

import argparse
import os
import time
from datetime import datetime
from typing import Dict

import gymnasium as gym
import torch
import torch.nn as nn
import torchmetrics
from lightning.fabric import Fabric
from lightning.fabric.fabric import _is_using_cli
from lightning.fabric.loggers import TensorBoardLogger
from tensordict import TensorDict, make_tensordict
from tensordict.nn import TensorDictModule
from torch import Tensor
from torch.utils.data import BatchSampler, DistributedSampler, RandomSampler
from torch.utils.tensorboard import SummaryWriter

from fabricrl.algos.ppo.actor import Actor
from fabricrl.algos.ppo.agent import PPOAgent
from fabricrl.algos.ppo.args import parse_args
from fabricrl.algos.ppo.utils import make_env
from fabricrl.data import ReplayBuffer
<<<<<<< HEAD
from fabricrl.models.feature import MLPExtractor
from fabricrl.policy.policy import CategoricalPolicy
from fabricrl.utils.utils import linear_annealing


@torch.no_grad()
def test(
    agent: "PPOAgent",
    device: torch.device,
    logger: SummaryWriter,
    args: argparse.Namespace,
):
    """Test the agent in the environment."""
    env = make_env(
        args.env_id, args.seed, 0, args.capture_video, logger.log_dir, "test"
=======
from fabricrl.utils.utils import estimate_returns_and_advantages, linear_annealing


@torch.no_grad()
def test(agent: "PPOAgent", device: torch.device, logger: SummaryWriter, args: argparse.Namespace):
    env = make_env(
        args.env_id, args.seed, 0, args.capture_video, logger.log_dir, "test", mask_velocities=args.mask_vel
>>>>>>> 1fd14407
    )()
    step = 0
    done = False
    cumulative_rew = 0
    next_obs = torch.tensor(env.reset(seed=args.seed)[0], device=device)
    while not done:
        # Act greedly through the environment
        action = agent.get_greedy_action(next_obs)

        # Single environment step
        next_obs, reward, done, truncated, info = env.step(action.cpu().numpy())
        done = done or truncated
        cumulative_rew += reward
        next_obs = torch.tensor(next_obs, device=device)
        step += 1
    logger.add_scalar("Test/cumulative_reward", cumulative_rew, 0)
    env.close()


def train(
    fabric: Fabric,
    agent: PPOAgent,
    optimizer: torch.optim.Optimizer,
    data: Dict[str, Tensor],
    global_step: int,
    args: argparse.Namespace,
):
    """Train the agent on the data collected from the environment."""
    indexes = list(range(data["observations"].shape[0]))
    if args.share_data:
        sampler = DistributedSampler(
            indexes,
            num_replicas=fabric.world_size,
            rank=fabric.global_rank,
            shuffle=True,
            seed=args.seed,
        )
    else:
        sampler = RandomSampler(indexes)
    sampler = BatchSampler(
        sampler, batch_size=args.per_rank_batch_size, drop_last=False
    )

    for epoch in range(args.update_epochs):
        if args.share_data:
            sampler.sampler.set_epoch(epoch)
        for batch_idxes in sampler:
            loss = agent.training_step(data[batch_idxes])
            optimizer.zero_grad(set_to_none=True)
            fabric.backward(loss)
            fabric.clip_gradients(agent, optimizer, max_norm=args.max_grad_norm)
            optimizer.step()
        agent.on_train_epoch_end(global_step)


def main(args: argparse.Namespace):
    """Main function to run the PPO algorithm."""
    run_name = f"{args.env_id}_{args.exp_name}_{args.seed}_{int(time.time())}"
    logger = TensorBoardLogger(
<<<<<<< HEAD
        root_dir=os.path.join(
            "logs", "fabric_logs", "ppo", datetime.today().strftime("%Y-%m-%d_%H-%M-%S")
        ),
=======
        root_dir=os.path.join("logs", "ppo", datetime.today().strftime("%Y-%m-%d_%H-%M-%S")),
>>>>>>> 1fd14407
        name=run_name,
    )

    # Initialize Fabric
    fabric = Fabric(loggers=logger)
    if not _is_using_cli():
        fabric.launch()
    rank = fabric.global_rank
    world_size = fabric.world_size
    device = fabric.device
    fabric.seed_everything(args.seed)
    torch.backends.cudnn.deterministic = args.torch_deterministic

    # Log hyperparameters
    fabric.logger.experiment.add_text(
        "hyperparameters",
        "|param|value|\n|-|-|\n%s"
        % ("\n".join([f"|{key}|{value}|" for key, value in vars(args).items()])),
    )

    # Environment setup
    envs = gym.vector.SyncVectorEnv(
        [
            make_env(
                args.env_id,
                args.seed + rank * args.num_envs + i,
                rank,
                args.capture_video,
                logger.log_dir,
                "train",
<<<<<<< HEAD
=======
                mask_velocities=args.mask_vel,
>>>>>>> 1fd14407
            )
            for i in range(args.num_envs)
        ]
    )
    assert isinstance(
        envs.single_action_space, gym.spaces.Discrete
    ), "only discrete action space is supported"

    feature_extractor = TensorDictModule(
        MLPExtractor(envs.single_observation_space.shape, (256, 256)),
        in_keys=["observations"],
        out_keys=["features"],
    )

    actor = Actor(
        TensorDictModule(
            nn.Identity(), in_keys=["features"], out_keys=["actor_features"]
        ),
        policy=CategoricalPolicy(
            feature_extractor.module.output_dim, [envs.single_action_space.n]
        ),
    )
    critic = TensorDictModule(
        torch.nn.Linear(feature_extractor.module.output_dim, 1),
        in_keys=["features"],
        out_keys=["values"],
    )
    # Define the agent and the optimizer and setup them with Fabric
    agent: PPOAgent = PPOAgent(
        feature_extractor=feature_extractor,
        actor=actor,
        critic=critic,
        vf_coef=args.vf_coef,
        ent_coef=args.ent_coef,
        clip_coef=args.clip_coef,
        clip_vloss=args.clip_vloss,
        ortho_init=args.ortho_init,
        normalize_advantages=args.normalize_advantages,
    )
    optimizer = agent.configure_optimizers(lr=args.learning_rate)
    agent, optimizer = fabric.setup(agent, optimizer)

    # Player metrics
    rew_avg = torchmetrics.MeanMetric().to(device)
    ep_len_avg = torchmetrics.MeanMetric().to(device)

    # Local data
    rb = ReplayBuffer(args.num_steps, args.num_envs, device=device)
    step_data = TensorDict({}, batch_size=[args.num_envs], device=device)
    step_data["greedy"] = torch.ones(args.num_envs, 1, device=device) * False

    # Global variables
    global_step = 0
    start_time = time.time()
    single_global_rollout = int(args.num_envs * args.num_steps * world_size)
    num_updates = args.total_timesteps // single_global_rollout

    with device:
        # Get the first environment observation and start the optimization
        step_data["observations"] = torch.tensor(
            envs.reset(seed=args.seed)[0]
        )  # [N_envs, N_obs]
        step_data["dones"] = torch.zeros(args.num_envs, 1)  # [N_envs, 1]

    for update in range(1, num_updates + 1):
        # Learning rate annealing
        if args.anneal_lr:
            linear_annealing(optimizer, update, num_updates, args.learning_rate)
        fabric.log("Info/learning_rate", optimizer.param_groups[0]["lr"], global_step)

        for _ in range(0, args.num_steps):
            global_step += args.num_envs * world_size

            # Sample an action given the observation received by the environment
            with torch.no_grad():
                step_data = agent.get_action_and_value(step_data)
                logprob = agent.actor.policy.get_logprob(step_data["actions"])

            step_data["logprobs"] = logprob

            # Single environment step
            next_obs, reward, done, truncated, info = envs.step(
                step_data["actions"].cpu().numpy().reshape(envs.action_space.shape)
            )

            with device:
                # Save reward for the last (observation, action) pair
                step_data["rewards"] = torch.tensor(reward).view(
                    args.num_envs, -1
                )  # [N_envs, 1]

                # Append data to buffer
                rb.add(step_data.unsqueeze(0))

                # Update the observation
                step_data["observations"] = torch.tensor(next_obs)
                step_data["dones"] = (
                    torch.logical_or(torch.tensor(done), torch.tensor(truncated))
                    .view(args.num_envs, -1)
                    .float()
                )  # [N_envs, 1]

            if "final_info" in info:
                for i, agent_final_info in enumerate(info["final_info"]):
                    if agent_final_info is not None and "episode" in agent_final_info:
                        fabric.print(
                            f"Rank-0: global_step={global_step}, reward_env_{i}={agent_final_info['episode']['r'][0]}"
                        )
                        rew_avg(agent_final_info["episode"]["r"][0])
                        ep_len_avg(agent_final_info["episode"]["l"][0])

        # Sync the metrics
        rew_avg_reduced = rew_avg.compute()
        if not rew_avg_reduced.isnan():
            fabric.log("Rewards/rew_avg", rew_avg_reduced, global_step)
        ep_len_avg_reduced = ep_len_avg.compute()
        if not ep_len_avg_reduced.isnan():
            fabric.log("Game/ep_len_avg", ep_len_avg_reduced, global_step)
        rew_avg.reset()
        ep_len_avg.reset()

        # Estimate returns with GAE (https://arxiv.org/abs/1506.02438)
<<<<<<< HEAD
        returns, advantages = agent.estimate_returns_and_advantages(
            rb["rewards"],
            rb["values"],
            rb["dones"],
            step_data,
            args.num_steps,
            args.gamma,
            args.gae_lambda,
        )
=======
        with torch.no_grad():
            returns, advantages = estimate_returns_and_advantages(
                rb["rewards"],
                rb["values"],
                rb["dones"],
                agent.get_value(next_obs),
                next_done,
                args.num_steps,
                args.gamma,
                args.gae_lambda,
            )
>>>>>>> 1fd14407

        # Add returns and advantages to the buffer
        rb["returns"] = returns.float()
        rb["advantages"] = advantages.float()

        # Flatten the batch
        local_data = rb.buffer.view(-1)

        if args.share_data and fabric.world_size > 1:
            # Gather all the tensors from all the world and reshape them
            gathered_data = fabric.all_gather(
                local_data.to_dict()
            )  # Fabric does not work with TensorDict: I'll open them a PR!
            gathered_data = make_tensordict(gathered_data).view(-1)
        else:
            gathered_data = local_data

        # Train the agent
        train(fabric, agent, optimizer, gathered_data, global_step, args)
        fabric.log(
            "Time/step_per_second",
            int(global_step / (time.time() - start_time)),
            global_step,
        )

    envs.close()
    if fabric.is_global_zero:
        test(agent.module, device, fabric.logger.experiment, args)


if __name__ == "__main__":
    args = parse_args()
    main(args)<|MERGE_RESOLUTION|>--- conflicted
+++ resolved
@@ -41,7 +41,6 @@
 from fabricrl.algos.ppo.args import parse_args
 from fabricrl.algos.ppo.utils import make_env
 from fabricrl.data import ReplayBuffer
-<<<<<<< HEAD
 from fabricrl.models.feature import MLPExtractor
 from fabricrl.policy.policy import CategoricalPolicy
 from fabricrl.utils.utils import linear_annealing
@@ -55,18 +54,7 @@
     args: argparse.Namespace,
 ):
     """Test the agent in the environment."""
-    env = make_env(
-        args.env_id, args.seed, 0, args.capture_video, logger.log_dir, "test"
-=======
-from fabricrl.utils.utils import estimate_returns_and_advantages, linear_annealing
-
-
-@torch.no_grad()
-def test(agent: "PPOAgent", device: torch.device, logger: SummaryWriter, args: argparse.Namespace):
-    env = make_env(
-        args.env_id, args.seed, 0, args.capture_video, logger.log_dir, "test", mask_velocities=args.mask_vel
->>>>>>> 1fd14407
-    )()
+    env = make_env(args.env_id, args.seed, 0, args.capture_video, logger.log_dir, "test")()
     step = 0
     done = False
     cumulative_rew = 0
@@ -105,9 +93,7 @@
         )
     else:
         sampler = RandomSampler(indexes)
-    sampler = BatchSampler(
-        sampler, batch_size=args.per_rank_batch_size, drop_last=False
-    )
+    sampler = BatchSampler(sampler, batch_size=args.per_rank_batch_size, drop_last=False)
 
     for epoch in range(args.update_epochs):
         if args.share_data:
@@ -125,13 +111,7 @@
     """Main function to run the PPO algorithm."""
     run_name = f"{args.env_id}_{args.exp_name}_{args.seed}_{int(time.time())}"
     logger = TensorBoardLogger(
-<<<<<<< HEAD
-        root_dir=os.path.join(
-            "logs", "fabric_logs", "ppo", datetime.today().strftime("%Y-%m-%d_%H-%M-%S")
-        ),
-=======
-        root_dir=os.path.join("logs", "ppo", datetime.today().strftime("%Y-%m-%d_%H-%M-%S")),
->>>>>>> 1fd14407
+        root_dir=os.path.join("logs", "fabric_logs", "ppo", datetime.today().strftime("%Y-%m-%d_%H-%M-%S")),
         name=run_name,
     )
 
@@ -148,8 +128,7 @@
     # Log hyperparameters
     fabric.logger.experiment.add_text(
         "hyperparameters",
-        "|param|value|\n|-|-|\n%s"
-        % ("\n".join([f"|{key}|{value}|" for key, value in vars(args).items()])),
+        "|param|value|\n|-|-|\n%s" % ("\n".join([f"|{key}|{value}|" for key, value in vars(args).items()])),
     )
 
     # Environment setup
@@ -162,17 +141,11 @@
                 args.capture_video,
                 logger.log_dir,
                 "train",
-<<<<<<< HEAD
-=======
                 mask_velocities=args.mask_vel,
->>>>>>> 1fd14407
             )
             for i in range(args.num_envs)
         ]
     )
-    assert isinstance(
-        envs.single_action_space, gym.spaces.Discrete
-    ), "only discrete action space is supported"
 
     feature_extractor = TensorDictModule(
         MLPExtractor(envs.single_observation_space.shape, (256, 256)),
@@ -181,12 +154,8 @@
     )
 
     actor = Actor(
-        TensorDictModule(
-            nn.Identity(), in_keys=["features"], out_keys=["actor_features"]
-        ),
-        policy=CategoricalPolicy(
-            feature_extractor.module.output_dim, [envs.single_action_space.n]
-        ),
+        TensorDictModule(nn.Identity(), in_keys=["features"], out_keys=["actor_features"]),
+        policy=CategoricalPolicy(feature_extractor.module.output_dim, [envs.single_action_space.n]),
     )
     critic = TensorDictModule(
         torch.nn.Linear(feature_extractor.module.output_dim, 1),
@@ -225,9 +194,7 @@
 
     with device:
         # Get the first environment observation and start the optimization
-        step_data["observations"] = torch.tensor(
-            envs.reset(seed=args.seed)[0]
-        )  # [N_envs, N_obs]
+        step_data["observations"] = torch.tensor(envs.reset(seed=args.seed)[0])  # [N_envs, N_obs]
         step_data["dones"] = torch.zeros(args.num_envs, 1)  # [N_envs, 1]
 
     for update in range(1, num_updates + 1):
@@ -245,6 +212,7 @@
                 logprob = agent.actor.policy.get_logprob(step_data["actions"])
 
             step_data["logprobs"] = logprob
+            step_data["observations"] = next_obs
 
             # Single environment step
             next_obs, reward, done, truncated, info = envs.step(
@@ -253,9 +221,7 @@
 
             with device:
                 # Save reward for the last (observation, action) pair
-                step_data["rewards"] = torch.tensor(reward).view(
-                    args.num_envs, -1
-                )  # [N_envs, 1]
+                step_data["rewards"] = torch.tensor(reward).view(args.num_envs, -1)  # [N_envs, 1]
 
                 # Append data to buffer
                 rb.add(step_data.unsqueeze(0))
@@ -263,9 +229,7 @@
                 # Update the observation
                 step_data["observations"] = torch.tensor(next_obs)
                 step_data["dones"] = (
-                    torch.logical_or(torch.tensor(done), torch.tensor(truncated))
-                    .view(args.num_envs, -1)
-                    .float()
+                    torch.logical_or(torch.tensor(done), torch.tensor(truncated)).view(args.num_envs, -1).float()
                 )  # [N_envs, 1]
 
             if "final_info" in info:
@@ -288,7 +252,6 @@
         ep_len_avg.reset()
 
         # Estimate returns with GAE (https://arxiv.org/abs/1506.02438)
-<<<<<<< HEAD
         returns, advantages = agent.estimate_returns_and_advantages(
             rb["rewards"],
             rb["values"],
@@ -298,19 +261,6 @@
             args.gamma,
             args.gae_lambda,
         )
-=======
-        with torch.no_grad():
-            returns, advantages = estimate_returns_and_advantages(
-                rb["rewards"],
-                rb["values"],
-                rb["dones"],
-                agent.get_value(next_obs),
-                next_done,
-                args.num_steps,
-                args.gamma,
-                args.gae_lambda,
-            )
->>>>>>> 1fd14407
 
         # Add returns and advantages to the buffer
         rb["returns"] = returns.float()
