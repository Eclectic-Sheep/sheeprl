--- conflicted
+++ resolved
@@ -314,15 +314,7 @@
             return
         data = make_tensordict(data, device=device)
 
-<<<<<<< HEAD
-        # Lerning rate annealing
-        if args.anneal_lr:
-            linear_annealing(optimizer, update, num_updates, args.lr)
-        update += 1
-
-=======
         # Prepare sampler
->>>>>>> cc65bf38
         indexes = list(range(data.shape[0]))
         if args.share_data:
             sampler = DistributedSampler(
