--- conflicted
+++ resolved
@@ -1,11 +1,3 @@
-<<<<<<< HEAD
-"""
-Run it with:
-    lightning run model --devices=2 train_fabric_decoupled.py
-"""
-
-=======
->>>>>>> 8af0efd5
 import argparse
 import os
 import time
@@ -100,12 +92,6 @@
         flattened_parameters, list(actor.parameters()) + list(critic.parameters())
     )
 
-<<<<<<< HEAD
-    # Player metrics
-    with device:
-        rew_avg = MeanMetric(sync_on_compute=False)
-        ep_len_avg = MeanMetric(sync_on_compute=False)
-=======
     # Metrics
     with device:
         aggregator = MetricAggregator(
@@ -115,7 +101,6 @@
                 "Time/step_per_second": MeanMetric(sync_on_compute=False),
             }
         )
->>>>>>> 8af0efd5
 
     # Local data
     rb = ReplayBuffer(args.num_steps, args.num_envs, device=device)
