import copy
import os
import time
import warnings
from contextlib import nullcontext
from dataclasses import asdict
from datetime import datetime

import gymnasium as gym
import torch
from gymnasium.vector import SyncVectorEnv
from gymnasium.wrappers.atari_preprocessing import AtariPreprocessing
from lightning.fabric import Fabric
from lightning.fabric.fabric import _is_using_cli
from lightning.fabric.loggers import TensorBoardLogger
from lightning.fabric.plugins.collectives import TorchCollective
from lightning.fabric.plugins.collectives.collective import CollectibleGroup
from lightning.fabric.strategies import DDPStrategy
from tensordict import TensorDict
from tensordict.tensordict import TensorDictBase, make_tensordict
from torch.distributed.algorithms.join import Join
from torch.distributions import Categorical
from torch.optim import Adam
from torch.utils.data import BatchSampler, DistributedSampler, RandomSampler
from torchmetrics import MeanMetric

from fabricrl.algos.ppo.args import PPOArgs
from fabricrl.algos.ppo.loss import entropy_loss, policy_loss, value_loss
from fabricrl.algos.ppo.utils import test
from fabricrl.data import ReplayBuffer
from fabricrl.models.models import MLP, NatureCNN
from fabricrl.utils.imports import _IS_ATARI_AVAILABLE, _IS_ATARI_ROMS_AVAILABLE
from fabricrl.utils.metric import MetricAggregator
from fabricrl.utils.parser import HfArgumentParser
from fabricrl.utils.registry import register_algorithm
from fabricrl.utils.utils import gae, normalize_tensor, polynomial_decay

if not _IS_ATARI_AVAILABLE:
    raise ModuleNotFoundError(str(_IS_ATARI_AVAILABLE))

if not _IS_ATARI_ROMS_AVAILABLE:
    raise ModuleNotFoundError(str(_IS_ATARI_ROMS_AVAILABLE))


def make_env(env_id, seed, idx, capture_video, run_name, prefix: str = "", vector_env_idx: int = 0):
    def thunk():
        env = gym.make(env_id, render_mode="rgb_array")
        env = gym.wrappers.RecordEpisodeStatistics(env)
        if capture_video:
            if vector_env_idx == 0 and idx == 0:
                env = gym.experimental.wrappers.RecordVideoV0(
                    env, os.path.join(run_name, prefix + "_videos" if prefix else "videos"), disable_logger=True
                )
        env = AtariPreprocessing(env, grayscale_obs=True, grayscale_newaxis=False, scale_obs=True)
        env = gym.wrappers.FrameStack(env, 4)
        env.action_space.seed(seed)
        env.observation_space.seed(seed)
        return env

    return thunk


@torch.no_grad()
def player(args: PPOArgs, world_collective: TorchCollective, player_trainer_collective: TorchCollective):
    run_name = f"{args.env_id}_{args.exp_name}_{args.seed}"

    logger = TensorBoardLogger(
        root_dir=os.path.join("logs", "ppo_atari", datetime.today().strftime("%Y-%m-%d_%H-%M-%S")), name=run_name
    )
    logger.log_hyperparams(asdict(args))

    # Initialize Fabric object
    fabric = Fabric(loggers=logger)
    if not _is_using_cli():
        fabric.launch()
    device = fabric.device
    fabric.seed_everything(args.seed)
    torch.backends.cudnn.deterministic = args.torch_deterministic

    # Environment setup
    envs = SyncVectorEnv(
        [
            make_env(args.env_id, args.seed + i, 0, args.capture_video, logger.log_dir, "train", vector_env_idx=i)
            for i in range(args.num_envs)
        ]
    )
    assert isinstance(envs.single_action_space, gym.spaces.Discrete), "only discrete action space is supported"

    # Create the actor and critic models
    features_dim = 512
    feature_extractor = NatureCNN(in_channels=4, features_dim=features_dim).to(device)
    actor = MLP(
        input_dims=features_dim,
        output_dim=envs.single_action_space.n,
        hidden_sizes=(),
        activation=torch.nn.ReLU,
    ).to(device)
    critic = MLP(
        input_dims=features_dim,
        output_dim=1,
        hidden_sizes=(),
        activation=torch.nn.ReLU,
    ).to(device)

    flattened_parameters = torch.empty_like(
        torch.nn.utils.convert_parameters.parameters_to_vector(
            list(feature_extractor.parameters()) + list(actor.parameters()) + list(critic.parameters())
        ),
        device=device,
    )

    # Receive the first weights from the rank-1, a.k.a. the first of the trainers
    # In this way we are sure that before the first iteration everyone starts with the same parameters
    player_trainer_collective.broadcast(flattened_parameters, src=1)
    torch.nn.utils.convert_parameters.vector_to_parameters(
        flattened_parameters,
        list(feature_extractor.parameters()) + list(actor.parameters()) + list(critic.parameters()),
    )

    # Metrics
    with device:
        aggregator = MetricAggregator(
            {
                "Rewards/rew_avg": MeanMetric(sync_on_compute=False),
                "Game/ep_len_avg": MeanMetric(sync_on_compute=False),
                "Time/step_per_second": MeanMetric(sync_on_compute=False),
            }
        )

    # Local data
    rb = ReplayBuffer(args.rollout_steps, args.num_envs, device=device)
    step_data = TensorDict({}, batch_size=[args.num_envs], device=device)

    # Global variables
    global_step = 0
    start_time = time.time()
    single_global_step = int(args.num_envs * args.rollout_steps)
    num_updates = args.total_steps // single_global_step if not args.dry_run else 1
    if single_global_step < world_collective.world_size - 1:
        raise RuntimeError(
            "The number of trainers ({}) is greater than the available collected data ({}). ".format(
                world_collective.world_size - 1, single_global_step
            )
            + "Consider to lower the number of trainers at least to the size of available collected data"
        )
    chunks_sizes = [
        len(chunk) for chunk in torch.tensor_split(torch.arange(single_global_step), world_collective.world_size - 1)
    ]

    # Broadcast num_updates to all the world
    update_t = torch.tensor([num_updates], device=device, dtype=torch.float32)
    world_collective.broadcast(update_t, src=0)

    with device:
        # Get the first environment observation and start the optimization
        next_obs = torch.tensor(envs.reset(seed=args.seed)[0], device=device)
        next_done = torch.zeros(args.num_envs, 1).to(device)

    for update in range(1, num_updates + 1):
        for _ in range(0, args.rollout_steps):
            global_step += args.num_envs

            # Sample an action given the observation received by the environment
            features = feature_extractor(next_obs)
            actions_logits = actor(features)
            dist = Categorical(logits=actions_logits.unsqueeze(-2))
            action = dist.sample()
            logprob = dist.log_prob(action)

            # Compute the value of the current observation
            value = critic(features)

            # Single environment step
            obs, reward, done, truncated, info = envs.step(action.cpu().numpy().reshape(envs.action_space.shape))

            with device:
                obs = torch.tensor(obs)  # [N_envs, N_obs]
                rewards = torch.tensor(reward).view(args.num_envs, -1)  # [N_envs, 1]
                done = torch.logical_or(torch.tensor(done), torch.tensor(truncated))  # [N_envs, 1]
                done = done.view(args.num_envs, -1).float()

            # Update the step data
            step_data["dones"] = next_done
            step_data["values"] = value
            step_data["actions"] = action
            step_data["logprobs"] = logprob
            step_data["rewards"] = rewards
            step_data["observations"] = next_obs

            # Append data to buffer
            rb.add(step_data.unsqueeze(0))

            # Update the observation and done
            next_obs = obs
            next_done = done

            if "final_info" in info:
                for i, agent_final_info in enumerate(info["final_info"]):
                    if agent_final_info is not None and "episode" in agent_final_info:
                        fabric.print(
                            f"Rank-0: global_step={global_step}, reward_env_{i}={agent_final_info['episode']['r'][0]}"
                        )
                        aggregator.update("Rewards/rew_avg", agent_final_info["episode"]["r"][0])
                        aggregator.update("Game/ep_len_avg", agent_final_info["episode"]["l"][0])

        # Estimate returns with GAE (https://arxiv.org/abs/1506.02438)
        next_features = feature_extractor(next_obs)
        next_values = critic(next_features)
        returns, advantages = gae(
            rb["rewards"],
            rb["values"],
            rb["dones"],
            next_values,
            next_done,
            args.rollout_steps,
            args.gamma,
            args.gae_lambda,
        )

        # Add returns and advantages to the buffer
        rb["returns"] = returns.float()
        rb["advantages"] = advantages.float()

        # Flatten the batch
        local_data = rb.buffer.view(-1)

        # Send data to the training agents
        # Split data in an even way, when possible
        perm = torch.randperm(local_data.shape[0], device=device)
        chunks = local_data[perm].split(chunks_sizes)
        world_collective.scatter_object_list([None], [None] + chunks, src=0)

        # Gather metrics from the trainers to be plotted
        metrics = [None]
        player_trainer_collective.broadcast_object_list(metrics, src=1)

        # Wait the trainers to finish
        player_trainer_collective.broadcast(flattened_parameters, src=1)

        # Convert back the parameters
        torch.nn.utils.convert_parameters.vector_to_parameters(
            flattened_parameters,
            list(feature_extractor.parameters()) + list(actor.parameters()) + list(critic.parameters()),
        )

        # Log metrics
        aggregator.update("Time/step_per_second", int(global_step / (time.time() - start_time)))
        fabric.log_dict(metrics[0], global_step)
        fabric.log_dict(aggregator.compute(), global_step)
        aggregator.reset()

<<<<<<< HEAD
        # Checkpoint Model
        if (args.checkpoint_every > 0 and update % args.checkpoint_every == 0) or args.dry_run:
            state = [None]
            player_trainer_collective.broadcast_object_list(state, src=1)
            ckpt_path = fabric.logger.log_dir + f"/checkpoint/ckpt_{update}_{fabric.global_rank}.ckpt"
            fabric.save(ckpt_path, state[0])

    if args.share_data:
        world_collective.broadcast_object_list([-1], src=0)
    else:
        world_collective.scatter_object_list([None], [None] + [-1] * (world_collective.world_size - 1), src=0)
=======
    world_collective.scatter_object_list([None], [None] + [-1] * (world_collective.world_size - 1), src=0)
>>>>>>> 5296605a
    envs.close()
    if fabric.is_global_zero:
        test(torch.nn.Sequential(feature_extractor, actor), envs, fabric, args)


def trainer(
    args: PPOArgs,
    world_collective: TorchCollective,
    player_trainer_collective: TorchCollective,
    optimization_pg: CollectibleGroup,
):
    global_rank = world_collective.rank
    group_rank = global_rank - 1
    group_world_size = world_collective.world_size - 1

    # Initialize Fabric
    fabric = Fabric(strategy=DDPStrategy(process_group=optimization_pg))
    if not _is_using_cli():
        fabric.launch()
    device = fabric.device
    fabric.seed_everything(args.seed)
    torch.backends.cudnn.deterministic = args.torch_deterministic

    # Environment setup
    envs = SyncVectorEnv([make_env(args.env_id, 0, 0, False, None)])
    assert isinstance(envs.single_action_space, gym.spaces.Discrete), "only discrete action space is supported"

    # Create the actor and critic models
    features_dim = 512
    feature_extractor = NatureCNN(in_channels=4, features_dim=features_dim)
    actor = MLP(
        input_dims=features_dim,
        output_dim=envs.single_action_space.n,
        hidden_sizes=(),
        activation=torch.nn.ReLU,
    )
    critic = MLP(input_dims=features_dim, output_dim=1, hidden_sizes=(), activation=torch.nn.ReLU)

    # Define the agent and the optimizer and setup them with Fabric
    optimizer = Adam(
        list(feature_extractor.parameters()) + list(actor.parameters()) + list(critic.parameters()),
        lr=args.lr,
        eps=1e-4,
    )
    feature_extractor = fabric.setup_module(feature_extractor)
    actor = fabric.setup_module(actor)
    critic = fabric.setup_module(critic)
    optimizer = fabric.setup_optimizers(optimizer)

    # Send weights to rank-0, a.k.a. the player
    if global_rank == 1:
        player_trainer_collective.broadcast(
            torch.nn.utils.convert_parameters.parameters_to_vector(
                list(feature_extractor.parameters()) + list(actor.parameters()) + list(critic.parameters())
            ),
            src=1,
        )

    # Receive maximum number of updates from the player
    num_updates = torch.zeros(1, device=device)
    world_collective.broadcast(num_updates, src=0)
    num_updates = num_updates.item()

    # Linear learning rate scheduler
    if args.anneal_lr:
        from torch.optim.lr_scheduler import PolynomialLR

        scheduler = PolynomialLR(optimizer=optimizer, total_iters=num_updates, power=1.0)

    # Metrics
    with fabric.device:
        aggregator = MetricAggregator(
            {
                "Loss/value_loss": MeanMetric(process_group=optimization_pg),
                "Loss/policy_loss": MeanMetric(process_group=optimization_pg),
                "Loss/entropy_loss": MeanMetric(process_group=optimization_pg),
            }
        )

    # Start training
    update = 0
    initial_ent_coef = copy.deepcopy(args.ent_coef)
    initial_clip_coef = copy.deepcopy(args.clip_coef)
    while True:
        # Wait for data
        data = [None]
        world_collective.scatter_object_list(data, [None for _ in range(world_collective.world_size)], src=0)
        data = data[0]
        if not isinstance(data, TensorDictBase) and data == -1:
            return
        data = make_tensordict(data, device=device)
        update += 1

        # Prepare sampler
        indexes = list(range(data.shape[0]))
        if args.share_data:
            sampler = DistributedSampler(
                indexes, num_replicas=group_world_size, rank=group_rank, shuffle=True, seed=args.seed, drop_last=False
            )
        else:
            sampler = RandomSampler(indexes)
        sampler = BatchSampler(sampler, batch_size=args.per_rank_batch_size, drop_last=False)

        # The Join context is needed because there can be the possibility
        # that some ranks receive less data
        with Join([actor._forward_module, critic._forward_module]) if not args.share_data else nullcontext():
            for epoch in range(args.update_epochs):
                if args.share_data:
                    sampler.sampler.set_epoch(epoch)
                for batch_idxes in sampler:
                    batch = data[batch_idxes]
                    features = feature_extractor(batch["observations"])
                    actions_logits = actor(features)
                    new_values = critic(features)

                    dist = Categorical(logits=actions_logits.unsqueeze(-2))
                    if args.normalize_advantages:
                        batch["advantages"] = normalize_tensor(batch["advantages"])

                    # Policy loss
                    pg_loss = policy_loss(
                        dist.log_prob(batch["actions"]),
                        batch["logprobs"],
                        batch["advantages"],
                        args.clip_coef,
                        args.loss_reduction,
                    )

                    # Value loss
                    v_loss = value_loss(
                        new_values,
                        batch["values"],
                        batch["returns"],
                        args.clip_coef,
                        args.clip_vloss,
                        args.loss_reduction,
                    )

                    # Entropy loss
                    entropy = entropy_loss(dist.entropy(), reduction=args.loss_reduction)

                    # Equation (9) in the paper
                    loss = pg_loss + args.vf_coef * v_loss + args.ent_coef * entropy
                    optimizer.zero_grad(set_to_none=True)
                    fabric.backward(loss)
                    if args.max_grad_norm > 0.0:
                        fabric.clip_gradients(feature_extractor, optimizer, max_norm=args.max_grad_norm)
                        fabric.clip_gradients(actor, optimizer, max_norm=args.max_grad_norm)
                        fabric.clip_gradients(critic, optimizer, max_norm=args.max_grad_norm)
                    optimizer.step()

                    # Update metrics
                    aggregator.update("Loss/policy_loss", pg_loss.detach())
                    aggregator.update("Loss/value_loss", v_loss.detach())
                    aggregator.update("Loss/entropy_loss", entropy.detach())

        # Send updated weights to the player
        metrics = aggregator.compute()
        aggregator.reset()
        if global_rank == 1:
            if args.anneal_lr:
                metrics["Info/learning_rate"] = scheduler.get_last_lr()[0]
            else:
                metrics["Info/learning_rate"] = args.lr
            metrics["Info/clip_coef"] = args.clip_coef
            metrics["Info/ent_coef"] = args.ent_coef
            player_trainer_collective.broadcast_object_list(
                [metrics], src=1
            )  # Broadcast metrics: fake send with object list between rank-0 and rank-1
            player_trainer_collective.broadcast(
                torch.nn.utils.convert_parameters.parameters_to_vector(
                    list(feature_extractor.parameters()) + list(actor.parameters()) + list(critic.parameters())
                ),
                src=1,
            )

        if args.anneal_lr:
            scheduler.step()

        if args.anneal_clip_coef:
            args.clip_coef = polynomial_decay(
                update, initial=initial_clip_coef, final=0.0, max_decay_steps=num_updates, power=1.0
            )

        if args.anneal_ent_coef:
            args.ent_coef = polynomial_decay(
                update, initial=initial_ent_coef, final=0.0, max_decay_steps=num_updates, power=1.0
            )

        # Checkpoint Model
        if (args.checkpoint_every > 0 and update % args.checkpoint_every == 0) or args.dry_run:
            if global_rank == 1:
                state = {
                    "actor": actor.state_dict(),
                    "critic": critic.state_dict(),
                    "optimizer": optimizer.state_dict(),
                    "args": asdict(args),
                    "update_step": update,
                    "scheduler": scheduler.state_dict() if args.anneal_lr else None,
                }
                player_trainer_collective.broadcast_object_list([state], src=1)
            fabric.barrier()


@register_algorithm(decoupled=True)
def main():
    devices = os.environ.get("LT_DEVICES", None)
    if devices is None or devices == "1":
        raise RuntimeError(
            "Please run the script with the number of devices greater than 1: "
            "`lightning run model --devices=2 main.py ...`"
        )

    parser = HfArgumentParser(PPOArgs)
    args: PPOArgs = parser.parse_args_into_dataclasses()[0]

    if args.share_data:
        warnings.warn(
            "You have called the script with `--share_data=True`: "
            "decoupled scripts splits collected data in an almost-even way between the number of trainers"
        )

    world_collective = TorchCollective()
    player_trainer_collective = TorchCollective()
    world_collective.setup(backend="nccl" if os.environ.get("LT_ACCELERATOR", None) in ("gpu", "cuda") else "gloo")

    # Create a global group, assigning it to the collective: used by the player to exchange
    # collected experiences with the trainers
    world_collective.create_group()
    global_rank = world_collective.rank

    # Create a group between rank-0 (player) and rank-1 (trainer), assigning it to the collective:
    # used by rank-1 to send metrics to be tracked by the rank-0 at the end of a training episode
    player_trainer_collective.create_group(ranks=[0, 1])

    # Create a new group, without assigning it to the collective: in this way the trainers can
    # still communicate with the player through the global group, but they can optimize the agent
    # between themselves
    optimization_pg = world_collective.new_group(ranks=list(range(1, world_collective.world_size)))
    if global_rank == 0:
        player(args, world_collective, player_trainer_collective)
    else:
        trainer(args, world_collective, player_trainer_collective, optimization_pg)


if __name__ == "__main__":
    main()<|MERGE_RESOLUTION|>--- conflicted
+++ resolved
@@ -249,7 +249,6 @@
         fabric.log_dict(aggregator.compute(), global_step)
         aggregator.reset()
 
-<<<<<<< HEAD
         # Checkpoint Model
         if (args.checkpoint_every > 0 and update % args.checkpoint_every == 0) or args.dry_run:
             state = [None]
@@ -257,13 +256,7 @@
             ckpt_path = fabric.logger.log_dir + f"/checkpoint/ckpt_{update}_{fabric.global_rank}.ckpt"
             fabric.save(ckpt_path, state[0])
 
-    if args.share_data:
-        world_collective.broadcast_object_list([-1], src=0)
-    else:
-        world_collective.scatter_object_list([None], [None] + [-1] * (world_collective.world_size - 1), src=0)
-=======
     world_collective.scatter_object_list([None], [None] + [-1] * (world_collective.world_size - 1), src=0)
->>>>>>> 5296605a
     envs.close()
     if fabric.is_global_zero:
         test(torch.nn.Sequential(feature_extractor, actor), envs, fabric, args)
