--- conflicted
+++ resolved
@@ -224,7 +224,6 @@
 
 ### Installation
 
-<<<<<<< HEAD
 Three options exist for installing SheepRL
 
 1. Install the latest version directly from the [PyPi index](https://pypi.org/project/sheeprl/)
@@ -235,10 +234,6 @@
 
 #### Install SheepRL from PyPi
 
-=======
-<details>
-  <summary>Cloning and installing the lastest version from PyPi</summary>
->>>>>>> bf266836
 
 You can install the latest version of SheepRL with
 
@@ -246,23 +241,13 @@
 pip install sheeprl
 ```
 
-<<<<<<< HEAD
 > [!NOTE]
 > 
-=======
->>>>>>> bf266836
 > To install optional dependencies one can run for example `pip install sheeprl[atari,box2d,dev,mujoco,test]`
 
 For a detailed information about all the optional dependencies you can install please have a look at the [What](#what) section
 
-<<<<<<< HEAD
 #### Cloning and installing a local version
-=======
-</details>
-
-<details>
-  <summary>Cloning and installing a local version</summary>
->>>>>>> bf266836
 
 First, clone the repo with:
 
@@ -277,15 +262,9 @@
 pip install .
 ```
 
-<<<<<<< HEAD
 > [!NOTE]
 > 
 > To install optional dependencies one can run for example `pip install .[atari,box2d,dev,mujoco,test]`
-=======
-> To install all the optional dependencies one can run `pip install .[atari,mujoco,dev,test]`
-
-</details>
->>>>>>> bf266836
 
 #### Installing the framework from the GitHub repo
 
@@ -329,11 +308,8 @@
 
 #### Additional: installing on an M-series Mac
 
-<<<<<<< HEAD
 > [!CAUTION]
 > 
-=======
->>>>>>> bf266836
 > If you are on an M-series Mac and encounter an error attributed box2dpy during installation, you need to install SWIG using the instructions shown below.
 
 
@@ -352,11 +328,8 @@
 
 #### Additional: MineRL and MineDojo
 
-<<<<<<< HEAD
 > [!NOTE]
 > 
-=======
->>>>>>> bf266836
 > If you want to install the *minedojo* or *minerl* environment support, Java JDK 8 is required: you can install it by following the instructions at this [link](https://docs.minedojo.org/sections/getting_started/install.html#on-ubuntu-20-04).
 
 > [!CAUTION]
