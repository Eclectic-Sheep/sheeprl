--- conflicted
+++ resolved
@@ -60,34 +60,7 @@
 You can check the available parameters for Lightning Fabric [here](https://lightning.ai/docs/fabric/stable/api/fabric_args.html).
 
 ## :book: Repository structure
-<<<<<<< HEAD
-The repository is structured as follows:
-```bash
-fabricrl
-├── algos
-│   └──<algorithm>
-│       ├── __init__.py
-│       ├── <algorithm>.py
-│       ├── <algorithm>_decoupled.py
-│       ├── agent.py
-│       ├── args.py
-│       ├── loss.py
-│       ├── ... (other files)
-│       └── utils.py
-├── data
-│   └── buffers.py
-├── envs
-│   └── wrappers.py
-├── models
-│   └── models.py
-└── utils
-    ├── metric.py
-    ├── model.py
-    └── utils.py
-```
-=======
 The repository is (possibly) structured as follows:
->>>>>>> cc65bf38
 
   * `algos`: contains the implementations of the algorithms. Each algorithm is in a separate folder, and contains the following files:
     * `<algorithm>.py`: contains the implementation of the algorithm.
