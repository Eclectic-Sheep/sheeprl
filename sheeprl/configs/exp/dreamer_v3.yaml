# @package _global_

defaults:
  - override /algo: dreamer_v3
  - override /env: atari
  - _self_

# Experiment
total_steps: 5000000
per_rank_batch_size: 16
per_rank_sequence_length: 64

# Checkpoint
checkpoint:
  every: 100000

# Buffer
buffer:
  size: 1000000
  checkpoint: False

<<<<<<< HEAD
cnn_keys:
  encoder: [rgb]
  decoder: [rgb]
=======
# Distribution
distribution:
  type: "auto"
>>>>>>> ee1ac393
<|MERGE_RESOLUTION|>--- conflicted
+++ resolved
@@ -19,12 +19,6 @@
   size: 1000000
   checkpoint: False
 
-<<<<<<< HEAD
-cnn_keys:
-  encoder: [rgb]
-  decoder: [rgb]
-=======
 # Distribution
 distribution:
-  type: "auto"
->>>>>>> ee1ac393
+  type: "auto"