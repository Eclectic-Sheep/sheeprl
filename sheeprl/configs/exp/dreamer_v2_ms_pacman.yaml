--- conflicted
+++ resolved
@@ -26,11 +26,7 @@
 # Algorithm
 algo:
   gamma: 0.995
-<<<<<<< HEAD
-  
-=======
   replay_ratio: 0.0625
->>>>>>> 3dc227bd
   total_steps: 200000000
   learning_starts: 200000
   per_rank_batch_size: 32
