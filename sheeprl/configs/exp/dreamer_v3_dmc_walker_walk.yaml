--- conflicted
+++ resolved
@@ -12,6 +12,7 @@
 # Environment
 env:
   num_envs: 4
+  action_repeat: 2
   max_episode_steps: -1
   wrapper:
     domain_name: walker
@@ -39,11 +40,6 @@
     encoder: []
   learning_starts: 1024
   replay_ratio: 0.5
-<<<<<<< HEAD
-  per_rank_batch_size: 2
-  per_rank_sequence_lenght: 4
-=======
->>>>>>> 3dc227bd
 
 # Metric
 metric:
