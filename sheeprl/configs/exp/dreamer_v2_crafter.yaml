--- conflicted
+++ resolved
@@ -40,10 +40,6 @@
 # Algorithm
 algo:
   gamma: 0.999
-<<<<<<< HEAD
-  
-=======
->>>>>>> 3dc227bd
   layer_norm: True
   learning_starts: 10000
   per_rank_pretrain_steps: 1
