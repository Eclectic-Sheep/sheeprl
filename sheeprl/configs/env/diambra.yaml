--- conflicted
+++ resolved
@@ -25,12 +25,8 @@
     difficulty: 4
     continue_game: 0.0
     show_final: False
-<<<<<<< HEAD
     outfits: 4
-=======
-    outfits: 1
     splash_screen: False
->>>>>>> a64297d4
   diambra_wrappers:
     stack_actions: 1
     no_op_max: 0
