--- conflicted
+++ resolved
@@ -13,10 +13,7 @@
 # Training recipe
 replay_ratio: 0.1
 learning_starts: 5000
-<<<<<<< HEAD
-=======
 per_rank_pretrain_steps: 0
->>>>>>> 3dc227bd
 per_rank_sequence_length: ???
 
 # Encoder and decoder keys
@@ -94,7 +91,7 @@
 
 # Actor
 actor:
-  cls: sheeprl.algos.dreamer_v1.agent.DV1Actor
+  cls: sheeprl.algos.dreamer_v1.agent.Actor
   min_std: 0.1
   init_std: 5.0
   dense_act: ${algo.dense_act}
