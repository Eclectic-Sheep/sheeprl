--- conflicted
+++ resolved
@@ -13,16 +13,9 @@
 horizon: 15
 
 # Training recipe
-<<<<<<< HEAD
-train_every: 16
-learning_starts: 1024
-per_rank_pretrain_steps: 1
-per_rank_gradient_steps: 1
-=======
 replay_ratio: 1
 learning_starts: 1024
 per_rank_pretrain_steps: 0
->>>>>>> 3dc227bd
 per_rank_sequence_length: ???
 
 # Encoder and decoder keys
@@ -122,15 +115,8 @@
   layer_norm: ${algo.layer_norm}
   dense_units: ${algo.dense_units}
   clip_gradients: 100.0
-<<<<<<< HEAD
-  expl_amount: 0.0
-  expl_min: 0.0
-  expl_decay: False
-  max_step_expl_decay: 0
   unimix: ${algo.unimix}
   action_clip: 1.0
-=======
->>>>>>> 3dc227bd
 
   # Disttributed percentile model (used to scale the values)
   moments:
