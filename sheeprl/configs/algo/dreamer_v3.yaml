# Dreamer-V3 XL configuration

defaults:
  - default
  - /optim@world_model.optimizer: adam
  - /optim@actor.optimizer: adam
  - /optim@critic.optimizer: adam
  - _self_

name: dreamer_v3
gamma: 0.996996996996997
lmbda: 0.95
horizon: 15

# Training recipe
replay_ratio: 1
learning_starts: 1024
<<<<<<< HEAD
=======
per_rank_pretrain_steps: 0
>>>>>>> 3dc227bd
per_rank_sequence_length: ???

# Encoder and decoder keys
cnn_keys:
  decoder: ${algo.cnn_keys.encoder}
mlp_keys:
  decoder: ${algo.mlp_keys.encoder}

# Model related parameters
layer_norm: True
dense_units: 1024
mlp_layers: 5
dense_act: torch.nn.SiLU
cnn_act: torch.nn.SiLU
unimix: 0.01
hafner_initialization: True
decoupled_rssm: False

# World model
world_model:
  discrete_size: 32
  stochastic_size: 32
  kl_dynamic: 0.5
  kl_representation: 0.1
  kl_free_nats: 1.0
  kl_regularizer: 1.0
  continue_scale_factor: 1.0
  clip_gradients: 1000.0

  # Encoder
  encoder:
    cnn_channels_multiplier: 96
    cnn_act: ${algo.cnn_act}
    dense_act: ${algo.dense_act}
    mlp_layers: ${algo.mlp_layers}
    layer_norm: ${algo.layer_norm}
    dense_units: ${algo.dense_units}

  # Recurrent model
  recurrent_model:
    recurrent_state_size: 4096
    layer_norm: True
    dense_units: ${algo.dense_units}

  # Prior
  transition_model:
    hidden_size: 1024
    dense_act: ${algo.dense_act}
    layer_norm: ${algo.layer_norm}

  # Posterior
  representation_model:
    hidden_size: 1024
    dense_act: ${algo.dense_act}
    layer_norm: ${algo.layer_norm}

  # Decoder
  observation_model:
    cnn_channels_multiplier: ${algo.world_model.encoder.cnn_channels_multiplier}
    cnn_act: ${algo.cnn_act}
    dense_act: ${algo.dense_act}
    mlp_layers: ${algo.mlp_layers}
    layer_norm: ${algo.layer_norm}
    dense_units: ${algo.dense_units}

  # Reward model
  reward_model:
    dense_act: ${algo.dense_act}
    mlp_layers: ${algo.mlp_layers}
    layer_norm: ${algo.layer_norm}
    dense_units: ${algo.dense_units}
    bins: 255

  # Discount model
  discount_model:
    learnable: True
    dense_act: ${algo.dense_act}
    mlp_layers: ${algo.mlp_layers}
    layer_norm: ${algo.layer_norm}
    dense_units: ${algo.dense_units}

  # World model optimizer
  optimizer:
    lr: 1e-4
    eps: 1e-8
    weight_decay: 0

# Actor
actor:
  cls: sheeprl.algos.dreamer_v3.agent.Actor
  ent_coef: 3e-4
  min_std: 0.1
  init_std: 0.0
  objective_mix: 1.0
  dense_act: ${algo.dense_act}
  mlp_layers: ${algo.mlp_layers}
  layer_norm: ${algo.layer_norm}
  dense_units: ${algo.dense_units}
  clip_gradients: 100.0

  # Disttributed percentile model (used to scale the values)
  moments:
    decay: 0.99
    max: 1.0
    percentile:
      low: 0.05
      high: 0.95

  # Actor optimizer
  optimizer:
    lr: 8e-5
    eps: 1e-5
    weight_decay: 0

# Critic
critic:
  dense_act: ${algo.dense_act}
  mlp_layers: ${algo.mlp_layers}
  layer_norm: ${algo.layer_norm}
  dense_units: ${algo.dense_units}
  per_rank_target_network_update_freq: 1
  tau: 0.02
  bins: 255
  clip_gradients: 100.0

  # Critic optimizer
  optimizer:
    lr: 8e-5
    eps: 1e-5
    weight_decay: 0

# Player agent (it interacts with the environment)
player:
  discrete_size: ${algo.world_model.discrete_size}<|MERGE_RESOLUTION|>--- conflicted
+++ resolved
@@ -15,10 +15,7 @@
 # Training recipe
 replay_ratio: 1
 learning_starts: 1024
-<<<<<<< HEAD
-=======
 per_rank_pretrain_steps: 0
->>>>>>> 3dc227bd
 per_rank_sequence_length: ???
 
 # Encoder and decoder keys
