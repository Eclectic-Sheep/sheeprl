--- conflicted
+++ resolved
@@ -23,18 +23,6 @@
     Args:
         cfg (Dict[str, Any]): the loaded configuration.
     """
-<<<<<<< HEAD
-    if cfg.fabric.strategy == "fsdp":
-        raise ValueError(
-            "FSDPStrategy is currently not supported. Please launch the script with another strategy: "
-            "`python sheeprl.py fabric.strategy=...`"
-        )
-
-    print_config(cfg)
-    cfg = dotdict(OmegaConf.to_container(cfg, resolve=True, throw_on_missing=True))
-
-=======
->>>>>>> e96b82f6
     # Given the algorithm's name, retrieve the module where
     # 'cfg.algo.name'.py is contained; from there retrieve the
     # 'register_algorithm'-decorated entrypoint;
