import json
import os
from dataclasses import asdict, dataclass
from typing import Any, List, Optional

from sheeprl.utils.parser import Arg


@dataclass
class StandardArgs:
    exp_name: str = Arg(default="default", help="the name of this experiment")
    seed: int = Arg(default=42, help="seed of the experiment")
    dry_run: bool = Arg(default=False, help="whether to dry-run the script and exit")
    torch_deterministic: bool = Arg(default=False, help="if toggled, " "`torch.backends.cudnn.deterministic=True`")
    env_id: str = Arg(default="CartPole-v1", help="the id of the environment")
    num_envs: int = Arg(default=4, help="the number of parallel game environments")
    sync_env: bool = Arg(default=False, help="whether to use SyncVectorEnv instead of AsyncVectorEnv")
    root_dir: Optional[str] = Arg(
        default=None,
        help="the name of the root folder of the log directory of this experiment",
    )
    run_name: Optional[str] = Arg(default=None, help="the folder name of this run")
    action_repeat: int = Arg(default=1, help="the number of action repeat")
    memmap_buffer: bool = Arg(
        default=False,
        help="whether to move the buffer to the shared memory. "
        "Useful for pixel-based off-policy methods with large buffer size (>=1e6).",
    )
    checkpoint_every: int = Arg(default=100, help="how often to make the checkpoint, -1 to deactivate the checkpoint")
    checkpoint_path: Optional[str] = Arg(default=None, help="the path of the checkpoint from which you want to restart")

<<<<<<< HEAD
    screen_size: int = Arg(default=64, help="The size of the pixel-from observations (if any)")
    frame_stack: int = Arg(default=-1, help="How many frame to stack (only for pixel-like observations)")
    frame_stack_keys: Optional[List[str]] = Arg(default=None, help="The cnn keys to apply the frame stack wrapper")
    max_episode_steps: int = Arg(default=-1)
=======
    screen_size: int = Arg(default=64, help="the size of the pixel-from observations (if any)")
    frame_stack: int = Arg(default=-1, help="how many frame to stack (only for pixel-like observations)")
    frame_stack_dilation: int = Arg(default=1, help="the dilation between the stacked frames, 1 no dilation")
    max_episode_steps: int = Arg(
        default=-1,
        help="the maximum duration in terms of number of steps of an episode, -1 to disable. "
        "This value will be divided by the `action_repeat` value during the environment creation.",
    )
>>>>>>> f336e63d

    def __setattr__(self, __name: str, __value: Any) -> None:
        super().__setattr__(__name, __value)
        if __name == "log_dir":
            file_name = os.path.join(__value, "args.json")
            os.makedirs(__value, exist_ok=True)
            json.dump(asdict(self), open(file_name, "w"))<|MERGE_RESOLUTION|>--- conflicted
+++ resolved
@@ -1,7 +1,7 @@
 import json
 import os
 from dataclasses import asdict, dataclass
-from typing import Any, List, Optional
+from typing import Any, Optional
 
 from sheeprl.utils.parser import Arg
 
@@ -29,12 +29,6 @@
     checkpoint_every: int = Arg(default=100, help="how often to make the checkpoint, -1 to deactivate the checkpoint")
     checkpoint_path: Optional[str] = Arg(default=None, help="the path of the checkpoint from which you want to restart")
 
-<<<<<<< HEAD
-    screen_size: int = Arg(default=64, help="The size of the pixel-from observations (if any)")
-    frame_stack: int = Arg(default=-1, help="How many frame to stack (only for pixel-like observations)")
-    frame_stack_keys: Optional[List[str]] = Arg(default=None, help="The cnn keys to apply the frame stack wrapper")
-    max_episode_steps: int = Arg(default=-1)
-=======
     screen_size: int = Arg(default=64, help="the size of the pixel-from observations (if any)")
     frame_stack: int = Arg(default=-1, help="how many frame to stack (only for pixel-like observations)")
     frame_stack_dilation: int = Arg(default=1, help="the dilation between the stacked frames, 1 no dilation")
@@ -43,7 +37,6 @@
         help="the maximum duration in terms of number of steps of an episode, -1 to disable. "
         "This value will be divided by the `action_repeat` value during the environment creation.",
     )
->>>>>>> f336e63d
 
     def __setattr__(self, __name: str, __value: Any) -> None:
         super().__setattr__(__name, __value)
