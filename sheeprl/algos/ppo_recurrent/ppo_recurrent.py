from __future__ import annotations

import copy
import itertools
import os
import warnings
from contextlib import nullcontext
from typing import Any, Dict, List

import gymnasium as gym
import hydra
import numpy as np
import torch
from lightning.fabric import Fabric
from tensordict import TensorDict, pad_sequence
from tensordict.tensordict import TensorDictBase
from torch.distributed.algorithms.join import Join
from torch.utils.data.sampler import BatchSampler, RandomSampler
from torchmetrics import SumMetric

from sheeprl.algos.ppo.loss import entropy_loss, policy_loss, value_loss
from sheeprl.algos.ppo.utils import log_models, normalize_obs
from sheeprl.algos.ppo_recurrent.agent import RecurrentPPOAgent, build_agent
from sheeprl.algos.ppo_recurrent.utils import test
from sheeprl.data.buffers import ReplayBuffer
from sheeprl.utils.env import make_env
from sheeprl.utils.logger import get_log_dir, get_logger
from sheeprl.utils.metric import MetricAggregator
from sheeprl.utils.registry import register_algorithm
from sheeprl.utils.timer import timer
<<<<<<< HEAD
from sheeprl.utils.utils import gae, normalize_tensor, polynomial_decay
=======
from sheeprl.utils.utils import gae, normalize_tensor, polynomial_decay, register_model, save_configs, unwrap_fabric
>>>>>>> ad5b6941


def train(
    fabric: Fabric,
    agent: RecurrentPPOAgent,
    optimizer: torch.optim.Optimizer,
    data: TensorDictBase,
    aggregator: MetricAggregator | None,
    cfg: Dict[str, Any],
):
    num_sequences = data.shape[1]
    if cfg.algo.per_rank_num_batches > 0:
        batch_size = num_sequences // cfg.algo.per_rank_num_batches
        batch_size = batch_size if batch_size > 0 else num_sequences
    else:
        batch_size = 1
    with Join([agent._forward_module]) if fabric.world_size > 1 else nullcontext():
        for _ in range(cfg.algo.update_epochs):
            sampler = BatchSampler(
                RandomSampler(range(num_sequences)),
                batch_size=batch_size,
                drop_last=False,
            )  # Random sampling sequences
            for idxes in sampler:
                batch = data[:, idxes]
                mask = batch["mask"].unsqueeze(-1)
                for k in cfg.algo.cnn_keys.encoder:
                    batch[k] = batch[k] / 255.0 - 0.5

                _, logprobs, entropies, values, _ = agent(
                    {k: batch[k] for k in set(cfg.algo.cnn_keys.encoder + cfg.algo.mlp_keys.encoder)},
                    prev_actions=batch["prev_actions"],
                    prev_states=(batch["prev_hx"][:1], batch["prev_cx"][:1]),
                    actions=torch.split(batch["actions"], agent.actions_dim, dim=-1),
                    mask=mask,
                )

                normalized_advantages = batch["advantages"][mask]
                if cfg.algo.normalize_advantages and len(normalized_advantages) > 1:
                    normalized_advantages = normalize_tensor(normalized_advantages)

                # Policy loss
                pg_loss = policy_loss(
                    logprobs[mask],
                    batch["logprobs"][mask],
                    normalized_advantages,
                    cfg.algo.clip_coef,
                    "mean",
                )

                # Value loss
                v_loss = value_loss(
                    values[mask],
                    batch["values"][mask],
                    batch["returns"][mask],
                    cfg.algo.clip_coef,
                    cfg.algo.clip_vloss,
                    "mean",
                )

                # Entropy loss
                ent_loss = entropy_loss(entropies[mask], cfg.algo.loss_reduction)

                # Equation (9) in the paper
                loss = pg_loss + cfg.algo.vf_coef * v_loss + cfg.algo.ent_coef * ent_loss

                optimizer.zero_grad(set_to_none=True)
                fabric.backward(loss)
                if cfg.algo.max_grad_norm > 0.0:
                    fabric.clip_gradients(agent, optimizer, max_norm=cfg.algo.max_grad_norm)
                optimizer.step()

                # Update metrics
                if aggregator and not aggregator.disabled:
                    aggregator.update("Loss/policy_loss", pg_loss.detach())
                    aggregator.update("Loss/value_loss", v_loss.detach())
                    aggregator.update("Loss/entropy_loss", ent_loss.detach())


@register_algorithm()
def main(fabric: Fabric, cfg: Dict[str, Any]):
    initial_ent_coef = copy.deepcopy(cfg.algo.ent_coef)
    initial_clip_coef = copy.deepcopy(cfg.algo.clip_coef)

    if "minedojo" in cfg.env.wrapper._target_.lower():
        raise ValueError(
            "MineDojo is not currently supported by PPO Recurrent agent, since it does not take "
            "into consideration the action masks provided by the environment, but needed "
            "in order to play correctly the game. "
            "As an alternative you can use one of the Dreamers' agents."
        )

    if cfg.buffer.share_data:
        warnings.warn(
            "The script has been called with `buffer.share_data=True`: with recurrent PPO only gradients are shared"
        )

    rank = fabric.global_rank
    world_size = fabric.world_size
    device = fabric.device
    fabric.seed_everything(cfg.seed)
    torch.backends.cudnn.deterministic = cfg.torch_deterministic

    # Resume from checkpoint
    if cfg.checkpoint.resume_from:
        state = fabric.load(cfg.checkpoint.resume_from)

    # Create Logger. This will create the logger only on the
    # rank-0 process
    logger = get_logger(fabric, cfg)
    if logger and fabric.is_global_zero:
        fabric._loggers = [logger]
        fabric.logger.log_hyperparams(cfg)
    log_dir = get_log_dir(fabric, cfg.root_dir, cfg.run_name)

    # Environment setup
    vectorized_env = gym.vector.SyncVectorEnv if cfg.env.sync_env else gym.vector.AsyncVectorEnv
    envs = vectorized_env(
        [
            make_env(
                cfg,
                cfg.seed + rank * cfg.env.num_envs + i,
                rank * cfg.env.num_envs,
                log_dir if rank == 0 else None,
                "train",
                vector_env_idx=i,
            )
            for i in range(cfg.env.num_envs)
        ]
    )
    observation_space = envs.single_observation_space

    if not isinstance(observation_space, gym.spaces.Dict):
        raise RuntimeError(f"Unexpected observation type, should be of type Dict, got: {observation_space}")
    if cfg.algo.cnn_keys.encoder + cfg.algo.mlp_keys.encoder == []:
        raise RuntimeError(
            "You should specify at least one CNN keys or MLP keys from the cli: "
            "`cnn_keys.encoder=[rgb]` or `mlp_keys.encoder=[state]`"
        )
    if cfg.metric.log_level > 0:
        fabric.print("Encoder CNN keys:", cfg.algo.cnn_keys.encoder)
        fabric.print("Encoder MLP keys:", cfg.algo.mlp_keys.encoder)
    obs_keys = cfg.algo.cnn_keys.encoder + cfg.algo.mlp_keys.encoder

    is_continuous = isinstance(envs.single_action_space, gym.spaces.Box)
    is_multidiscrete = isinstance(envs.single_action_space, gym.spaces.MultiDiscrete)
    actions_dim = tuple(
        envs.single_action_space.shape
        if is_continuous
        else (envs.single_action_space.nvec.tolist() if is_multidiscrete else [envs.single_action_space.n])
    )

    # Define the agent and the optimizer
    agent = build_agent(
        fabric,
        actions_dim,
        is_continuous,
        cfg,
        observation_space,
        state["agent"] if cfg.checkpoint.resume_from else None,
    )
    models_to_log = {"agent": agent}
    optimizer = hydra.utils.instantiate(cfg.algo.optimizer, params=agent.parameters())

    # Load the state from the checkpoint
    if cfg.checkpoint.resume_from:
        optimizer.load_state_dict(state["optimizer"])
    # Setup agent and optimizer with Fabric
    optimizer = fabric.setup_optimizers(optimizer)

<<<<<<< HEAD
=======
    local_vars = locals()
    if fabric.is_global_zero:
        save_configs(cfg, log_dir)

>>>>>>> ad5b6941
    # Create a metric aggregator to log the metrics
    aggregator = None
    if not MetricAggregator.disabled:
        aggregator: MetricAggregator = hydra.utils.instantiate(cfg.metric.aggregator).to(device)

    # Local data
    rb = ReplayBuffer(
        cfg.algo.rollout_steps,
        cfg.env.num_envs,
        device=device,
        memmap=cfg.buffer.memmap,
        memmap_dir=os.path.join(log_dir, "memmap_buffer", f"rank_{fabric.global_rank}"),
    )
    step_data = TensorDict({}, batch_size=[1, cfg.env.num_envs], device=device)

    # Check that `rollout_steps` = k * `per_rank_sequence_length`
    if cfg.algo.rollout_steps % cfg.algo.per_rank_sequence_length != 0:
        pass

    # Global variables
    last_train = 0
    train_step = 0
    start_step = (
        # + 1 because the checkpoint is at the end of the update step
        # (when resuming from a checkpoint, the update at the checkpoint
        # is ended and you have to start with the next one)
        (state["update"] // fabric.world_size) + 1
        if cfg.checkpoint.resume_from
        else 1
    )
    policy_step = state["update"] * cfg.env.num_envs * cfg.algo.rollout_steps if cfg.checkpoint.resume_from else 0
    last_log = state["last_log"] if cfg.checkpoint.resume_from else 0
    last_checkpoint = state["last_checkpoint"] if cfg.checkpoint.resume_from else 0
    policy_steps_per_update = int(cfg.env.num_envs * cfg.algo.rollout_steps * world_size)
    num_updates = cfg.algo.total_steps // policy_steps_per_update if not cfg.dry_run else 1
    if cfg.checkpoint.resume_from:
        cfg.algo.per_rank_batch_size = state["batch_size"] // fabric.world_size

    # Warning for log and checkpoint every
    if cfg.metric.log_level > 0 and cfg.metric.log_every % policy_steps_per_update != 0:
        warnings.warn(
            f"The metric.log_every parameter ({cfg.metric.log_every}) is not a multiple of the "
            f"policy_steps_per_update value ({policy_steps_per_update}), so "
            "the metrics will be logged at the nearest greater multiple of the "
            "policy_steps_per_update value."
        )
    if cfg.checkpoint.every % policy_steps_per_update != 0:
        warnings.warn(
            f"The checkpoint.every parameter ({cfg.checkpoint.every}) is not a multiple of the "
            f"policy_steps_per_update value ({policy_steps_per_update}), so "
            "the checkpoint will be saved at the nearest greater multiple of the "
            "policy_steps_per_update value."
        )

    # Linear learning rate scheduler
    if cfg.algo.anneal_lr:
        from torch.optim.lr_scheduler import PolynomialLR

        scheduler = PolynomialLR(optimizer=optimizer, total_iters=num_updates, power=1.0)
        if cfg.checkpoint.resume_from:
            scheduler.load_state_dict(state["scheduler"])

    # Get the first environment observation and start the optimization
    o = envs.reset(seed=cfg.seed)[0]  # [N_envs, N_obs]
    obs = {}
    for k in obs_keys:
        torch_obs = torch.as_tensor(o[k], device=fabric.device)
        if k in cfg.algo.cnn_keys.encoder:
            torch_obs = torch_obs.view(cfg.env.num_envs, -1, *torch_obs.shape[-2:])
        elif k in cfg.algo.mlp_keys.encoder:
            torch_obs = torch_obs.float()
        step_data[k] = torch_obs[None]  # [Seq_len, Batch_size, D] --> [1, num_envs, D]
        obs[k] = torch_obs[None]

    # Get the resetted recurrent states from the agent
    prev_states = agent.initial_states
    prev_actions = torch.zeros(1, cfg.env.num_envs, sum(actions_dim), device=fabric.device)

    for update in range(start_step, num_updates + 1):
        for _ in range(0, cfg.algo.rollout_steps):
            policy_step += cfg.env.num_envs * world_size

            # Measure environment interaction time: this considers both the model forward
            # to get the action given the observation and the time taken into the environment
            with timer("Time/env_interaction_time", SumMetric(sync_on_compute=False)):
                with torch.no_grad():
                    # Sample an action given the observation received by the environment
                    # [Seq_len, Batch_size, D] --> [1, num_envs, D]
                    normalized_obs = normalize_obs(obs, cfg.algo.cnn_keys.encoder, obs_keys)
                    actions, logprobs, _, values, states = agent.module(
                        normalized_obs, prev_actions=prev_actions, prev_states=prev_states
                    )
                    if is_continuous:
                        real_actions = torch.cat(actions, -1).cpu().numpy()
                    else:
                        real_actions = np.concatenate([act.argmax(dim=-1).cpu().numpy() for act in actions], axis=-1)
                    actions = torch.cat(actions, dim=-1)

                # Single environment step
                next_obs, rewards, dones, truncated, info = envs.step(real_actions.reshape(envs.action_space.shape))
                truncated_envs = np.nonzero(truncated)[0]
                if len(truncated_envs) > 0:
                    real_next_obs = {
                        k: torch.empty(
                            1,
                            len(truncated_envs),
                            *observation_space[k].shape,
                            dtype=torch.float32,
                            device=device,
                        )
                        for k in obs_keys
                    }  # [Seq_len, Batch_size, D] --> [1, num_truncated_envs, D]
                    for i, truncated_env in enumerate(truncated_envs):
                        for k, v in info["final_observation"][truncated_env].items():
                            torch_v = torch.as_tensor(v, dtype=torch.float32, device=device)
                            if k in cfg.algo.cnn_keys.encoder:
                                torch_v = torch_v.view(1, len(truncated_envs), -1, *torch_obs.shape[-2:]) / 255.0 - 0.5
                            real_next_obs[k][0, i] = torch_v
                    with torch.no_grad():
                        feat = agent.module.feature_extractor(real_next_obs)
                        rnn_out, _ = agent.module.rnn(
                            torch.cat((feat, actions[:, truncated_envs, :]), dim=-1),
                            tuple(s[:, truncated_envs, ...] for s in states),
                        )
                        vals = agent.module.get_values(rnn_out).view(rewards[truncated_envs].shape).cpu().numpy()
                        rewards[truncated_envs] += vals.reshape(rewards[truncated_envs].shape)
                dones = np.logical_or(dones, truncated)
                dones = torch.as_tensor(dones, dtype=torch.float32, device=device).view(1, cfg.env.num_envs, -1)
                rewards = torch.as_tensor(rewards, dtype=torch.float32, device=device).view(1, cfg.env.num_envs, -1)

            step_data["dones"] = dones
            step_data["values"] = values
            step_data["actions"] = actions
            step_data["rewards"] = rewards
            step_data["logprobs"] = logprobs
            step_data["prev_hx"] = prev_states[0]
            step_data["prev_cx"] = prev_states[1]
            step_data["prev_actions"] = prev_actions
            if cfg.buffer.memmap:
                step_data["returns"] = torch.zeros_like(rewards)
                step_data["advantages"] = torch.zeros_like(rewards)

            # Append data to buffer
            rb.add(step_data)

            # Update actions
            prev_actions = (1 - dones) * actions

            # Update the observation
            obs = {}
            for k in obs_keys:
                if k in cfg.algo.cnn_keys.encoder:
                    torch_obs = torch.as_tensor(next_obs[k], device=device)
                    torch_obs = torch_obs.view(cfg.env.num_envs, -1, *torch_obs.shape[-2:])
                elif k in cfg.algo.mlp_keys.encoder:
                    torch_obs = torch.as_tensor(next_obs[k], device=device, dtype=torch.float32)
                step_data[k] = torch_obs[None]
                obs[k] = torch_obs[None]

            # Reset the states if the episode is done
            if cfg.algo.reset_recurrent_state_on_done:
                prev_states = tuple([(1 - dones) * s for s in states])
            else:
                prev_states = states

            if cfg.metric.log_level > 0 and "final_info" in info:
                for i, agent_ep_info in enumerate(info["final_info"]):
                    if agent_ep_info is not None:
                        ep_rew = agent_ep_info["episode"]["r"]
                        ep_len = agent_ep_info["episode"]["l"]
                        if aggregator and not aggregator.disabled:
                            aggregator.update("Rewards/rew_avg", ep_rew)
                            aggregator.update("Game/ep_len_avg", ep_len)
                        fabric.print(f"Rank-0: policy_step={policy_step}, reward_env_{i}={ep_rew[-1]}")

        # Estimate returns with GAE (https://arxiv.org/abs/1506.02438)
        with torch.no_grad():
            normalized_obs = normalize_obs(obs, cfg.algo.cnn_keys.encoder, obs_keys)
            feat = agent.module.feature_extractor(normalized_obs)
            rnn_out, _ = agent.module.rnn(torch.cat((feat, actions), dim=-1), states)
            next_values = agent.module.get_values(rnn_out)
            returns, advantages = gae(
                rb["rewards"].to(torch.float64),
                rb["values"],
                rb["dones"],
                next_values,
                cfg.algo.rollout_steps,
                cfg.algo.gamma,
                cfg.algo.gae_lambda,
            )

            # Add returns and advantages to the buffer
            rb["returns"] = returns.float()
            rb["advantages"] = advantages.float()

        # Get the training data as a TensorDict
        local_data = rb.buffer

        # Train the agent
        # 1. Split data into episodes (for every environment)
        episodes: List[TensorDictBase] = []
        for env_id in range(cfg.env.num_envs):
            env_data = local_data[:, env_id]  # [N_steps, *]
            episode_ends = env_data["dones"].nonzero(as_tuple=True)[0]
            episode_ends = episode_ends.tolist()
            episode_ends.append(cfg.algo.rollout_steps)
            start = 0
            for ep_end_idx in episode_ends:
                stop = ep_end_idx
                # Include the done, since when we encounter a done it means that
                # the episode has ended
                episode = env_data[start : stop + 1]
                if len(episode) > 0:
                    episodes.append(episode)
                start = stop + 1
        # 2. Split every episode into sequences of length `per_rank_sequence_length`
        if cfg.algo.per_rank_sequence_length is not None and cfg.algo.per_rank_sequence_length > 0:
            sequences = list(
                itertools.chain.from_iterable([ep.split(cfg.algo.per_rank_sequence_length) for ep in episodes])
            )
        else:
            sequences = episodes
        padded_sequences = pad_sequence(sequences, batch_first=False, return_mask=True)  # [Seq_len, Num_seq, *]

        with timer("Time/train_time", SumMetric(sync_on_compute=cfg.metric.sync_on_compute)):
            train(fabric, agent, optimizer, padded_sequences, aggregator, cfg)
        train_step += world_size

        if cfg.algo.anneal_lr:
            fabric.log("Info/learning_rate", scheduler.get_last_lr()[0], policy_step)
        else:
            fabric.log("Info/learning_rate", cfg.algo.optimizer.lr, policy_step)
        fabric.log("Info/clip_coef", cfg.algo.clip_coef, policy_step)
        fabric.log("Info/ent_coef", cfg.algo.ent_coef, policy_step)

        # Log metrics
        if cfg.metric.log_level > 0 and (policy_step - last_log >= cfg.metric.log_every or update == num_updates):
            # Sync distributed metrics
            if aggregator and not aggregator.disabled:
                metrics_dict = aggregator.compute()
                fabric.log_dict(metrics_dict, policy_step)
                aggregator.reset()

            # Sync distributed timers
            if not timer.disabled:
                timer_metrics = timer.compute()
                if "Time/train_time" in timer_metrics:
                    fabric.log(
                        "Time/sps_train",
                        (train_step - last_train) / timer_metrics["Time/train_time"],
                        policy_step,
                    )
                if "Time/env_interaction_time" in timer_metrics:
                    fabric.log(
                        "Time/sps_env_interaction",
                        ((policy_step - last_log) / world_size * cfg.env.action_repeat)
                        / timer_metrics["Time/env_interaction_time"],
                        policy_step,
                    )
                timer.reset()

            # Reset counters
            last_log = policy_step
            last_train = train_step

        # Update lr and coefficients
        if cfg.algo.anneal_lr:
            scheduler.step()
        if cfg.algo.anneal_clip_coef:
            cfg.algo.clip_coef = polynomial_decay(
                update, initial=initial_clip_coef, final=0.0, max_decay_steps=num_updates, power=1.0
            )
        if cfg.algo.anneal_ent_coef:
            cfg.algo.ent_coef = polynomial_decay(
                update, initial=initial_ent_coef, final=0.0, max_decay_steps=num_updates, power=1.0
            )

        # Checkpoint model
        if (
            cfg.checkpoint.every > 0 and policy_step - last_checkpoint >= cfg.checkpoint.every
        ) or update == num_updates:
            last_checkpoint = policy_step
            ckpt_state = {
                "agent": agent.state_dict(),
                "optimizer": optimizer.state_dict(),
                "scheduler": scheduler.state_dict() if cfg.algo.anneal_lr else None,
                "update": update * world_size,
                "batch_size": cfg.algo.per_rank_batch_size * fabric.world_size,
                "last_log": last_log,
                "last_checkpoint": last_checkpoint,
            }
            ckpt_path = os.path.join(log_dir, f"checkpoint/ckpt_{policy_step}_{fabric.global_rank}.ckpt")
            fabric.call("on_checkpoint_coupled", fabric=fabric, ckpt_path=ckpt_path, state=ckpt_state)

    envs.close()
    if fabric.is_global_zero:
        test(agent.module, fabric, cfg, log_dir)

    if not cfg.model_manager.disabled and fabric.is_global_zero:
        from sheeprl.utils.mlflow import register_model

        register_model(fabric, log_models, cfg, models_to_log)<|MERGE_RESOLUTION|>--- conflicted
+++ resolved
@@ -28,11 +28,7 @@
 from sheeprl.utils.metric import MetricAggregator
 from sheeprl.utils.registry import register_algorithm
 from sheeprl.utils.timer import timer
-<<<<<<< HEAD
-from sheeprl.utils.utils import gae, normalize_tensor, polynomial_decay
-=======
-from sheeprl.utils.utils import gae, normalize_tensor, polynomial_decay, register_model, save_configs, unwrap_fabric
->>>>>>> ad5b6941
+from sheeprl.utils.utils import gae, normalize_tensor, polynomial_decay, save_configs
 
 
 def train(
@@ -203,13 +199,9 @@
     # Setup agent and optimizer with Fabric
     optimizer = fabric.setup_optimizers(optimizer)
 
-<<<<<<< HEAD
-=======
-    local_vars = locals()
     if fabric.is_global_zero:
         save_configs(cfg, log_dir)
 
->>>>>>> ad5b6941
     # Create a metric aggregator to log the metrics
     aggregator = None
     if not MetricAggregator.disabled:
