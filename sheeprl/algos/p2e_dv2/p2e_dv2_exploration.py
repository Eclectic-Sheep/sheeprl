from __future__ import annotations

import copy
import os
import warnings
from typing import Any, Dict, Sequence

import gymnasium as gym
import hydra
import numpy as np
import torch
import torch.nn.functional as F
from lightning.fabric import Fabric
from lightning.fabric.wrappers import _FabricModule, _FabricOptimizer
from torch import Tensor, nn
from torch.distributions import Bernoulli, Distribution, Independent, Normal, OneHotCategorical
from torch.distributions.utils import logits_to_probs
from torchmetrics import SumMetric

from sheeprl.algos.dreamer_v2.agent import PlayerDV2, WorldModel
from sheeprl.algos.dreamer_v2.loss import reconstruction_loss
from sheeprl.algos.dreamer_v2.utils import compute_lambda_values, test
from sheeprl.algos.p2e_dv2.agent import build_agent
from sheeprl.data.buffers import EnvIndependentReplayBuffer, EpisodeBuffer, SequentialReplayBuffer
from sheeprl.utils.env import make_env
from sheeprl.utils.fabric import get_single_device_fabric
from sheeprl.utils.logger import get_log_dir, get_logger
from sheeprl.utils.metric import MetricAggregator
from sheeprl.utils.registry import register_algorithm
from sheeprl.utils.timer import timer
from sheeprl.utils.utils import Ratio, save_configs

# Decomment the following line if you are using MineDojo on an headless machine
# os.environ["MINEDOJO_HEADLESS"] = "1"


def train(
    fabric: Fabric,
    world_model: WorldModel,
    actor_task: _FabricModule,
    critic_task: _FabricModule,
    target_critic_task: nn.Module,
    world_optimizer: _FabricOptimizer,
    actor_task_optimizer: _FabricOptimizer,
    critic_task_optimizer: _FabricOptimizer,
    data: Dict[str, Tensor],
    aggregator: MetricAggregator | None,
    cfg: Dict[str, Any],
    ensembles: _FabricModule,
    ensemble_optimizer: _FabricOptimizer,
    actor_exploration: _FabricModule,
    critic_exploration: _FabricModule,
    target_critic_exploration: nn.Module,
    actor_exploration_optimizer: _FabricOptimizer,
    critic_exploration_optimizer: _FabricOptimizer,
    is_continuous: bool,
    actions_dim: Sequence[int],
) -> None:
    """Runs one-step update of the agent.

    In particular, it updates the agent as specified by Algorithm 1 in
    [Planning to Explore via Self-Supervised World Models](https://arxiv.org/abs/2005.05960).

    The algorithm is made by different phases:
    1. Dynamic Learning: see Algorithm 1 in
        [Dream to Control: Learning Behaviors by Latent Imagination](https://arxiv.org/abs/1912.01603)
    2. Ensemble Learning: learn the ensemble models as described in
        [Planning to Explore via Self-Supervised World Models](https://arxiv.org/abs/2005.05960).
        The ensemble models give the novelty of the state visited by the agent.
    3. Behaviour Learning Exploration: the agent learns to explore the environment,
        having as reward only the intrinsic reward, computed from the ensembles.
    4. Behaviour Learning Task (zero-shot): the agent learns to solve the task,
        the experiences it uses to learn it are the ones collected during the exploration:
        - Imagine trajectories in the latent space from each latent state
        s_t up to the horizon H: s'_(t+1), ..., s'_(t+H).
        - Predict rewards and values in the imagined trajectories.
        - Compute lambda targets (Eq. 6 in [https://arxiv.org/abs/1912.01603](https://arxiv.org/abs/1912.01603))
        - Update the actor and the critic

    This method is based on [sheeprl.algos.dreamer_v1.dreamer_v1](sheeprl.algos.dreamer_v1.dreamer_v1) algorithm,
    extending it to implement the
    [Planning to Explore via Self-Supervised World Models](https://arxiv.org/abs/2005.05960).

    Args:
        fabric (Fabric): the fabric instance.
        world_model (WorldModel): the world model wrapped with Fabric.
        actor_task (_FabricModule): the actor for solving the task.
        critic_task (_FabricModule): the critic for solving the task.
        target_critic_task (nn.Module): the target critic for solving the task.
        world_optimizer (_FabricOptimizer): the world optimizer.
        actor_task_optimizer (_FabricOptimizer): the actor optimizer for solving the task.
        critic_task_optimizer (_FabricOptimizer): the critic optimizer for solving the task.
        data (Dict[str, Tensor]): the batch of data to use for training.
        aggregator (MetricAggregator, optional): the aggregator to print the metrics.
        cfg (DictConfig): the configs.
        ensembles (_FabricModule): the ensemble models.
        ensemble_optimizer (_FabricOptimizer): the optimizer of the ensemble models.
        actor_exploration (_FabricModule): the actor for exploration.
        critic_exploration (_FabricModule): the critic for exploration.
        target_critic_exploration (nn.Module): the target critic for exploration.
        actor_exploration_optimizer (_FabricOptimizer): the optimizer of the actor for exploration.
        critic_exploration_optimizer (_FabricOptimizer): the optimizer of the critic for exploration.
        is_continuous (bool): whether or not are continuous actions.
        actions_dim (Sequence[int]): the actions dimension.
    """
    batch_size = cfg.algo.per_rank_batch_size
    sequence_length = cfg.algo.per_rank_sequence_length
    recurrent_state_size = cfg.algo.world_model.recurrent_model.recurrent_state_size
    stochastic_size = cfg.algo.world_model.stochastic_size
    discrete_size = cfg.algo.world_model.discrete_size
    device = fabric.device
    data = {k: data[k] for k in data.keys()}
    batch_obs = {k: data[k] / 255 - 0.5 for k in cfg.algo.cnn_keys.encoder}
    batch_obs.update({k: data[k] for k in cfg.algo.mlp_keys.encoder})
    data["is_first"][0, :] = torch.ones_like(data["is_first"][0, :])

    # Dynamic Learning
    recurrent_state = torch.zeros(1, batch_size, recurrent_state_size, device=device)
    posterior = torch.zeros(1, batch_size, stochastic_size, discrete_size, device=device)
    recurrent_states = torch.zeros(sequence_length, batch_size, recurrent_state_size, device=device)
    priors = torch.empty(sequence_length, batch_size, stochastic_size, discrete_size, device=device)
    priors_logits = torch.empty(sequence_length, batch_size, stochastic_size * discrete_size, device=device)
    posteriors = torch.empty(sequence_length, batch_size, stochastic_size, discrete_size, device=device)
    posteriors_logits = torch.empty(sequence_length, batch_size, stochastic_size * discrete_size, device=device)

    # embedded observations from the environment
    embedded_obs = world_model.encoder(batch_obs)

    for i in range(0, sequence_length):
        recurrent_state, posterior, prior, posterior_logits, prior_logits = world_model.rssm.dynamic(
            posterior, recurrent_state, data["actions"][i : i + 1], embedded_obs[i : i + 1], data["is_first"][i : i + 1]
        )
        recurrent_states[i] = recurrent_state
        priors[i] = prior
        priors_logits[i] = prior_logits
        posteriors[i] = posterior
        posteriors_logits[i] = posterior_logits

    # concatenate the posteriors with the recurrent states on the last dimension
    # latent_states has dimension (sequence_length, batch_size, recurrent_state_size + stochastic_size * discrete_size)
    latent_states = torch.cat((posteriors.view(*posteriors.shape[:-2], -1), recurrent_states), -1)

    # compute predictions for the observations
    decoded_information: Dict[str, torch.Tensor] = world_model.observation_model(latent_states)

    # compute the distribution over the reconstructed observations
    po = {k: Independent(Normal(rec_obs, 1), len(rec_obs.shape[2:])) for k, rec_obs in decoded_information.items()}

    # compute the distribution over the rewards
    pr = Independent(Normal(world_model.reward_model(latent_states.detach()), 1), 1)

    # compute the distribution over the terminal steps, if required
    if cfg.algo.world_model.use_continues and world_model.continue_model:
<<<<<<< HEAD
        pc = Independent(
            Bernoulli(logits=world_model.continue_model(latent_states.detach()), validate_args=validate_args),
            1,
            validate_args=validate_args,
        )
        continues_targets = (1 - data["terminated"]) * cfg.algo.gamma
=======
        pc = Independent(Bernoulli(logits=world_model.continue_model(latent_states.detach())), 1)
        continue_targets = (1 - data["dones"]) * cfg.algo.gamma
>>>>>>> 875166a0
    else:
        pc = continues_targets = None

    # Reshape posterior and prior logits to shape [B, T, 32, 32]
    priors_logits = priors_logits.view(*priors_logits.shape[:-1], stochastic_size, discrete_size)
    posteriors_logits = posteriors_logits.view(*posteriors_logits.shape[:-1], stochastic_size, discrete_size)

    # world model optimization step
    world_optimizer.zero_grad(set_to_none=True)
    rec_loss, kl, state_loss, reward_loss, observation_loss, continue_loss = reconstruction_loss(
        po,
        batch_obs,
        pr,
        data["rewards"],
        priors_logits,
        posteriors_logits,
        cfg.algo.world_model.kl_balancing_alpha,
        cfg.algo.world_model.kl_free_nats,
        cfg.algo.world_model.kl_free_avg,
        cfg.algo.world_model.kl_regularizer,
        pc,
        continues_targets,
        cfg.algo.world_model.discount_scale_factor,
    )
    fabric.backward(rec_loss)
    world_grad = None
    if cfg.algo.world_model.clip_gradients is not None and cfg.algo.world_model.clip_gradients > 0:
        world_grad = fabric.clip_gradients(
            module=world_model,
            optimizer=world_optimizer,
            max_norm=cfg.algo.world_model.clip_gradients,
            error_if_nonfinite=False,
        )
    world_optimizer.step()

    # Ensemble Learning
    loss = 0.0
    ensemble_optimizer.zero_grad(set_to_none=True)
    for ens in ensembles:
        out = ens(
            torch.cat(
                (
                    posteriors.view(*posteriors.shape[:-2], -1).detach(),
                    recurrent_states.detach(),
                    data["actions"].detach(),
                ),
                -1,
            )
        )[:-1]
        next_obs_embedding_dist = Independent(Normal(out, 1), 1)
        loss -= next_obs_embedding_dist.log_prob(posteriors.view(sequence_length, batch_size, -1).detach()[1:]).mean()
    loss.backward()
    ensemble_grad = None
    if cfg.algo.ensembles.clip_gradients is not None and cfg.algo.ensembles.clip_gradients > 0:
        ensemble_grad = fabric.clip_gradients(
            module=ens,
            optimizer=ensemble_optimizer,
            max_norm=cfg.algo.ensembles.clip_gradients,
            error_if_nonfinite=False,
        )
    ensemble_optimizer.step()

    # Behaviour Learning Exploration
    imagined_prior = posteriors.detach().reshape(1, -1, stochastic_size * discrete_size)
    recurrent_state = recurrent_states.detach().reshape(1, -1, recurrent_state_size)
    imagined_latent_state = torch.cat((imagined_prior, recurrent_state), -1)
    imagined_trajectories = torch.empty(
        cfg.algo.horizon + 1,
        batch_size * sequence_length,
        stochastic_size * discrete_size + recurrent_state_size,
        device=device,
    )
    imagined_trajectories[0] = imagined_latent_state
    imagined_actions = torch.empty(
        cfg.algo.horizon + 1,
        batch_size * sequence_length,
        data["actions"].shape[-1],
        device=device,
    )
    imagined_actions[0] = torch.zeros(1, batch_size * sequence_length, data["actions"].shape[-1])

    # imagine trajectories in the latent space
    for i in range(1, cfg.algo.horizon + 1):
        actions = torch.cat(actor_exploration(imagined_latent_state.detach())[0], dim=-1)
        imagined_actions[i] = actions
        imagined_prior, recurrent_state = world_model.rssm.imagination(imagined_prior, recurrent_state, actions)
        imagined_prior = imagined_prior.view(1, -1, stochastic_size * discrete_size)
        imagined_latent_state = torch.cat((imagined_prior, recurrent_state), -1)
        imagined_trajectories[i] = imagined_latent_state
    predicted_target_values_exploration = target_critic_exploration(imagined_trajectories)

    # Predict intrinsic reward
    next_obs_embedding = torch.zeros(
        len(ensembles),
        cfg.algo.horizon + 1,
        batch_size * sequence_length,
        stochastic_size * discrete_size,
        device=device,
    )
    for i, ens in enumerate(ensembles):
        next_obs_embedding[i] = ens(torch.cat((imagined_trajectories.detach(), imagined_actions.detach()), -1))

    # next_obs_embedding -> N_ensemble x Horizon x Batch_size*Seq_len x Obs_embedding_size
    intrinsic_reward = next_obs_embedding.var(0).mean(-1, keepdim=True) * cfg.algo.intrinsic_reward_multiplier

    if cfg.algo.world_model.use_continues and world_model.continue_model:
        continues = logits_to_probs(logits=world_model.continue_model(imagined_trajectories), is_binary=True)
        true_continue = (1 - data["terminated"]).flatten().reshape(1, -1, 1) * cfg.algo.gamma
        continues = torch.cat((true_continue, continues[1:]))
    else:
        continues = torch.ones_like(intrinsic_reward.detach()) * cfg.algo.gamma

    lambda_values_exploration = compute_lambda_values(
        intrinsic_reward[:-1],
        predicted_target_values_exploration[:-1],
        continues[:-1],
        bootstrap=predicted_target_values_exploration[-1:],
        horizon=cfg.algo.horizon,
        lmbda=cfg.algo.lmbda,
    )

    with torch.no_grad():
        discount = torch.cumprod(torch.cat((torch.ones_like(continues[:1]), continues[:-1]), 0), 0)

    actor_exploration_optimizer.zero_grad(set_to_none=True)
    policies: Sequence[Distribution] = actor_exploration(imagined_trajectories[:-2].detach())[1]
    if is_continuous:
        objective = lambda_values_exploration[1:]
    else:
        baseline = target_critic_exploration(imagined_trajectories)
        advantage = (lambda_values_exploration[1:] - baseline[:-2]).detach()
        objective = (
            torch.stack(
                [
                    p.log_prob(imgnd_act[1:-1].detach()).unsqueeze(-1)
                    for p, imgnd_act in zip(policies, torch.split(imagined_actions, actions_dim, -1))
                ],
                -1,
            ).sum(-1)
            * advantage
        )
    try:
        entropy = cfg.algo.actor.ent_coef * torch.stack([p.entropy() for p in policies], -1).sum(-1)
    except NotImplementedError:
        entropy = torch.zeros_like(objective)
    policy_loss_exploration = -torch.mean(discount[:-2] * (objective + entropy.unsqueeze(-1)))
    fabric.backward(policy_loss_exploration)
    actor_exploration_grad = None
    if cfg.algo.actor.clip_gradients is not None and cfg.algo.actor.clip_gradients > 0:
        actor_exploration_grad = fabric.clip_gradients(
            module=actor_exploration,
            optimizer=actor_exploration_optimizer,
            max_norm=cfg.algo.actor.clip_gradients,
            error_if_nonfinite=False,
        )
    actor_exploration_optimizer.step()

    qv = Independent(Normal(critic_exploration(imagined_trajectories.detach())[:-1], 1), 1)
    critic_exploration_optimizer.zero_grad(set_to_none=True)
    value_loss_exploration = -torch.mean(discount[:-1, ..., 0] * qv.log_prob(lambda_values_exploration.detach()))
    fabric.backward(value_loss_exploration)
    critic_exploration_grad = None
    if cfg.algo.critic.clip_gradients is not None and cfg.algo.critic.clip_gradients > 0:
        critic_exploration_grad = fabric.clip_gradients(
            module=critic_exploration,
            optimizer=critic_exploration_optimizer,
            max_norm=cfg.algo.critic.clip_gradients,
            error_if_nonfinite=False,
        )
    critic_exploration_optimizer.step()

    # reset the world_model gradients, to avoid interferences with task learning
    world_optimizer.zero_grad(set_to_none=True)

    # Behaviour Learning Task
    imagined_prior = posteriors.detach().reshape(1, -1, stochastic_size * discrete_size)
    recurrent_state = recurrent_states.detach().reshape(1, -1, recurrent_state_size)
    imagined_latent_state = torch.cat((imagined_prior, recurrent_state), -1)
    imagined_trajectories = torch.empty(
        cfg.algo.horizon + 1,
        batch_size * sequence_length,
        stochastic_size * discrete_size + recurrent_state_size,
        device=device,
    )
    imagined_trajectories[0] = imagined_latent_state
    imagined_actions = torch.empty(
        cfg.algo.horizon + 1,
        batch_size * sequence_length,
        data["actions"].shape[-1],
        device=device,
    )
    imagined_actions[0] = torch.zeros(1, batch_size * sequence_length, data["actions"].shape[-1])

    # imagine trajectories in the latent space
    for i in range(1, cfg.algo.horizon + 1):
        actions = torch.cat(actor_task(imagined_latent_state.detach())[0], dim=-1)
        imagined_actions[i] = actions
        imagined_prior, recurrent_state = world_model.rssm.imagination(imagined_prior, recurrent_state, actions)
        imagined_prior = imagined_prior.view(1, -1, stochastic_size * discrete_size)
        imagined_latent_state = torch.cat((imagined_prior, recurrent_state), -1)
        imagined_trajectories[i] = imagined_latent_state

    predicted_target_values_task = target_critic_task(imagined_trajectories)
    predicted_rewards = world_model.reward_model(imagined_trajectories)
    if cfg.algo.world_model.use_continues and world_model.continue_model:
        continues = logits_to_probs(logits=world_model.continue_model(imagined_trajectories), is_binary=True)
        true_continue = (1 - data["terminated"]).reshape(1, -1, 1) * cfg.algo.gamma
        continues = torch.cat((true_continue, continues[1:]))
    else:
        continues = torch.ones_like(predicted_rewards.detach()) * cfg.algo.gamma

    lambda_values_task = compute_lambda_values(
        predicted_rewards[:-1],
        predicted_target_values_task[:-1],
        continues[:-1],
        bootstrap=predicted_target_values_task[-1:],
        horizon=cfg.algo.horizon,
        lmbda=cfg.algo.lmbda,
    )

    with torch.no_grad():
        discount = torch.cumprod(torch.cat((torch.ones_like(continues[:1]), continues[:-1]), 0), 0)

    actor_task_optimizer.zero_grad(set_to_none=True)
    policies: Sequence[Distribution] = actor_task(imagined_trajectories[:-2].detach())[1]
    if is_continuous:
        objective = lambda_values_task[1:]
    else:
        baseline = target_critic_task(imagined_trajectories)
        advantage = (lambda_values_task[1:] - baseline[:-2]).detach()
        objective = (
            torch.stack(
                [
                    p.log_prob(imgnd_act[1:-1].detach()).unsqueeze(-1)
                    for p, imgnd_act in zip(policies, torch.split(imagined_actions, actions_dim, -1))
                ],
                -1,
            ).sum(-1)
            * advantage
        )
    try:
        entropy = cfg.algo.actor.ent_coef * torch.stack([p.entropy() for p in policies], -1).sum(-1)
    except NotImplementedError:
        entropy = torch.zeros_like(objective)
    policy_loss_task = -torch.mean(discount[:-2] * (objective + entropy.unsqueeze(-1)))
    fabric.backward(policy_loss_task)
    actor_task_grad = None
    if cfg.algo.actor.clip_gradients is not None and cfg.algo.actor.clip_gradients > 0:
        actor_task_grad = fabric.clip_gradients(
            module=actor_task,
            optimizer=actor_task_optimizer,
            max_norm=cfg.algo.actor.clip_gradients,
            error_if_nonfinite=False,
        )
    actor_task_optimizer.step()

    qv = Independent(
        Normal(critic_task(imagined_trajectories.detach())[:-1], 1),
        1,
    )
    critic_task_optimizer.zero_grad(set_to_none=True)
    value_loss_task = -torch.mean(discount[:-1, ..., 0] * qv.log_prob(lambda_values_task.detach()))
    fabric.backward(value_loss_task)
    critic_task_grad = None
    if cfg.algo.critic.clip_gradients is not None and cfg.algo.critic.clip_gradients > 0:
        critic_task_grad = fabric.clip_gradients(
            module=critic_task,
            optimizer=critic_task_optimizer,
            max_norm=cfg.algo.critic.clip_gradients,
            error_if_nonfinite=False,
        )
    critic_task_optimizer.step()
    if aggregator and not aggregator.disabled:
        aggregator.update("Loss/world_model_loss", rec_loss.detach())
        aggregator.update("Loss/observation_loss", observation_loss.detach())
        aggregator.update("Loss/reward_loss", reward_loss.detach())
        aggregator.update("Loss/state_loss", state_loss.detach())
        aggregator.update("Loss/continue_loss", continue_loss.detach())
        aggregator.update("State/kl", kl.mean().detach())
        aggregator.update(
            "State/post_entropy",
            Independent(OneHotCategorical(logits=posteriors_logits.detach()), 1).entropy().mean().detach(),
        )
        aggregator.update(
            "State/prior_entropy",
            Independent(OneHotCategorical(logits=priors_logits.detach()), 1).entropy().mean().detach(),
        )
        aggregator.update("Loss/ensemble_loss", loss.detach().cpu())
        aggregator.update("Rewards/intrinsic", intrinsic_reward.detach().cpu().mean())
        aggregator.update(
            "Values_exploration/predicted_values", predicted_target_values_exploration.detach().cpu().mean()
        )
        aggregator.update("Values_exploration/lambda_values", lambda_values_exploration.detach().cpu().mean())
        aggregator.update("Loss/policy_loss_exploration", policy_loss_exploration.detach())
        aggregator.update("Loss/value_loss_exploration", value_loss_exploration.detach())
        aggregator.update("Loss/policy_loss_task", policy_loss_task.detach())
        aggregator.update("Loss/value_loss_task", value_loss_task.detach())
        if world_grad:
            aggregator.update("Grads/world_model", world_grad.detach())
        if ensemble_grad:
            aggregator.update("Grads/ensemble", ensemble_grad.detach())
        if actor_exploration_grad:
            aggregator.update("Grads/actor_exploration", actor_exploration_grad.detach())
        if critic_exploration_grad:
            aggregator.update("Grads/critic_exploration", critic_exploration_grad.detach())
        if actor_task_grad:
            aggregator.update("Grads/actor_task", actor_task_grad.detach())
        if critic_task_grad:
            aggregator.update("Grads/critic_task", critic_task_grad.detach())

    # Reset everything
    actor_exploration_optimizer.zero_grad(set_to_none=True)
    critic_exploration_optimizer.zero_grad(set_to_none=True)
    actor_task_optimizer.zero_grad(set_to_none=True)
    critic_task_optimizer.zero_grad(set_to_none=True)
    world_optimizer.zero_grad(set_to_none=True)
    ensemble_optimizer.zero_grad(set_to_none=True)


@register_algorithm()
def main(fabric: Fabric, cfg: Dict[str, Any]):
    device = fabric.device
    rank = fabric.global_rank
    world_size = fabric.world_size

    if cfg.checkpoint.resume_from:
        state = fabric.load(cfg.checkpoint.resume_from)

    # These arguments cannot be changed
    cfg.env.screen_size = 64
    cfg.env.frame_stack = 1
    cfg.algo.player.actor_type = "exploration"

    # Create Logger. This will create the logger only on the
    # rank-0 process
    logger = get_logger(fabric, cfg)
    if logger and fabric.is_global_zero:
        fabric._loggers = [logger]
        fabric.logger.log_hyperparams(cfg)
    log_dir = get_log_dir(fabric, cfg.root_dir, cfg.run_name)
    fabric.print(f"Log dir: {log_dir}")

    # Environment setup
    vectorized_env = gym.vector.SyncVectorEnv if cfg.env.sync_env else gym.vector.AsyncVectorEnv
    envs = vectorized_env(
        [
            make_env(
                cfg,
                cfg.seed + rank * cfg.env.num_envs + i,
                rank * cfg.env.num_envs,
                log_dir if rank == 0 else None,
                "train",
                vector_env_idx=i,
            )
            for i in range(cfg.env.num_envs)
        ]
    )
    action_space = envs.single_action_space
    observation_space = envs.single_observation_space

    is_continuous = isinstance(action_space, gym.spaces.Box)
    is_multidiscrete = isinstance(action_space, gym.spaces.MultiDiscrete)
    actions_dim = tuple(
        action_space.shape if is_continuous else (action_space.nvec.tolist() if is_multidiscrete else [action_space.n])
    )
    clip_rewards_fn = lambda r: np.tanh(r) if cfg.env.clip_rewards else r
    if not isinstance(observation_space, gym.spaces.Dict):
        raise RuntimeError(f"Unexpected observation type, should be of type Dict, got: {observation_space}")

    if (
        len(set(cfg.algo.cnn_keys.encoder).intersection(set(cfg.algo.cnn_keys.decoder))) == 0
        and len(set(cfg.algo.mlp_keys.encoder).intersection(set(cfg.algo.mlp_keys.decoder))) == 0
    ):
        raise RuntimeError("The CNN keys or the MLP keys of the encoder and decoder must not be disjointed")
    if len(set(cfg.algo.cnn_keys.decoder) - set(cfg.algo.cnn_keys.encoder)) > 0:
        raise RuntimeError(
            "The CNN keys of the decoder must be contained in the encoder ones. "
            f"Those keys are decoded without being encoded: {list(set(cfg.algo.cnn_keys.decoder))}"
        )
    if len(set(cfg.algo.mlp_keys.decoder) - set(cfg.algo.mlp_keys.encoder)) > 0:
        raise RuntimeError(
            "The MLP keys of the decoder must be contained in the encoder ones. "
            f"Those keys are decoded without being encoded: {list(set(cfg.algo.mlp_keys.decoder))}"
        )
    if cfg.metric.log_level > 0:
        fabric.print("Encoder CNN keys:", cfg.algo.cnn_keys.encoder)
        fabric.print("Encoder MLP keys:", cfg.algo.mlp_keys.encoder)
        fabric.print("Decoder CNN keys:", cfg.algo.cnn_keys.decoder)
        fabric.print("Decoder MLP keys:", cfg.algo.mlp_keys.decoder)
    obs_keys = cfg.algo.cnn_keys.encoder + cfg.algo.mlp_keys.encoder

    (
        world_model,
        ensembles,
        actor_task,
        critic_task,
        target_critic_task,
        actor_exploration,
        critic_exploration,
        target_critic_exploration,
    ) = build_agent(
        fabric,
        actions_dim,
        is_continuous,
        cfg,
        observation_space,
        state["world_model"] if cfg.checkpoint.resume_from else None,
        state["ensembles"] if cfg.checkpoint.resume_from else None,
        state["actor_task"] if cfg.checkpoint.resume_from else None,
        state["critic_task"] if cfg.checkpoint.resume_from else None,
        state["target_critic_task"] if cfg.checkpoint.resume_from else None,
        state["actor_exploration"] if cfg.checkpoint.resume_from else None,
        state["critic_exploration"] if cfg.checkpoint.resume_from else None,
        state["target_critic_exploration"] if cfg.checkpoint.resume_from else None,
    )

    player = PlayerDV2(
        fabric,
        world_model.encoder,
        world_model.rssm.recurrent_model,
        world_model.rssm.representation_model,
        actor_exploration,
        actions_dim,
        cfg.env.num_envs,
        cfg.algo.world_model.stochastic_size,
        cfg.algo.world_model.recurrent_model.recurrent_state_size,
        discrete_size=cfg.algo.world_model.discrete_size,
        actor_type=cfg.algo.player.actor_type,
    )

    # Optimizers
    world_optimizer = hydra.utils.instantiate(
        cfg.algo.world_model.optimizer, params=world_model.parameters(), _convert_="all"
    )
    actor_exploration_optimizer = hydra.utils.instantiate(
        cfg.algo.actor.optimizer, params=actor_exploration.parameters(), _convert_="all"
    )
    critic_exploration_optimizer = hydra.utils.instantiate(
        cfg.algo.critic.optimizer, params=critic_exploration.parameters(), _convert_="all"
    )
    actor_task_optimizer = hydra.utils.instantiate(
        cfg.algo.actor.optimizer, params=actor_task.parameters(), _convert_="all"
    )
    critic_task_optimizer = hydra.utils.instantiate(
        cfg.algo.critic.optimizer, params=critic_task.parameters(), _convert_="all"
    )
    ensemble_optimizer = hydra.utils.instantiate(
        cfg.algo.critic.optimizer, params=ensembles.parameters(), _convert_="all"
    )
    if cfg.checkpoint.resume_from:
        world_optimizer.load_state_dict(state["world_optimizer"])
        actor_task_optimizer.load_state_dict(state["actor_task_optimizer"])
        critic_task_optimizer.load_state_dict(state["critic_task_optimizer"])
        ensemble_optimizer.load_state_dict(state["ensemble_optimizer"])
        actor_exploration_optimizer.load_state_dict(state["actor_exploration_optimizer"])
        critic_exploration_optimizer.load_state_dict(state["critic_exploration_optimizer"])
    (
        world_optimizer,
        actor_task_optimizer,
        critic_task_optimizer,
        ensemble_optimizer,
        actor_exploration_optimizer,
        critic_exploration_optimizer,
    ) = fabric.setup_optimizers(
        world_optimizer,
        actor_task_optimizer,
        critic_task_optimizer,
        ensemble_optimizer,
        actor_exploration_optimizer,
        critic_exploration_optimizer,
    )

    if fabric.is_global_zero:
        save_configs(cfg, log_dir)

    # Metrics
    aggregator = None
    if not MetricAggregator.disabled:
        aggregator: MetricAggregator = hydra.utils.instantiate(cfg.metric.aggregator, _convert_="all").to(device)

    # Local data
    buffer_size = cfg.buffer.size // int(cfg.env.num_envs * world_size) if not cfg.dry_run else 4
    buffer_type = cfg.buffer.type.lower()
    if buffer_type == "sequential":
        rb = EnvIndependentReplayBuffer(
            buffer_size,
            cfg.env.num_envs,
            obs_keys=obs_keys,
            memmap=cfg.buffer.memmap,
            memmap_dir=os.path.join(log_dir, "memmap_buffer", f"rank_{fabric.global_rank}"),
            buffer_cls=SequentialReplayBuffer,
        )
    elif buffer_type == "episode":
        rb = EpisodeBuffer(
            buffer_size,
            minimum_episode_length=1 if cfg.dry_run else cfg.algo.per_rank_sequence_length,
            n_envs=cfg.env.num_envs,
            obs_keys=obs_keys,
            prioritize_ends=cfg.buffer.prioritize_ends,
            memmap=cfg.buffer.memmap,
            memmap_dir=os.path.join(log_dir, "memmap_buffer", f"rank_{fabric.global_rank}"),
        )
    else:
        raise ValueError(f"Unrecognized buffer type: must be one of `sequential` or `episode`, received: {buffer_type}")
    if cfg.checkpoint.resume_from and cfg.buffer.checkpoint:
        if isinstance(state["rb"], list) and world_size == len(state["rb"]):
            rb = state["rb"][fabric.global_rank]
        elif isinstance(state["rb"], (EnvIndependentReplayBuffer, EpisodeBuffer)):
            rb = state["rb"]
        else:
            raise RuntimeError(f"Given {len(state['rb'])}, but {world_size} processes are instantiated")

    # Global variables
    train_step = 0
    last_train = 0
    start_step = (
        # + 1 because the checkpoint is at the end of the update step
        # (when resuming from a checkpoint, the update at the checkpoint
        # is ended and you have to start with the next one)
        (state["update"] // world_size) + 1
        if cfg.checkpoint.resume_from
        else 1
    )
    policy_step = state["update"] * cfg.env.num_envs if cfg.checkpoint.resume_from else 0
    last_log = state["last_log"] if cfg.checkpoint.resume_from else 0
    last_checkpoint = state["last_checkpoint"] if cfg.checkpoint.resume_from else 0
    policy_steps_per_update = int(cfg.env.num_envs * world_size)
    num_updates = cfg.algo.total_steps // policy_steps_per_update if not cfg.dry_run else 1
    learning_starts = cfg.algo.learning_starts // policy_steps_per_update if not cfg.dry_run else 0
    if cfg.checkpoint.resume_from:
        cfg.algo.per_rank_batch_size = state["batch_size"] // world_size
        if not cfg.buffer.checkpoint:
            learning_starts += start_step

    # Create Ratio class
    ratio = Ratio(cfg.algo.replay_ratio, pretrain_steps=cfg.algo.per_rank_pretrain_steps)
    if cfg.checkpoint.resume_from:
        ratio.load_state_dict(state["ratio"])

    # Warning for log and checkpoint every
    if cfg.metric.log_level > 0 and cfg.metric.log_every % policy_steps_per_update != 0:
        warnings.warn(
            f"The metric.log_every parameter ({cfg.metric.log_every}) is not a multiple of the "
            f"policy_steps_per_update value ({policy_steps_per_update}), so "
            "the metrics will be logged at the nearest greater multiple of the "
            "policy_steps_per_update value."
        )
    if cfg.checkpoint.every % policy_steps_per_update != 0:
        warnings.warn(
            f"The checkpoint.every parameter ({cfg.checkpoint.every}) is not a multiple of the "
            f"policy_steps_per_update value ({policy_steps_per_update}), so "
            "the checkpoint will be saved at the nearest greater multiple of the "
            "policy_steps_per_update value."
        )

    # Get the first environment observation and start the optimization
    step_data = {}
    obs = envs.reset(seed=cfg.seed)[0]
    for k in obs_keys:
        step_data[k] = obs[k][np.newaxis]
    step_data["terminated"] = np.zeros((1, cfg.env.num_envs, 1))
    step_data["truncated"] = np.zeros((1, cfg.env.num_envs, 1))
    if cfg.dry_run:
        step_data["terminated"] = step_data["terminated"] + 1
        step_data["truncated"] = step_data["truncated"] + 1
    step_data["actions"] = np.zeros((1, cfg.env.num_envs, sum(actions_dim)))
    step_data["rewards"] = np.zeros((1, cfg.env.num_envs, 1))
    step_data["is_first"] = np.ones_like(step_data["terminated"])
    rb.add(step_data, validate_args=cfg.buffer.validate_args)
    player.init_states()

    cumulative_per_rank_gradient_steps = 0
    for update in range(start_step, num_updates + 1):
        policy_step += cfg.env.num_envs * world_size

        with torch.inference_mode():
            # Measure environment interaction time: this considers both the model forward
            # to get the action given the observation and the time taken into the environment
            with timer("Time/env_interaction_time", SumMetric, sync_on_compute=False):
                # Sample an action given the observation received by the environment
                if (
                    update <= learning_starts
                    and cfg.checkpoint.resume_from is None
                    and "minedojo" not in cfg.env.wrapper._target_.lower()
                ):
                    real_actions = actions = np.array(envs.action_space.sample())
                    if not is_continuous:
                        actions = np.concatenate(
                            [
                                F.one_hot(torch.as_tensor(act), act_dim).numpy()
                                for act, act_dim in zip(actions.reshape(len(actions_dim), -1), actions_dim)
                            ],
                            axis=-1,
                        )
                else:
                    normalized_obs = {}
                    for k in obs_keys:
                        torch_obs = torch.as_tensor(obs[k][np.newaxis], dtype=torch.float32, device=device)
                        if k in cfg.algo.cnn_keys.encoder:
                            torch_obs = torch_obs / 255 - 0.5
                        normalized_obs[k] = torch_obs
                    mask = {k: v for k, v in normalized_obs.items() if k.startswith("mask")}
                    if len(mask) == 0:
                        mask = None
                    real_actions = actions = player.get_actions(normalized_obs, mask)
                    actions = torch.cat(actions, -1).view(cfg.env.num_envs, -1).cpu().numpy()
                    if is_continuous:
                        real_actions = torch.cat(real_actions, -1).cpu().numpy()
                    else:
                        real_actions = (
                            torch.cat([real_act.argmax(dim=-1) for real_act in real_actions], dim=-1).cpu().numpy()
                        )

                step_data["is_first"] = copy.deepcopy(np.logical_or(step_data["terminated"], step_data["truncated"]))
                next_obs, rewards, terminated, truncated, infos = envs.step(
                    real_actions.reshape(envs.action_space.shape)
                )
                dones = np.logical_or(terminated, truncated).astype(np.uint8)
                if cfg.dry_run and buffer_type == "episode":
                    dones = np.ones_like(dones)

            if cfg.metric.log_level > 0 and "final_info" in infos:
                for i, agent_ep_info in enumerate(infos["final_info"]):
                    if agent_ep_info is not None:
                        ep_rew = agent_ep_info["episode"]["r"]
                        ep_len = agent_ep_info["episode"]["l"]
                        if aggregator and not aggregator.disabled:
                            aggregator.update("Rewards/rew_avg", ep_rew)
                            aggregator.update("Game/ep_len_avg", ep_len)
                        fabric.print(f"Rank-0: policy_step={policy_step}, reward_env_{i}={ep_rew[-1]}")

            # Save the real next observation
            real_next_obs = copy.deepcopy(next_obs)
            if "final_observation" in infos:
                for idx, final_obs in enumerate(infos["final_observation"]):
                    if final_obs is not None:
                        for k, v in final_obs.items():
                            real_next_obs[k][idx] = v

            for k in obs_keys:  # [N_envs, N_obs]
                step_data[k] = real_next_obs[k][np.newaxis]

            # Next_obs becomes the new obs
            obs = next_obs

            step_data["terminated"] = terminated.reshape((1, cfg.env.num_envs, -1))
            step_data["truncated"] = truncated.reshape((1, cfg.env.num_envs, -1))
            step_data["actions"] = actions.reshape((1, cfg.env.num_envs, -1))
            step_data["rewards"] = clip_rewards_fn(rewards).reshape((1, cfg.env.num_envs, -1))
            rb.add(step_data, validate_args=cfg.buffer.validate_args)

            # Reset and save the observation coming from the automatic reset
            dones_idxes = dones.nonzero()[0].tolist()
            reset_envs = len(dones_idxes)
            if reset_envs > 0:
                reset_data = {}
                for k in obs_keys:
                    reset_data[k] = (next_obs[k][dones_idxes])[np.newaxis]
                reset_data["terminated"] = np.zeros((1, reset_envs, 1))
                reset_data["truncated"] = np.zeros((1, reset_envs, 1))
                reset_data["actions"] = np.zeros((1, reset_envs, np.sum(actions_dim)))
                reset_data["rewards"] = np.zeros((1, reset_envs, 1))
                reset_data["is_first"] = np.ones_like(reset_data["terminated"])
                rb.add(reset_data, dones_idxes, validate_args=cfg.buffer.validate_args)
                # Reset dones so that `is_first` is updated
                for d in dones_idxes:
                    step_data["terminated"][0, d] = np.zeros_like(step_data["terminated"][0, d])
                    step_data["truncated"][0, d] = np.zeros_like(step_data["truncated"][0, d])
                # Reset internal agent states
                player.init_states(dones_idxes)

        # Train the agent
        if update >= learning_starts:
            per_rank_gradient_steps = ratio(policy_step / world_size)
            if per_rank_gradient_steps > 0:
                local_data = rb.sample_tensors(
                    batch_size=cfg.algo.per_rank_batch_size,
                    sequence_length=cfg.algo.per_rank_sequence_length,
                    n_samples=per_rank_gradient_steps,
                    dtype=None,
                    device=fabric.device,
                    from_numpy=cfg.buffer.from_numpy,
                )
                # Start training
                with timer("Time/train_time", SumMetric, sync_on_compute=cfg.metric.sync_on_compute):
                    for i in range(per_rank_gradient_steps):
                        if (
                            cumulative_per_rank_gradient_steps % cfg.algo.critic.per_rank_target_network_update_freq
                            == 0
                        ):
                            for cp, tcp in zip(critic_task.module.parameters(), target_critic_task.parameters()):
                                tcp.data.copy_(cp.data)
                            for cp, tcp in zip(
                                critic_exploration.module.parameters(), target_critic_exploration.parameters()
                            ):
                                tcp.data.copy_(cp.data)
                        batch = {k: v[i].float() for k, v in local_data.items()}
                        train(
                            fabric,
                            world_model,
                            actor_task,
                            critic_task,
                            target_critic_task,
                            world_optimizer,
                            actor_task_optimizer,
                            critic_task_optimizer,
                            batch,
                            aggregator,
                            cfg,
                            ensembles=ensembles,
                            ensemble_optimizer=ensemble_optimizer,
                            actor_exploration=actor_exploration,
                            critic_exploration=critic_exploration,
                            target_critic_exploration=target_critic_exploration,
                            actor_exploration_optimizer=actor_exploration_optimizer,
                            critic_exploration_optimizer=critic_exploration_optimizer,
                            is_continuous=is_continuous,
                            actions_dim=actions_dim,
                        )
                        cumulative_per_rank_gradient_steps += 1
                    train_step += world_size

        # Log metrics
        if cfg.metric.log_level > 0 and (policy_step - last_log >= cfg.metric.log_every or update == num_updates):
            # Sync distributed metrics
            if aggregator and not aggregator.disabled:
                metrics_dict = aggregator.compute()
                fabric.log_dict(metrics_dict, policy_step)
                aggregator.reset()

            # Log replay ratio
            fabric.log(
                "Params/replay_ratio", cumulative_per_rank_gradient_steps * world_size / policy_step, policy_step
            )

            # Sync distributed timers
            if not timer.disabled:
                timer_metrics = timer.compute()
                if "Time/train_time" in timer_metrics:
                    fabric.log(
                        "Time/sps_train",
                        (train_step - last_train) / timer_metrics["Time/train_time"],
                        policy_step,
                    )
                if "Time/env_interaction_time" in timer_metrics:
                    fabric.log(
                        "Time/sps_env_interaction",
                        ((policy_step - last_log) / world_size * cfg.env.action_repeat)
                        / timer_metrics["Time/env_interaction_time"],
                        policy_step,
                    )
                timer.reset()

            # Reset counters
            last_log = policy_step
            last_train = train_step

        # Checkpoint Model
        if (cfg.checkpoint.every > 0 and policy_step - last_checkpoint >= cfg.checkpoint.every) or (
            update == num_updates and cfg.checkpoint.save_last
        ):
            last_checkpoint = policy_step
            state = {
                "world_model": world_model.state_dict(),
                "actor_task": actor_task.state_dict(),
                "critic_task": critic_task.state_dict(),
                "target_critic_task": target_critic_task.state_dict(),
                "ensembles": ensembles.state_dict(),
                "world_optimizer": world_optimizer.state_dict(),
                "actor_task_optimizer": actor_task_optimizer.state_dict(),
                "critic_task_optimizer": critic_task_optimizer.state_dict(),
                "ensemble_optimizer": ensemble_optimizer.state_dict(),
                "ratio": ratio.state_dict(),
                "update": update * world_size,
                "batch_size": cfg.algo.per_rank_batch_size * world_size,
                "actor_exploration": actor_exploration.state_dict(),
                "critic_exploration": critic_exploration.state_dict(),
                "target_critic_exploration": target_critic_exploration.state_dict(),
                "actor_exploration_optimizer": actor_exploration_optimizer.state_dict(),
                "critic_exploration_optimizer": critic_exploration_optimizer.state_dict(),
                "last_log": last_log,
                "last_checkpoint": last_checkpoint,
            }
            ckpt_path = log_dir + f"/checkpoint/ckpt_{policy_step}_{fabric.global_rank}.ckpt"
            fabric.call(
                "on_checkpoint_coupled",
                fabric=fabric,
                ckpt_path=ckpt_path,
                state=state,
                replay_buffer=rb if cfg.buffer.checkpoint else None,
            )

    envs.close()
    # task test zero-shot
    if fabric.is_global_zero and cfg.algo.run_test:
        player.actor_type = "task"
        fabric_player = get_single_device_fabric(fabric)
        player.actor = fabric_player.setup_module(getattr(actor_task, "module", actor_task))
        test(player, fabric, cfg, log_dir, "zero-shot")

    if not cfg.model_manager.disabled and fabric.is_global_zero:
        from sheeprl.algos.dreamer_v1.utils import log_models
        from sheeprl.utils.mlflow import register_model

        models_to_log = {
            "world_model": world_model,
            "ensembles": ensembles,
            "actor_exploration": actor_exploration,
            "critic_exploration": critic_exploration,
            "target_critic_exploration": target_critic_exploration,
            "actor_task": actor_task,
            "critic_task": critic_task,
            "target_critic_task": target_critic_task,
        }
        register_model(fabric, log_models, cfg, models_to_log)<|MERGE_RESOLUTION|>--- conflicted
+++ resolved
@@ -151,17 +151,8 @@
 
     # compute the distribution over the terminal steps, if required
     if cfg.algo.world_model.use_continues and world_model.continue_model:
-<<<<<<< HEAD
-        pc = Independent(
-            Bernoulli(logits=world_model.continue_model(latent_states.detach()), validate_args=validate_args),
-            1,
-            validate_args=validate_args,
-        )
+        pc = Independent(Bernoulli(logits=world_model.continue_model(latent_states.detach())), 1)
         continues_targets = (1 - data["terminated"]) * cfg.algo.gamma
-=======
-        pc = Independent(Bernoulli(logits=world_model.continue_model(latent_states.detach())), 1)
-        continue_targets = (1 - data["dones"]) * cfg.algo.gamma
->>>>>>> 875166a0
     else:
         pc = continues_targets = None
 
