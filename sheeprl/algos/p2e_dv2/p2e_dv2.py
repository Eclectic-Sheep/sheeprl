--- conflicted
+++ resolved
@@ -37,12 +37,8 @@
 from sheeprl.utils.registry import register_algorithm
 from sheeprl.utils.utils import polynomial_decay
 
-<<<<<<< HEAD
-os.environ["MINEDOJO_HEADLESS"] = "1"
-=======
 # Decomment the following line if you are using MineDojo on an headless machine
 # os.environ["MINEDOJO_HEADLESS"] = "1"
->>>>>>> 8f5d54fb
 
 
 def train(
