from __future__ import annotations

import copy
import os
import pathlib
import warnings
from typing import Any, Dict, Sequence

import gymnasium as gym
import hydra
import numpy as np
import torch
import torch.nn.functional as F
from lightning.fabric import Fabric
from lightning.fabric.wrappers import _FabricModule, _FabricOptimizer
from lightning.pytorch.utilities.seed import isolate_rng
from omegaconf import OmegaConf
from tensordict import TensorDict
from tensordict.tensordict import TensorDictBase
from torch import Tensor, nn
from torch.distributions import Bernoulli, Distribution, Independent, Normal
from torch.utils.data import BatchSampler
from torchmetrics import SumMetric

from sheeprl.algos.dreamer_v2.agent import PlayerDV2, WorldModel
from sheeprl.algos.dreamer_v2.loss import reconstruction_loss
from sheeprl.algos.dreamer_v2.utils import compute_lambda_values, init_weights, test
from sheeprl.algos.p2e_dv2.agent import build_models
from sheeprl.data.buffers import AsyncReplayBuffer, EpisodeBuffer
from sheeprl.models.models import MLP
from sheeprl.utils.distribution import OneHotCategoricalValidateArgs
from sheeprl.utils.env import make_env
from sheeprl.utils.logger import create_tensorboard_logger, get_log_dir
from sheeprl.utils.metric import MetricAggregator
from sheeprl.utils.registry import register_algorithm
from sheeprl.utils.timer import timer
from sheeprl.utils.utils import dotdict, polynomial_decay

# Decomment the following line if you are using MineDojo on an headless machine
# os.environ["MINEDOJO_HEADLESS"] = "1"


def train(
    fabric: Fabric,
    world_model: WorldModel,
    actor_task: _FabricModule,
    critic_task: _FabricModule,
    target_critic_task: nn.Module,
    world_optimizer: _FabricOptimizer,
    actor_task_optimizer: _FabricOptimizer,
    critic_task_optimizer: _FabricOptimizer,
    data: TensorDictBase,
    aggregator: MetricAggregator | None,
    cfg: Dict[str, Any],
    ensembles: _FabricModule,
    ensemble_optimizer: _FabricOptimizer,
    actor_exploration: _FabricModule,
    critic_exploration: _FabricModule,
    target_critic_exploration: nn.Module,
    actor_exploration_optimizer: _FabricOptimizer,
    critic_exploration_optimizer: _FabricOptimizer,
    is_continuous: bool,
    actions_dim: Sequence[int],
    is_exploring: bool = True,
) -> None:
    """Runs one-step update of the agent.

    In particular, it updates the agent as specified by Algorithm 1 in
    [Planning to Explore via Self-Supervised World Models](https://arxiv.org/abs/2005.05960).

    The algorithm is made by different phases:
    1. Dynamic Learning: see Algorithm 1 in
        [Dream to Control: Learning Behaviors by Latent Imagination](https://arxiv.org/abs/1912.01603)
    2. Ensemble Learning: learn the ensemble models as described in
        [Planning to Explore via Self-Supervised World Models](https://arxiv.org/abs/2005.05960).
        The ensemble models give the novelty of the state visited by the agent.
    3. Behaviour Learning Exploration: the agent learns to explore the environment,
        having as reward only the intrinsic reward, computed from the ensembles.
    4. Behaviour Learning Task (zero-shot): the agent learns to solve the task,
        the experiences it uses to learn it are the ones collected during the exploration:
        - Imagine trajectories in the latent space from each latent state
        s_t up to the horizon H: s'_(t+1), ..., s'_(t+H).
        - Predict rewards and values in the imagined trajectories.
        - Compute lambda targets (Eq. 6 in [https://arxiv.org/abs/1912.01603](https://arxiv.org/abs/1912.01603))
        - Update the actor and the critic

    This method is based on [sheeprl.algos.dreamer_v1.dreamer_v1](sheeprl.algos.dreamer_v1.dreamer_v1) algorithm,
    extending it to implement the
    [Planning to Explore via Self-Supervised World Models](https://arxiv.org/abs/2005.05960).

    Args:
        fabric (Fabric): the fabric instance.
        world_model (WorldModel): the world model wrapped with Fabric.
        actor_task (_FabricModule): the actor for solving the task.
        critic_task (_FabricModule): the critic for solving the task.
        target_critic_task (nn.Module): the target critic for solving the task.
        world_optimizer (_FabricOptimizer): the world optimizer.
        actor_task_optimizer (_FabricOptimizer): the actor optimizer for solving the task.
        critic_task_optimizer (_FabricOptimizer): the critic optimizer for solving the task.
        data (TensorDictBase): the batch of data to use for training.
        aggregator (MetricAggregator, optional): the aggregator to print the metrics.
        cfg (DictConfig): the configs.
        ensembles (_FabricModule): the ensemble models.
        ensemble_optimizer (_FabricOptimizer): the optimizer of the ensemble models.
        actor_exploration (_FabricModule): the actor for exploration.
        critic_exploration (_FabricModule): the critic for exploration.
        target_critic_exploration (nn.Module): the target critic for exploration.
        actor_exploration_optimizer (_FabricOptimizer): the optimizer of the actor for exploration.
        critic_exploration_optimizer (_FabricOptimizer): the optimizer of the critic for exploration.
        is_continuous (bool): whether or not are continuous actions.
        actions_dim (Sequence[int]): the actions dimension.
        is_exploring (bool): whether the agent is exploring.
    """
    batch_size = cfg.per_rank_batch_size
    sequence_length = cfg.per_rank_sequence_length
    validate_args = cfg.distribution.validate_args
    recurrent_state_size = cfg.algo.world_model.recurrent_model.recurrent_state_size
    stochastic_size = cfg.algo.world_model.stochastic_size
    discrete_size = cfg.algo.world_model.discrete_size
    device = fabric.device
    batch_obs = {k: data[k] / 255 - 0.5 for k in cfg.cnn_keys.encoder}
    batch_obs.update({k: data[k] for k in cfg.mlp_keys.encoder})
    data["is_first"][0, :] = torch.tensor([1.0], device=fabric.device).expand_as(data["is_first"][0, :])

    # Dynamic Learning
    recurrent_state = torch.zeros(1, batch_size, recurrent_state_size, device=device)
    posterior = torch.zeros(1, batch_size, stochastic_size, discrete_size, device=device)
    recurrent_states = torch.zeros(sequence_length, batch_size, recurrent_state_size, device=device)
    priors = torch.empty(sequence_length, batch_size, stochastic_size, discrete_size, device=device)
    priors_logits = torch.empty(sequence_length, batch_size, stochastic_size * discrete_size, device=device)
    posteriors = torch.empty(sequence_length, batch_size, stochastic_size, discrete_size, device=device)
    posteriors_logits = torch.empty(sequence_length, batch_size, stochastic_size * discrete_size, device=device)

    # embedded observations from the environment
    embedded_obs = world_model.encoder(batch_obs)

    for i in range(0, sequence_length):
        recurrent_state, posterior, prior, posterior_logits, prior_logits = world_model.rssm.dynamic(
            posterior, recurrent_state, data["actions"][i : i + 1], embedded_obs[i : i + 1], data["is_first"][i : i + 1]
        )
        recurrent_states[i] = recurrent_state
        priors[i] = prior
        priors_logits[i] = prior_logits
        posteriors[i] = posterior
        posteriors_logits[i] = posterior_logits

    # concatenate the posteriors with the recurrent states on the last dimension
    # latent_states has dimension (sequence_length, batch_size, recurrent_state_size + stochastic_size * discrete_size)
    latent_states = torch.cat((posteriors.view(*posteriors.shape[:-2], -1), recurrent_states), -1)

    # compute predictions for the observations
    decoded_information: Dict[str, torch.Tensor] = world_model.observation_model(latent_states)

    # compute the distribution over the reconstructed observations
    po = {
        k: Independent(
            Normal(rec_obs, 1, validate_args=validate_args), len(rec_obs.shape[2:]), validate_args=validate_args
        )
        for k, rec_obs in decoded_information.items()
    }

    # compute the distribution over the rewards
    pr = Independent(
        Normal(world_model.reward_model(latent_states.detach()), 1, validate_args=validate_args),
        1,
        validate_args=validate_args,
    )

    # compute the distribution over the terminal steps, if required
    if cfg.algo.world_model.use_continues and world_model.continue_model:
        pc = Independent(
            Bernoulli(logits=world_model.continue_model(latent_states.detach()), validate_args=validate_args),
            1,
            validate_args=validate_args,
        )
        continue_targets = (1 - data["dones"]) * cfg.algo.gamma
    else:
        pc = continue_targets = None

    # Reshape posterior and prior logits to shape [B, T, 32, 32]
    priors_logits = priors_logits.view(*priors_logits.shape[:-1], stochastic_size, discrete_size)
    posteriors_logits = posteriors_logits.view(*posteriors_logits.shape[:-1], stochastic_size, discrete_size)

    # world model optimization step
    world_optimizer.zero_grad(set_to_none=True)
    rec_loss, kl, state_loss, reward_loss, observation_loss, continue_loss = reconstruction_loss(
        po,
        batch_obs,
        pr,
        data["rewards"],
        priors_logits,
        posteriors_logits,
        cfg.algo.world_model.kl_balancing_alpha,
        cfg.algo.world_model.kl_free_nats,
        cfg.algo.world_model.kl_free_avg,
        cfg.algo.world_model.kl_regularizer,
        pc,
        continue_targets,
        cfg.algo.world_model.discount_scale_factor,
        validate_args=validate_args,
    )
    fabric.backward(rec_loss)
    if cfg.algo.world_model.clip_gradients is not None and cfg.algo.world_model.clip_gradients > 0:
        fabric.clip_gradients(
            module=world_model,
            optimizer=world_optimizer,
            max_norm=cfg.algo.world_model.clip_gradients,
            error_if_nonfinite=False,
        )
    world_optimizer.step()
<<<<<<< HEAD
    aggregator.update("Loss/world_model_loss", rec_loss.detach())
    aggregator.update("Loss/observation_loss", observation_loss.detach())
    aggregator.update("Loss/reward_loss", reward_loss.detach())
    aggregator.update("Loss/state_loss", state_loss.detach())
    aggregator.update("Loss/continue_loss", continue_loss.detach())
    aggregator.update("State/kl", kl.mean().detach())
    aggregator.update(
        "State/post_entropy",
        Independent(
            OneHotCategoricalValidateArgs(logits=posteriors_logits.detach(), validate_args=validate_args),
            1,
            validate_args=validate_args,
        )
        .entropy()
        .mean()
        .detach(),
    )
    aggregator.update(
        "State/prior_entropy",
        Independent(
            OneHotCategoricalValidateArgs(logits=priors_logits.detach(), validate_args=validate_args),
            1,
            validate_args=validate_args,
=======
    if aggregator and not aggregator.disabled:
        aggregator.update("Loss/world_model_loss", rec_loss.detach())
        aggregator.update("Loss/observation_loss", observation_loss.detach())
        aggregator.update("Loss/reward_loss", reward_loss.detach())
        aggregator.update("Loss/state_loss", state_loss.detach())
        aggregator.update("Loss/continue_loss", continue_loss.detach())
        aggregator.update("State/kl", kl.mean().detach())
        aggregator.update(
            "State/p_entropy",
            Independent(
                OneHotCategoricalValidateArgs(logits=posteriors_logits.detach(), validate_args=validate_args),
                1,
                validate_args=validate_args,
            )
            .entropy()
            .mean()
            .detach(),
        )
        aggregator.update(
            "State/q_entropy",
            Independent(
                OneHotCategoricalValidateArgs(logits=priors_logits.detach(), validate_args=validate_args),
                1,
                validate_args=validate_args,
            )
            .entropy()
            .mean()
            .detach(),
>>>>>>> d344dd67
        )

    if is_exploring:
        # Ensemble Learning
        loss = 0.0
        ensemble_optimizer.zero_grad(set_to_none=True)
        for ens in ensembles:
            out = ens(
                torch.cat(
                    (
                        posteriors.view(*posteriors.shape[:-2], -1).detach(),
                        recurrent_states.detach(),
                        data["actions"].detach(),
                    ),
                    -1,
                )
            )[:-1]
            next_obs_embedding_dist = Independent(
                Normal(out, 1, validate_args=validate_args), 1, validate_args=validate_args
            )
            loss -= next_obs_embedding_dist.log_prob(
                posteriors.view(sequence_length, batch_size, -1).detach()[1:]
            ).mean()
        loss.backward()
        ensemble_grad = None
        if cfg.algo.ensembles.clip_gradients is not None and cfg.algo.ensembles.clip_gradients > 0:
            ensemble_grad = fabric.clip_gradients(
                module=ens,
                optimizer=ensemble_optimizer,
                max_norm=cfg.algo.ensembles.clip_gradients,
                error_if_nonfinite=False,
            )
        ensemble_optimizer.step()
        if aggregator and not aggregator.disabled:
            aggregator.update("Loss/ensemble_loss", loss.detach().cpu())
            if ensemble_grad:
                aggregator.update("Grads/ensemble", ensemble_grad.detach())

        # Behaviour Learning Exploration
        imagined_prior = posteriors.detach().reshape(1, -1, stochastic_size * discrete_size)
        recurrent_state = recurrent_states.detach().reshape(1, -1, recurrent_state_size)
        imagined_latent_state = torch.cat((imagined_prior, recurrent_state), -1)
        imagined_trajectories = torch.empty(
            cfg.algo.horizon + 1,
            batch_size * sequence_length,
            stochastic_size * discrete_size + recurrent_state_size,
            device=device,
        )
        imagined_trajectories[0] = imagined_latent_state
        imagined_actions = torch.empty(
            cfg.algo.horizon + 1,
            batch_size * sequence_length,
            data["actions"].shape[-1],
            device=device,
        )
        imagined_actions[0] = torch.zeros(1, batch_size * sequence_length, data["actions"].shape[-1])

        # imagine trajectories in the latent space
        for i in range(1, cfg.algo.horizon + 1):
            actions = torch.cat(actor_exploration(imagined_latent_state.detach())[0], dim=-1)
            imagined_actions[i] = actions
            imagined_prior, recurrent_state = world_model.rssm.imagination(imagined_prior, recurrent_state, actions)
            imagined_prior = imagined_prior.view(1, -1, stochastic_size * discrete_size)
            imagined_latent_state = torch.cat((imagined_prior, recurrent_state), -1)
            imagined_trajectories[i] = imagined_latent_state
        predicted_target_values = target_critic_exploration(imagined_trajectories)

        # Predict intrinsic reward
        next_obs_embedding = torch.zeros(
            len(ensembles),
            cfg.algo.horizon + 1,
            batch_size * sequence_length,
            stochastic_size * discrete_size,
            device=device,
        )
        for i, ens in enumerate(ensembles):
            next_obs_embedding[i] = ens(torch.cat((imagined_trajectories.detach(), imagined_actions.detach()), -1))

        # next_obs_embedding -> N_ensemble x Horizon x Batch_size*Seq_len x Obs_embedding_size
        intrinsic_reward = next_obs_embedding.var(0).mean(-1, keepdim=True) * cfg.algo.intrinsic_reward_multiplier
        if aggregator and not aggregator.disabled:
            aggregator.update("Rewards/intrinsic", intrinsic_reward.detach().cpu().mean())

        if cfg.algo.world_model.use_continues and world_model.continue_model:
            continues = Independent(
                Bernoulli(logits=world_model.continue_model(imagined_trajectories), validate_args=validate_args),
                1,
                validate_args=validate_args,
            ).mean
            true_done = (1 - data["dones"]).flatten().reshape(1, -1, 1) * cfg.algo.gamma
            continues = torch.cat((true_done, continues[1:]))
        else:
            continues = torch.ones_like(intrinsic_reward.detach()) * cfg.algo.gamma

        lambda_values = compute_lambda_values(
            intrinsic_reward[:-1],
            predicted_target_values[:-1],
            continues[:-1],
            bootstrap=predicted_target_values[-1:],
            horizon=cfg.algo.horizon,
            lmbda=cfg.algo.lmbda,
        )

        if aggregator and not aggregator.disabled:
            aggregator.update("Values_exploration/predicted_values", predicted_target_values.detach().cpu().mean())
            aggregator.update("Values_exploration/lambda_values", lambda_values.detach().cpu().mean())

        with torch.no_grad():
            discount = torch.cumprod(torch.cat((torch.ones_like(continues[:1]), continues[:-1]), 0), 0)

        actor_exploration_optimizer.zero_grad(set_to_none=True)
        policies: Sequence[Distribution] = actor_exploration(imagined_trajectories[:-2].detach())[1]
        if is_continuous:
            objective = lambda_values[1:]
        else:
            baseline = target_critic_exploration(imagined_trajectories)
            advantage = (lambda_values[1:] - baseline[:-2]).detach()
            objective = (
                torch.stack(
                    [
                        p.log_prob(imgnd_act[1:-1].detach()).unsqueeze(-1)
                        for p, imgnd_act in zip(policies, torch.split(imagined_actions, actions_dim, -1))
                    ],
                    -1,
                ).sum(-1)
                * advantage
            )
        try:
            entropy = cfg.algo.actor.ent_coef * torch.stack([p.entropy() for p in policies], -1).sum(-1)
        except NotImplementedError:
            entropy = torch.zeros_like(objective)
        policy_loss_exploration = -torch.mean(discount[:-2] * (objective + entropy.unsqueeze(-1)))
        fabric.backward(policy_loss_exploration)
        actor_exploration_grad = None
        if cfg.algo.actor.clip_gradients is not None and cfg.algo.actor.clip_gradients > 0:
            actor_exploration_grad = fabric.clip_gradients(
                module=actor_exploration,
                optimizer=actor_exploration_optimizer,
                max_norm=cfg.algo.actor.clip_gradients,
                error_if_nonfinite=False,
            )
        actor_exploration_optimizer.step()
        if aggregator and not aggregator.disabled:
            aggregator.update("Loss/policy_loss_exploration", policy_loss_exploration.detach())
            if actor_exploration_grad:
                aggregator.update("Grads/actor_exploration", actor_exploration_grad.detach())

        qv = Independent(
            Normal(critic_exploration(imagined_trajectories.detach())[:-1], 1, validate_args=validate_args),
            1,
            validate_args=validate_args,
        )
        critic_exploration_optimizer.zero_grad(set_to_none=True)
        value_loss_exploration = -torch.mean(discount[:-1, ..., 0] * qv.log_prob(lambda_values.detach()))
        fabric.backward(value_loss_exploration)
        critic_exploration_grad = None
        if cfg.algo.critic.clip_gradients is not None and cfg.algo.critic.clip_gradients > 0:
            critic_exploration_grad = fabric.clip_gradients(
                module=critic_exploration,
                optimizer=critic_exploration_optimizer,
                max_norm=cfg.algo.critic.clip_gradients,
                error_if_nonfinite=False,
            )
        critic_exploration_optimizer.step()
        if aggregator and not aggregator.disabled:
            aggregator.update("Loss/value_loss_exploration", value_loss_exploration.detach())
            if critic_exploration_grad:
                aggregator.update("Grads/critic_exploration", critic_exploration_grad.detach())

    # reset the world_model gradients, to avoid interferences with task learning
    world_optimizer.zero_grad(set_to_none=True)

    # Behaviour Learning Task
    imagined_prior = posteriors.detach().reshape(1, -1, stochastic_size * discrete_size)
    recurrent_state = recurrent_states.detach().reshape(1, -1, recurrent_state_size)
    imagined_latent_state = torch.cat((imagined_prior, recurrent_state), -1)
    imagined_trajectories = torch.empty(
        cfg.algo.horizon + 1,
        batch_size * sequence_length,
        stochastic_size * discrete_size + recurrent_state_size,
        device=device,
    )
    imagined_trajectories[0] = imagined_latent_state
    imagined_actions = torch.empty(
        cfg.algo.horizon + 1,
        batch_size * sequence_length,
        data["actions"].shape[-1],
        device=device,
    )
    imagined_actions[0] = torch.zeros(1, batch_size * sequence_length, data["actions"].shape[-1])

    # imagine trajectories in the latent space
    for i in range(1, cfg.algo.horizon + 1):
        actions = torch.cat(actor_task(imagined_latent_state.detach())[0], dim=-1)
        imagined_actions[i] = actions
        imagined_prior, recurrent_state = world_model.rssm.imagination(imagined_prior, recurrent_state, actions)
        imagined_prior = imagined_prior.view(1, -1, stochastic_size * discrete_size)
        imagined_latent_state = torch.cat((imagined_prior, recurrent_state), -1)
        imagined_trajectories[i] = imagined_latent_state

    predicted_target_values = target_critic_task(imagined_trajectories)
    predicted_rewards = world_model.reward_model(imagined_trajectories)
    if cfg.algo.world_model.use_continues and world_model.continue_model:
        continues = Independent(
            Bernoulli(logits=world_model.continue_model(imagined_trajectories), validate_args=validate_args),
            1,
            validate_args=validate_args,
        ).mean
        true_done = (1 - data["dones"]).reshape(1, -1, 1) * cfg.algo.gamma
        continues = torch.cat((true_done, continues[1:]))
    else:
        continues = torch.ones_like(predicted_rewards.detach()) * cfg.algo.gamma

    lambda_values = compute_lambda_values(
        predicted_rewards[:-1],
        predicted_target_values[:-1],
        continues[:-1],
        bootstrap=predicted_target_values[-1:],
        horizon=cfg.algo.horizon,
        lmbda=cfg.algo.lmbda,
    )

    with torch.no_grad():
        discount = torch.cumprod(torch.cat((torch.ones_like(continues[:1]), continues[:-1]), 0), 0)

    actor_task_optimizer.zero_grad(set_to_none=True)
    policies: Sequence[Distribution] = actor_task(imagined_trajectories[:-2].detach())[1]
    if is_continuous:
        objective = lambda_values[1:]
    else:
        baseline = target_critic_task(imagined_trajectories)
        advantage = (lambda_values[1:] - baseline[:-2]).detach()
        objective = (
            torch.stack(
                [
                    p.log_prob(imgnd_act[1:-1].detach()).unsqueeze(-1)
                    for p, imgnd_act in zip(policies, torch.split(imagined_actions, actions_dim, -1))
                ],
                -1,
            ).sum(-1)
            * advantage
        )
    try:
        entropy = cfg.algo.actor.ent_coef * torch.stack([p.entropy() for p in policies], -1).sum(-1)
    except NotImplementedError:
        entropy = torch.zeros_like(objective)
    policy_loss_task = -torch.mean(discount[:-2] * (objective + entropy.unsqueeze(-1)))
    fabric.backward(policy_loss_task)
    actor_task_grad = None
    if cfg.algo.actor.clip_gradients is not None and cfg.algo.actor.clip_gradients > 0:
        actor_task_grad = fabric.clip_gradients(
            module=actor_task,
            optimizer=actor_task_optimizer,
            max_norm=cfg.algo.actor.clip_gradients,
            error_if_nonfinite=False,
        )
    actor_task_optimizer.step()
    if aggregator and not aggregator.disabled:
        aggregator.update("Loss/policy_loss_task", policy_loss_task.detach())
        if actor_task_grad:
            aggregator.update("Grads/actor_task", actor_task_grad.detach())

    qv = Independent(
        Normal(critic_task(imagined_trajectories.detach())[:-1], 1, validate_args=validate_args),
        1,
        validate_args=validate_args,
    )
    critic_task_optimizer.zero_grad(set_to_none=True)
    value_loss = -torch.mean(discount[:-1, ..., 0] * qv.log_prob(lambda_values.detach()))
    fabric.backward(value_loss)
    critic_task_grad = None
    if cfg.algo.critic.clip_gradients is not None and cfg.algo.critic.clip_gradients > 0:
        critic_task_grad = fabric.clip_gradients(
            module=critic_task,
            optimizer=critic_task_optimizer,
            max_norm=cfg.algo.critic.clip_gradients,
            error_if_nonfinite=False,
        )
    critic_task_optimizer.step()
    if aggregator and not aggregator.disabled:
        aggregator.update("Loss/value_loss_task", value_loss.detach())
        if critic_task_grad:
            aggregator.update("Grads/critic_task", critic_task_grad.detach())

    # Reset everything
    actor_exploration_optimizer.zero_grad(set_to_none=True)
    critic_exploration_optimizer.zero_grad(set_to_none=True)
    actor_task_optimizer.zero_grad(set_to_none=True)
    critic_task_optimizer.zero_grad(set_to_none=True)
    world_optimizer.zero_grad(set_to_none=True)
    ensemble_optimizer.zero_grad(set_to_none=True)


@register_algorithm()
def main(fabric: Fabric, cfg: Dict[str, Any]):
    device = fabric.device
    rank = fabric.global_rank
    world_size = fabric.world_size
    fabric.seed_everything(cfg.seed)
    torch.backends.cudnn.deterministic = cfg.torch_deterministic

    if cfg.checkpoint.resume_from:
        root_dir = cfg.root_dir
        run_name = cfg.run_name
        state = fabric.load(cfg.checkpoint.resume_from)
        ckpt_path = pathlib.Path(cfg.checkpoint.resume_from)
        cfg = dotdict(OmegaConf.load(ckpt_path.parent.parent.parent / ".hydra" / "config.yaml"))
        cfg.checkpoint.resume_from = str(ckpt_path)
        cfg.per_rank_batch_size = state["batch_size"] // world_size
        cfg.root_dir = root_dir
        cfg.run_name = run_name

    # These arguments cannot be changed
    cfg.env.screen_size = 64
    cfg.env.frame_stack = 1

    # Create TensorBoardLogger. This will create the logger only on the
    # rank-0 process
    log_dir = get_log_dir(fabric, cfg.root_dir, cfg.run_name)
    logger = create_tensorboard_logger(fabric, cfg)
    if logger and fabric.is_global_zero:
        fabric._loggers = [logger]
        fabric.logger.log_hyperparams(cfg)

    # Environment setup
    vectorized_env = gym.vector.SyncVectorEnv if cfg.env.sync_env else gym.vector.AsyncVectorEnv
    envs = vectorized_env(
        [
            make_env(
                cfg,
                cfg.seed + rank * cfg.env.num_envs + i,
                rank * cfg.env.num_envs,
                log_dir if rank == 0 else None,
                "train",
                vector_env_idx=i,
            )
            for i in range(cfg.env.num_envs)
        ]
    )
    action_space = envs.single_action_space
    observation_space = envs.single_observation_space

    is_continuous = isinstance(action_space, gym.spaces.Box)
    is_multidiscrete = isinstance(action_space, gym.spaces.MultiDiscrete)
    actions_dim = (
        action_space.shape if is_continuous else (action_space.nvec.tolist() if is_multidiscrete else [action_space.n])
    )
    clip_rewards_fn = lambda r: torch.tanh(r) if cfg.env.clip_rewards else r
    if not isinstance(observation_space, gym.spaces.Dict):
        raise RuntimeError(f"Unexpected observation type, should be of type Dict, got: {observation_space}")
    if cfg.cnn_keys.encoder == [] and cfg.mlp_keys.encoder == []:
        raise RuntimeError(
            "You should specify at least one CNN keys or MLP keys from the cli: "
            "`cnn_keys.encoder=[rgb]` or `mlp_keys.encoder=[state]`"
        )
    if (
        len(set(cfg.cnn_keys.encoder).intersection(set(cfg.cnn_keys.decoder))) == 0
        and len(set(cfg.mlp_keys.encoder).intersection(set(cfg.mlp_keys.decoder))) == 0
    ):
        raise RuntimeError("The CNN keys or the MLP keys of the encoder and decoder must not be disjointed")
    if len(set(cfg.cnn_keys.decoder) - set(cfg.cnn_keys.encoder)) > 0:
        raise RuntimeError(
            "The CNN keys of the decoder must be contained in the encoder ones. "
            f"Those keys are decoded without being encoded: {list(set(cfg.cnn_keys.decoder))}"
        )
    if len(set(cfg.mlp_keys.decoder) - set(cfg.mlp_keys.encoder)) > 0:
        raise RuntimeError(
            "The MLP keys of the decoder must be contained in the encoder ones. "
            f"Those keys are decoded without being encoded: {list(set(cfg.mlp_keys.decoder))}"
        )
    if cfg.metric.log_level > 0:
        fabric.print("Encoder CNN keys:", cfg.cnn_keys.encoder)
        fabric.print("Encoder MLP keys:", cfg.mlp_keys.encoder)
        fabric.print("Decoder CNN keys:", cfg.cnn_keys.decoder)
        fabric.print("Decoder MLP keys:", cfg.mlp_keys.decoder)
    obs_keys = cfg.cnn_keys.encoder + cfg.mlp_keys.encoder

    (
        world_model,
        actor_task,
        critic_task,
        target_critic_task,
        actor_exploration,
        critic_exploration,
        target_critic_exploration,
    ) = build_models(
        fabric,
        actions_dim,
        is_continuous,
        cfg,
        observation_space,
        state["world_model"] if cfg.checkpoint.resume_from else None,
        state["actor_task"] if cfg.checkpoint.resume_from else None,
        state["critic_task"] if cfg.checkpoint.resume_from else None,
        state["target_critic_task"] if cfg.checkpoint.resume_from else None,
        state["actor_exploration"] if cfg.checkpoint.resume_from else None,
        state["critic_exploration"] if cfg.checkpoint.resume_from else None,
        state["target_critic_exploration"] if cfg.checkpoint.resume_from else None,
    )

    # initialize the ensembles with different seeds to be sure they have different weights
    ens_list = []
    with isolate_rng():
        for i in range(cfg.algo.ensembles.n):
            fabric.seed_everything(cfg.seed + i)
            ens_list.append(
                MLP(
                    input_dims=int(
                        sum(actions_dim)
                        + cfg.algo.world_model.recurrent_model.recurrent_state_size
                        + cfg.algo.world_model.stochastic_size * cfg.algo.world_model.discrete_size
                    ),
                    output_dim=cfg.algo.world_model.stochastic_size * cfg.algo.world_model.discrete_size,
                    hidden_sizes=[cfg.algo.ensembles.dense_units] * cfg.algo.ensembles.mlp_layers,
                    activation=eval(cfg.algo.ensembles.dense_act),
                    flatten_dim=None,
                    norm_layer=(
                        [nn.LayerNorm for _ in range(cfg.algo.ensembles.mlp_layers)]
                        if cfg.algo.ensembles.layer_norm
                        else None
                    ),
                    norm_args=(
                        [
                            {"normalized_shape": cfg.algo.ensembles.dense_units}
                            for _ in range(cfg.algo.ensembles.mlp_layers)
                        ]
                        if cfg.algo.ensembles.layer_norm
                        else None
                    ),
                ).apply(init_weights)
            )
    ensembles = nn.ModuleList(ens_list)
    if cfg.checkpoint.resume_from:
        ensembles.load_state_dict(state["ensembles"])
    fabric.setup_module(ensembles)
    player = PlayerDV2(
        world_model.encoder.module,
        world_model.rssm.recurrent_model.module,
        world_model.rssm.representation_model.module,
        actor_exploration.module,
        actions_dim,
        cfg.algo.player.expl_amount,
        cfg.env.num_envs,
        cfg.algo.world_model.stochastic_size,
        cfg.algo.world_model.recurrent_model.recurrent_state_size,
        fabric.device,
        discrete_size=cfg.algo.world_model.discrete_size,
    )

    # Optimizers
    world_optimizer = hydra.utils.instantiate(cfg.algo.world_model.optimizer, params=world_model.parameters())
    actor_exploration_optimizer = hydra.utils.instantiate(
        cfg.algo.actor.optimizer, params=actor_exploration.parameters()
    )
    critic_exploration_optimizer = hydra.utils.instantiate(
        cfg.algo.critic.optimizer, params=critic_exploration.parameters()
    )
    actor_task_optimizer = hydra.utils.instantiate(cfg.algo.actor.optimizer, params=actor_task.parameters())
    critic_task_optimizer = hydra.utils.instantiate(cfg.algo.critic.optimizer, params=critic_task.parameters())
    ensemble_optimizer = hydra.utils.instantiate(cfg.algo.critic.optimizer, params=ensembles.parameters())
    if cfg.checkpoint.resume_from:
        world_optimizer.load_state_dict(state["world_optimizer"])
        actor_task_optimizer.load_state_dict(state["actor_task_optimizer"])
        critic_task_optimizer.load_state_dict(state["critic_task_optimizer"])
        ensemble_optimizer.load_state_dict(state["ensemble_optimizer"])
        actor_exploration_optimizer.load_state_dict(state["actor_exploration_optimizer"])
        critic_exploration_optimizer.load_state_dict(state["critic_exploration_optimizer"])
    (
        world_optimizer,
        actor_task_optimizer,
        critic_task_optimizer,
        ensemble_optimizer,
        actor_exploration_optimizer,
        critic_exploration_optimizer,
    ) = fabric.setup_optimizers(
        world_optimizer,
        actor_task_optimizer,
        critic_task_optimizer,
        ensemble_optimizer,
        actor_exploration_optimizer,
        critic_exploration_optimizer,
    )

    # Metrics
<<<<<<< HEAD
    with device:
        aggregator = MetricAggregator(
            {
                "Rewards/rew_avg": MeanMetric(sync_on_compute=cfg.metric.sync_on_compute),
                "Game/ep_len_avg": MeanMetric(sync_on_compute=cfg.metric.sync_on_compute),
                "Loss/world_model_loss": MeanMetric(sync_on_compute=cfg.metric.sync_on_compute),
                "Loss/value_loss_task": MeanMetric(sync_on_compute=cfg.metric.sync_on_compute),
                "Loss/policy_loss_task": MeanMetric(sync_on_compute=cfg.metric.sync_on_compute),
                "Loss/value_loss_exploration": MeanMetric(sync_on_compute=cfg.metric.sync_on_compute),
                "Loss/policy_loss_exploration": MeanMetric(sync_on_compute=cfg.metric.sync_on_compute),
                "Loss/observation_loss": MeanMetric(sync_on_compute=cfg.metric.sync_on_compute),
                "Loss/reward_loss": MeanMetric(sync_on_compute=cfg.metric.sync_on_compute),
                "Loss/state_loss": MeanMetric(sync_on_compute=cfg.metric.sync_on_compute),
                "Loss/continue_loss": MeanMetric(sync_on_compute=cfg.metric.sync_on_compute),
                "Loss/ensemble_loss": MeanMetric(sync_on_compute=cfg.metric.sync_on_compute),
                "State/kl": MeanMetric(sync_on_compute=cfg.metric.sync_on_compute),
                "State/post_entropy": MeanMetric(sync_on_compute=cfg.metric.sync_on_compute),
                "State/prior_entropy": MeanMetric(sync_on_compute=cfg.metric.sync_on_compute),
                "Params/exploration_amout": MeanMetric(sync_on_compute=cfg.metric.sync_on_compute),
                "Rewards/intrinsic": MeanMetric(sync_on_compute=cfg.metric.sync_on_compute),
                "Values_exploration/predicted_values": MeanMetric(sync_on_compute=cfg.metric.sync_on_compute),
                "Values_exploration/lambda_values": MeanMetric(sync_on_compute=cfg.metric.sync_on_compute),
                "Grads/world_model": MeanMetric(sync_on_compute=cfg.metric.sync_on_compute),
                "Grads/actor_task": MeanMetric(sync_on_compute=cfg.metric.sync_on_compute),
                "Grads/critic_task": MeanMetric(sync_on_compute=cfg.metric.sync_on_compute),
                "Grads/actor_exploration": MeanMetric(sync_on_compute=cfg.metric.sync_on_compute),
                "Grads/critic_exploration": MeanMetric(sync_on_compute=cfg.metric.sync_on_compute),
                "Grads/ensemble": MeanMetric(sync_on_compute=cfg.metric.sync_on_compute),
            }
        )
    aggregator.to(device)
=======
    aggregator = None
    if not MetricAggregator.disabled:
        aggregator: MetricAggregator = hydra.utils.instantiate(cfg.metric.aggregator).to(device)
>>>>>>> d344dd67

    # Local data
    buffer_size = cfg.buffer.size // int(cfg.env.num_envs * world_size) if not cfg.dry_run else 4
    buffer_type = cfg.buffer.type.lower()
    if buffer_type == "sequential":
        rb = AsyncReplayBuffer(
            buffer_size,
            cfg.env.num_envs,
            device="cpu",
            memmap=cfg.buffer.memmap,
            memmap_dir=os.path.join(log_dir, "memmap_buffer", f"rank_{fabric.global_rank}"),
            sequential=True,
        )
    elif buffer_type == "episode":
        rb = EpisodeBuffer(
            buffer_size,
            sequence_length=cfg.per_rank_sequence_length,
            device="cpu",
            memmap=cfg.buffer.memmap,
            memmap_dir=os.path.join(log_dir, "memmap_buffer", f"rank_{fabric.global_rank}"),
        )
    else:
        raise ValueError(f"Unrecognized buffer type: must be one of `sequential` or `episode`, received: {buffer_type}")
    if cfg.checkpoint.resume_from and cfg.buffer.checkpoint:
        if isinstance(state["rb"], list) and world_size == len(state["rb"]):
            rb = state["rb"][fabric.global_rank]
        elif isinstance(state["rb"], AsyncReplayBuffer):
            rb = state["rb"]
        else:
            raise RuntimeError(f"Given {len(state['rb'])}, but {world_size} processes are instantiated")
    step_data = TensorDict({}, batch_size=[cfg.env.num_envs], device="cpu")
    expl_decay_steps = state["expl_decay_steps"] if cfg.checkpoint.resume_from else 0

    # Global variables
    train_step = 0
    last_train = 0
    start_step = state["update"] // world_size if cfg.checkpoint.resume_from else 1
    policy_step = state["update"] * cfg.env.num_envs if cfg.checkpoint.resume_from else 0
    last_log = state["last_log"] if cfg.checkpoint.resume_from else 0
    last_checkpoint = state["last_checkpoint"] if cfg.checkpoint.resume_from else 0
    policy_steps_per_update = int(cfg.env.num_envs * world_size)
    updates_before_training = cfg.algo.train_every // policy_steps_per_update if not cfg.dry_run else 0
    num_updates = cfg.total_steps // policy_steps_per_update if not cfg.dry_run else 1
    learning_starts = cfg.algo.learning_starts // policy_steps_per_update if not cfg.dry_run else 0
    if cfg.checkpoint.resume_from and not cfg.buffer.checkpoint:
        learning_starts += start_step
    max_step_expl_decay = cfg.algo.player.max_step_expl_decay // (cfg.algo.per_rank_gradient_steps * world_size)
    if cfg.checkpoint.resume_from:
        player.expl_amount = polynomial_decay(
            expl_decay_steps,
            initial=cfg.algo.player.expl_amount,
            final=cfg.algo.player.expl_min,
            max_decay_steps=max_step_expl_decay,
        )

    # Exploration
    exploration_updates = int(cfg.exploration_steps // policy_steps_per_update) if not cfg.dry_run else 4
    exploration_updates = min(num_updates, exploration_updates)

    # Warning for log and checkpoint every
    if cfg.metric.log_level > 0 and cfg.metric.log_every % policy_steps_per_update != 0:
        warnings.warn(
            f"The metric.log_every parameter ({cfg.metric.log_every}) is not a multiple of the "
            f"policy_steps_per_update value ({policy_steps_per_update}), so "
            "the metrics will be logged at the nearest greater multiple of the "
            "policy_steps_per_update value."
        )
    if cfg.checkpoint.every % policy_steps_per_update != 0:
        warnings.warn(
            f"The checkpoint.every parameter ({cfg.checkpoint.every}) is not a multiple of the "
            f"policy_steps_per_update value ({policy_steps_per_update}), so "
            "the checkpoint will be saved at the nearest greater multiple of the "
            "policy_steps_per_update value."
        )

    # Get the first environment observation and start the optimization
    episode_steps = [[] for _ in range(cfg.env.num_envs)]
    o = envs.reset(seed=cfg.seed)[0]
    obs = {k: torch.from_numpy(v).view(cfg.env.num_envs, *v.shape[1:]) for k, v in o.items() if k.startswith("mask")}
    for k in obs_keys:
        torch_obs = torch.from_numpy(o[k]).view(cfg.env.num_envs, *o[k].shape[1:])
        if k in cfg.mlp_keys.encoder:
            # Images stay uint8 to save space
            torch_obs = torch_obs.float()
        step_data[k] = torch_obs
        obs[k] = torch_obs
    step_data["dones"] = torch.zeros(cfg.env.num_envs, 1)
    step_data["actions"] = torch.zeros(cfg.env.num_envs, sum(actions_dim))
    step_data["rewards"] = torch.zeros(cfg.env.num_envs, 1)
    step_data["is_first"] = torch.ones_like(step_data["dones"])
    if buffer_type == "sequential":
        rb.add(step_data[None, ...])
    else:
        for i, env_ep in enumerate(episode_steps):
            env_ep.append(step_data[i : i + 1][None, ...])
    player.init_states()

    per_rank_gradient_steps = 0
    is_exploring = True
    for update in range(start_step, num_updates + 1):
        policy_step += cfg.env.num_envs * world_size

        if update == exploration_updates:
            is_exploring = False
            player.actor = actor_task.module
            # task test zero-shot
            if fabric.is_global_zero:
                test(copy.deepcopy(player), fabric, cfg, log_dir, "zero-shot")

        # Measure environment interaction time: this considers both the model forward
        # to get the action given the observation and the time taken into the environment
        with timer("Time/env_interaction_time", SumMetric(sync_on_compute=False)):
            # Sample an action given the observation received by the environment
            if (
                update <= learning_starts
                and cfg.checkpoint.resume_from is None
                and "minedojo" not in cfg.env.wrapper._target_.lower()
            ):
                real_actions = actions = np.array(envs.action_space.sample())
                if not is_continuous:
                    actions = np.concatenate(
                        [
                            F.one_hot(torch.tensor(act), act_dim).numpy()
                            for act, act_dim in zip(actions.reshape(len(actions_dim), -1), actions_dim)
                        ],
                        axis=-1,
                    )
            else:
                with torch.no_grad():
                    preprocessed_obs = {}
                    for k, v in obs.items():
                        if k in cfg.cnn_keys.encoder:
                            preprocessed_obs[k] = v[None, ...].to(device) / 255 - 0.5
                        else:
                            preprocessed_obs[k] = v[None, ...].to(device)
                    mask = {k: v for k, v in preprocessed_obs.items() if k.startswith("mask")}
                    if len(mask) == 0:
                        mask = None
                    real_actions = actions = player.get_exploration_action(preprocessed_obs, is_continuous, mask)
                    actions = torch.cat(actions, -1).cpu().numpy()
                    if is_continuous:
                        real_actions = torch.cat(real_actions, -1).cpu().numpy()
                    else:
                        real_actions = np.array([real_act.cpu().argmax(dim=-1).numpy() for real_act in real_actions])

            step_data["is_first"] = copy.deepcopy(step_data["dones"])
            o, rewards, dones, truncated, infos = envs.step(real_actions.reshape(envs.action_space.shape))
            dones = np.logical_or(dones, truncated)
            if cfg.dry_run and buffer_type == "episode":
                dones = np.ones_like(dones)

        if cfg.metric.log_level > 0 and "final_info" in infos:
            for i, agent_ep_info in enumerate(infos["final_info"]):
                if agent_ep_info is not None:
                    ep_rew = agent_ep_info["episode"]["r"]
                    ep_len = agent_ep_info["episode"]["l"]
                    if aggregator and not aggregator.disabled:
                        aggregator.update("Rewards/rew_avg", ep_rew)
                        aggregator.update("Game/ep_len_avg", ep_len)
                    fabric.print(f"Rank-0: policy_step={policy_step}, reward_env_{i}={ep_rew[-1]}")

        # Save the real next observation
        real_next_obs = copy.deepcopy(o)
        if "final_observation" in infos:
            for idx, final_obs in enumerate(infos["final_observation"]):
                if final_obs is not None:
                    for k, v in final_obs.items():
                        real_next_obs[k][idx] = v

        next_obs: Dict[str, Tensor] = {
            k: torch.from_numpy(v).view(cfg.env.num_envs, *v.shape[1:]) for k, v in o.items() if k.startswith("mask")
        }
        for k in obs_keys:  # [N_envs, N_obs]
            next_obs[k] = torch.from_numpy(o[k]).view(cfg.env.num_envs, *o[k].shape[1:])
            step_data[k] = torch.from_numpy(real_next_obs[k]).view(cfg.env.num_envs, *real_next_obs[k].shape[1:])
            if k in cfg.mlp_keys.encoder:
                next_obs[k] = next_obs[k].float()
                step_data[k] = step_data[k].float()
        actions = torch.from_numpy(actions).view(cfg.env.num_envs, -1).float()
        rewards = torch.from_numpy(rewards).view(cfg.env.num_envs, -1).float()
        dones = torch.from_numpy(dones).view(cfg.env.num_envs, -1).float()

        # next_obs becomes the new obs
        obs = next_obs

        step_data["dones"] = dones
        step_data["actions"] = actions
        step_data["rewards"] = clip_rewards_fn(rewards)
        if buffer_type == "sequential":
            rb.add(step_data[None, ...])
        else:
            for i, env_ep in enumerate(episode_steps):
                env_ep.append(step_data[i : i + 1][None, ...])

        # Reset and save the observation coming from the automatic reset
        dones_idxes = dones.nonzero(as_tuple=True)[0].tolist()
        reset_envs = len(dones_idxes)
        if reset_envs > 0:
            reset_data = TensorDict({}, batch_size=[reset_envs], device="cpu")
            for k in next_obs.keys():
                reset_data[k] = next_obs[k][dones_idxes]
            reset_data["dones"] = torch.zeros(reset_envs, 1)
            reset_data["actions"] = torch.zeros(reset_envs, np.sum(actions_dim))
            reset_data["rewards"] = torch.zeros(reset_envs, 1)
            reset_data["is_first"] = torch.ones_like(reset_data["dones"])
            if buffer_type == "episode":
                for i, d in enumerate(dones_idxes):
                    if len(episode_steps[d]) >= cfg.per_rank_sequence_length:
                        rb.add(torch.cat(episode_steps[d], dim=0))
                        episode_steps[d] = [reset_data[i : i + 1][None, ...]]
            else:
                rb.add(reset_data[None, ...], dones_idxes)
            # Reset dones so that `is_first` is updated
            for d in dones_idxes:
                step_data["dones"][d] = torch.zeros_like(step_data["dones"][d])
            # Reset internal agent states
            player.init_states(dones_idxes)

        updates_before_training -= 1

        # Train the agent
        if update >= learning_starts and updates_before_training <= 0:
            if buffer_type == "sequential":
                local_data = rb.sample(
                    cfg.per_rank_batch_size,
                    sequence_length=cfg.per_rank_sequence_length,
                    n_samples=cfg.algo.per_rank_pretrain_steps
                    if update == learning_starts
                    else cfg.algo.per_rank_gradient_steps,
                ).to(device)
            else:
                local_data = rb.sample(
                    cfg.per_rank_batch_size,
                    n_samples=cfg.algo.per_rank_pretrain_steps
                    if update == learning_starts
                    else cfg.algo.per_rank_gradient_steps,
                    prioritize_ends=cfg.buffer.prioritize_ends,
                ).to(device)
            distributed_sampler = BatchSampler(range(local_data.shape[0]), batch_size=1, drop_last=False)
            # Start training
            with timer("Time/train_time", SumMetric(sync_on_compute=cfg.metric.sync_on_compute)):
                for i in distributed_sampler:
                    if per_rank_gradient_steps % cfg.algo.critic.target_network_update_freq == 0:
                        for cp, tcp in zip(critic_task.module.parameters(), target_critic_task.parameters()):
                            tcp.data.copy_(cp.data)
                        for cp, tcp in zip(
                            critic_exploration.module.parameters(), target_critic_exploration.parameters()
                        ):
                            tcp.data.copy_(cp.data)
                    train(
                        fabric,
                        world_model,
                        actor_task,
                        critic_task,
                        target_critic_task,
                        world_optimizer,
                        actor_task_optimizer,
                        critic_task_optimizer,
                        local_data[i].view(cfg.per_rank_sequence_length, cfg.per_rank_batch_size),
                        aggregator,
                        cfg,
                        ensembles=ensembles,
                        ensemble_optimizer=ensemble_optimizer,
                        actor_exploration=actor_exploration,
                        critic_exploration=critic_exploration,
                        target_critic_exploration=target_critic_exploration,
                        actor_exploration_optimizer=actor_exploration_optimizer,
                        critic_exploration_optimizer=critic_exploration_optimizer,
                        is_continuous=is_continuous,
                        actions_dim=actions_dim,
                        is_exploring=is_exploring,
                    )
                train_step += world_size
            updates_before_training = cfg.algo.train_every // policy_steps_per_update
            if cfg.algo.player.expl_decay:
                expl_decay_steps += 1
                player.expl_amount = polynomial_decay(
                    expl_decay_steps,
                    initial=cfg.algo.player.expl_amount,
                    final=cfg.algo.player.expl_min,
                    max_decay_steps=max_step_expl_decay,
                )
            if aggregator and not aggregator.disabled:
                aggregator.update("Params/exploration_amout", player.expl_amount)

        # Log metrics
        if cfg.metric.log_level > 0 and (policy_step - last_log >= cfg.metric.log_every or update == num_updates):
            # Sync distributed metrics
            if aggregator and not aggregator.disabled:
                metrics_dict = aggregator.compute()
                fabric.log_dict(metrics_dict, policy_step)
                aggregator.reset()

            # Sync distributed timers
            if not timer.disabled:
                timer_metrics = timer.compute()
                if "Time/train_time" in timer_metrics:
                    fabric.log(
                        "Time/sps_train",
                        (train_step - last_train) / timer_metrics["Time/train_time"],
                        policy_step,
                    )
                if "Time/env_interaction_time" in timer_metrics:
                    fabric.log(
                        "Time/sps_env_interaction",
                        ((policy_step - last_log) / world_size * cfg.env.action_repeat)
                        / timer_metrics["Time/env_interaction_time"],
                        policy_step,
                    )
                timer.reset()

            # Reset counters
            last_log = policy_step
            last_train = train_step

        # Checkpoint Model
        if (cfg.checkpoint.every > 0 and policy_step - last_checkpoint >= cfg.checkpoint.every) or (
            update == num_updates and cfg.checkpoint.save_last
        ):
            last_checkpoint = policy_step
            state = {
                "world_model": world_model.state_dict(),
                "actor_task": actor_task.state_dict(),
                "critic_task": critic_task.state_dict(),
                "target_critic_task": target_critic_task.state_dict(),
                "ensembles": ensembles.state_dict(),
                "world_optimizer": world_optimizer.state_dict(),
                "actor_task_optimizer": actor_task_optimizer.state_dict(),
                "critic_task_optimizer": critic_task_optimizer.state_dict(),
                "ensemble_optimizer": ensemble_optimizer.state_dict(),
                "expl_decay_steps": expl_decay_steps,
                "update": update * world_size,
                "batch_size": cfg.per_rank_batch_size * world_size,
                "actor_exploration": actor_exploration.state_dict(),
                "critic_exploration": critic_exploration.state_dict(),
                "target_critic_exploration": target_critic_exploration.state_dict(),
                "actor_exploration_optimizer": actor_exploration_optimizer.state_dict(),
                "critic_exploration_optimizer": critic_exploration_optimizer.state_dict(),
                "last_log": last_log,
                "last_checkpoint": last_checkpoint,
            }
            ckpt_path = log_dir + f"/checkpoint/ckpt_{policy_step}_{fabric.global_rank}.ckpt"
            fabric.call(
                "on_checkpoint_coupled",
                fabric=fabric,
                ckpt_path=ckpt_path,
                state=state,
                replay_buffer=rb if cfg.buffer.checkpoint else None,
            )

    envs.close()
    # task test few-shot
    if fabric.is_global_zero:
        player.actor = actor_task.module
        test(player, fabric, cfg, log_dir, "few-shot")<|MERGE_RESOLUTION|>--- conflicted
+++ resolved
@@ -208,31 +208,6 @@
             error_if_nonfinite=False,
         )
     world_optimizer.step()
-<<<<<<< HEAD
-    aggregator.update("Loss/world_model_loss", rec_loss.detach())
-    aggregator.update("Loss/observation_loss", observation_loss.detach())
-    aggregator.update("Loss/reward_loss", reward_loss.detach())
-    aggregator.update("Loss/state_loss", state_loss.detach())
-    aggregator.update("Loss/continue_loss", continue_loss.detach())
-    aggregator.update("State/kl", kl.mean().detach())
-    aggregator.update(
-        "State/post_entropy",
-        Independent(
-            OneHotCategoricalValidateArgs(logits=posteriors_logits.detach(), validate_args=validate_args),
-            1,
-            validate_args=validate_args,
-        )
-        .entropy()
-        .mean()
-        .detach(),
-    )
-    aggregator.update(
-        "State/prior_entropy",
-        Independent(
-            OneHotCategoricalValidateArgs(logits=priors_logits.detach(), validate_args=validate_args),
-            1,
-            validate_args=validate_args,
-=======
     if aggregator and not aggregator.disabled:
         aggregator.update("Loss/world_model_loss", rec_loss.detach())
         aggregator.update("Loss/observation_loss", observation_loss.detach())
@@ -241,7 +216,7 @@
         aggregator.update("Loss/continue_loss", continue_loss.detach())
         aggregator.update("State/kl", kl.mean().detach())
         aggregator.update(
-            "State/p_entropy",
+            "State/post_entropy",
             Independent(
                 OneHotCategoricalValidateArgs(logits=posteriors_logits.detach(), validate_args=validate_args),
                 1,
@@ -252,7 +227,7 @@
             .detach(),
         )
         aggregator.update(
-            "State/q_entropy",
+            "State/prior_entropy",
             Independent(
                 OneHotCategoricalValidateArgs(logits=priors_logits.detach(), validate_args=validate_args),
                 1,
@@ -261,7 +236,6 @@
             .entropy()
             .mean()
             .detach(),
->>>>>>> d344dd67
         )
 
     if is_exploring:
@@ -746,43 +720,9 @@
     )
 
     # Metrics
-<<<<<<< HEAD
-    with device:
-        aggregator = MetricAggregator(
-            {
-                "Rewards/rew_avg": MeanMetric(sync_on_compute=cfg.metric.sync_on_compute),
-                "Game/ep_len_avg": MeanMetric(sync_on_compute=cfg.metric.sync_on_compute),
-                "Loss/world_model_loss": MeanMetric(sync_on_compute=cfg.metric.sync_on_compute),
-                "Loss/value_loss_task": MeanMetric(sync_on_compute=cfg.metric.sync_on_compute),
-                "Loss/policy_loss_task": MeanMetric(sync_on_compute=cfg.metric.sync_on_compute),
-                "Loss/value_loss_exploration": MeanMetric(sync_on_compute=cfg.metric.sync_on_compute),
-                "Loss/policy_loss_exploration": MeanMetric(sync_on_compute=cfg.metric.sync_on_compute),
-                "Loss/observation_loss": MeanMetric(sync_on_compute=cfg.metric.sync_on_compute),
-                "Loss/reward_loss": MeanMetric(sync_on_compute=cfg.metric.sync_on_compute),
-                "Loss/state_loss": MeanMetric(sync_on_compute=cfg.metric.sync_on_compute),
-                "Loss/continue_loss": MeanMetric(sync_on_compute=cfg.metric.sync_on_compute),
-                "Loss/ensemble_loss": MeanMetric(sync_on_compute=cfg.metric.sync_on_compute),
-                "State/kl": MeanMetric(sync_on_compute=cfg.metric.sync_on_compute),
-                "State/post_entropy": MeanMetric(sync_on_compute=cfg.metric.sync_on_compute),
-                "State/prior_entropy": MeanMetric(sync_on_compute=cfg.metric.sync_on_compute),
-                "Params/exploration_amout": MeanMetric(sync_on_compute=cfg.metric.sync_on_compute),
-                "Rewards/intrinsic": MeanMetric(sync_on_compute=cfg.metric.sync_on_compute),
-                "Values_exploration/predicted_values": MeanMetric(sync_on_compute=cfg.metric.sync_on_compute),
-                "Values_exploration/lambda_values": MeanMetric(sync_on_compute=cfg.metric.sync_on_compute),
-                "Grads/world_model": MeanMetric(sync_on_compute=cfg.metric.sync_on_compute),
-                "Grads/actor_task": MeanMetric(sync_on_compute=cfg.metric.sync_on_compute),
-                "Grads/critic_task": MeanMetric(sync_on_compute=cfg.metric.sync_on_compute),
-                "Grads/actor_exploration": MeanMetric(sync_on_compute=cfg.metric.sync_on_compute),
-                "Grads/critic_exploration": MeanMetric(sync_on_compute=cfg.metric.sync_on_compute),
-                "Grads/ensemble": MeanMetric(sync_on_compute=cfg.metric.sync_on_compute),
-            }
-        )
-    aggregator.to(device)
-=======
     aggregator = None
     if not MetricAggregator.disabled:
         aggregator: MetricAggregator = hydra.utils.instantiate(cfg.metric.aggregator).to(device)
->>>>>>> d344dd67
 
     # Local data
     buffer_size = cfg.buffer.size // int(cfg.env.num_envs * world_size) if not cfg.dry_run else 4
