--- conflicted
+++ resolved
@@ -745,19 +745,16 @@
             max_decay_steps=max_step_expl_decay,
         )
 
-<<<<<<< HEAD
     # Stats file info
     if "minedojo" in args.env_id:
         stats_dir = os.path.join(log_dir, "stats")
         os.makedirs(stats_dir, exist_ok=True)
         stats_filename = os.path.join(stats_dir, "stats.jsonl")
-=======
     # Exploration
     exploration_updates = (
         int(args.exploration_steps // (fabric.world_size * args.action_repeat)) if not args.dry_run else 4
     )
     exploration_updates = min(num_updates, exploration_updates)
->>>>>>> 0fae2a9f
 
     # Get the first environment observation and start the optimization
     episode_steps = [[] for _ in range(args.num_envs)]
