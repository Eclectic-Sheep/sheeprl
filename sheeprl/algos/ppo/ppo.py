--- conflicted
+++ resolved
@@ -58,14 +58,9 @@
             sampler.sampler.set_epoch(epoch)
         for batch_idxes in sampler:
             batch = data[batch_idxes]
-<<<<<<< HEAD
-            normalized_obs = normalize_obs(batch, cfg.cnn_keys.encoder, cfg.mlp_keys.encoder + cfg.cnn_keys.encoder)
-=======
-            normalized_obs = {
-                k: batch[k] / 255 - 0.5 if k in cfg.algo.cnn_keys.encoder else batch[k]
-                for k in cfg.algo.mlp_keys.encoder + cfg.algo.cnn_keys.encoder
-            }
->>>>>>> ad59960d
+            normalized_obs = normalize_obs(
+                batch, cfg.algo.cnn_keys.encoder, cfg.algo.mlp_keys.encoder + cfg.algo.cnn_keys.encoder
+            )
             _, logprobs, entropy, new_values = agent(
                 normalized_obs, torch.split(batch["actions"], agent.actions_dim, dim=-1)
             )
@@ -181,7 +176,6 @@
         else (envs.single_action_space.nvec.tolist() if is_multidiscrete else [envs.single_action_space.n])
     )
     # Create the actor and critic models
-<<<<<<< HEAD
     agent = build_agent(
         fabric,
         actions_dim,
@@ -189,19 +183,6 @@
         cfg,
         observation_space,
         state["agent"] if cfg.checkpoint.resume_from else None,
-=======
-    agent = PPOAgent(
-        actions_dim=actions_dim,
-        obs_space=observation_space,
-        encoder_cfg=cfg.algo.encoder,
-        actor_cfg=cfg.algo.actor,
-        critic_cfg=cfg.algo.critic,
-        cnn_keys=cfg.algo.cnn_keys.encoder,
-        mlp_keys=cfg.algo.mlp_keys.encoder,
-        screen_size=cfg.env.screen_size,
-        distribution_cfg=cfg.distribution,
-        is_continuous=is_continuous,
->>>>>>> ad59960d
     )
 
     # Define the optimizer
@@ -292,13 +273,7 @@
             with timer("Time/env_interaction_time", SumMetric(sync_on_compute=False)):
                 with torch.no_grad():
                     # Sample an action given the observation received by the environment
-<<<<<<< HEAD
-                    normalized_obs = normalize_obs(next_obs, cfg.cnn_keys.encoder, obs_keys)
-=======
-                    normalized_obs = {
-                        k: next_obs[k] / 255 - 0.5 if k in cfg.algo.cnn_keys.encoder else next_obs[k] for k in obs_keys
-                    }
->>>>>>> ad59960d
+                    normalized_obs = normalize_obs(next_obs, cfg.algo.cnn_keys.encoder, obs_keys)
                     actions, logprobs, _, values = agent.module(normalized_obs)
                     if is_continuous:
                         real_actions = torch.cat(actions, -1).cpu().numpy()
@@ -369,13 +344,7 @@
 
         # Estimate returns with GAE (https://arxiv.org/abs/1506.02438)
         with torch.no_grad():
-<<<<<<< HEAD
-            normalized_obs = normalize_obs(next_obs, cfg.cnn_keys.encoder, obs_keys)
-=======
-            normalized_obs = {
-                k: next_obs[k] / 255 - 0.5 if k in cfg.algo.cnn_keys.encoder else next_obs[k] for k in obs_keys
-            }
->>>>>>> ad59960d
+            normalized_obs = normalize_obs(next_obs, cfg.algo.cnn_keys.encoder, obs_keys)
             next_values = agent.module.get_value(normalized_obs)
             returns, advantages = gae(
                 rb["rewards"],
