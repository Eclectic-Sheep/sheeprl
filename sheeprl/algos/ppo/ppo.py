--- conflicted
+++ resolved
@@ -133,6 +133,7 @@
         fabric._loggers = [logger]
         fabric.logger.log_hyperparams(cfg)
     log_dir = get_log_dir(fabric, cfg.root_dir, cfg.run_name)
+    fabric.print(f"Log dir: {log_dir}")
 
     # Environment setup
     vectorized_env = gym.vector.SyncVectorEnv if cfg.env.sync_env else gym.vector.AsyncVectorEnv
@@ -360,16 +361,8 @@
                 cfg.algo.gae_lambda,
             )
             # Add returns and advantages to the buffer
-<<<<<<< HEAD
-            rb["returns"] = returns.float()
-            rb["advantages"] = advantages.float()
-
-        # Flatten the batch
-        local_data = rb.buffer.view(-1)
-=======
             local_data["returns"] = returns.float()
             local_data["advantages"] = advantages.float()
->>>>>>> 6e5b31dc
 
         if cfg.buffer.share_data and fabric.world_size > 1:
             # Gather all the tensors from all the world and reshape them
