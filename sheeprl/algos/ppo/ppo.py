from __future__ import annotations

import copy
import os
import warnings
from typing import Any, Dict, Union

import gymnasium as gym
import hydra
import numpy as np
import torch
from lightning.fabric import Fabric
from lightning.fabric.wrappers import _FabricModule
from torch import nn
from torch.utils.data import BatchSampler, DistributedSampler, RandomSampler
from torchmetrics import SumMetric

from sheeprl.algos.ppo.agent import build_agent
from sheeprl.algos.ppo.loss import entropy_loss, policy_loss, value_loss
from sheeprl.algos.ppo.utils import normalize_obs, test
from sheeprl.data.buffers import ReplayBuffer
from sheeprl.utils.env import make_env
from sheeprl.utils.logger import get_log_dir, get_logger
from sheeprl.utils.metric import MetricAggregator
from sheeprl.utils.registry import register_algorithm
from sheeprl.utils.timer import timer
from sheeprl.utils.utils import gae, normalize_tensor, polynomial_decay, save_configs


def train(
    fabric: Fabric,
    agent: Union[nn.Module, _FabricModule],
    optimizer: torch.optim.Optimizer,
    data: Dict[str, torch.Tensor],
    aggregator: MetricAggregator | None,
    cfg: Dict[str, Any],
):
    """Train the agent on the data collected from the environment."""
    indexes = list(range(next(iter(data.values())).shape[0]))
    if cfg.buffer.share_data:
        sampler = DistributedSampler(
            indexes,
            num_replicas=fabric.world_size,
            rank=fabric.global_rank,
            shuffle=True,
            seed=cfg.seed,
        )
    else:
        sampler = RandomSampler(indexes)
    sampler = BatchSampler(sampler, batch_size=cfg.algo.per_rank_batch_size, drop_last=False)

    for epoch in range(cfg.algo.update_epochs):
        if cfg.buffer.share_data:
            sampler.sampler.set_epoch(epoch)
        for batch_idxes in sampler:
            batch = {k: v[batch_idxes] for k, v in data.items()}
            normalized_obs = normalize_obs(
                batch, cfg.algo.cnn_keys.encoder, cfg.algo.mlp_keys.encoder + cfg.algo.cnn_keys.encoder
            )
            _, logprobs, entropy, new_values = agent(
                normalized_obs, torch.split(batch["actions"], agent.actions_dim, dim=-1)
            )

            if cfg.algo.normalize_advantages:
                batch["advantages"] = normalize_tensor(batch["advantages"])

            # Policy loss
            pg_loss = policy_loss(
                logprobs,
                batch["logprobs"],
                batch["advantages"],
                cfg.algo.clip_coef,
                cfg.algo.loss_reduction,
            )

            # Value loss
            v_loss = value_loss(
                new_values,
                batch["values"],
                batch["returns"],
                cfg.algo.clip_coef,
                cfg.algo.clip_vloss,
                cfg.algo.loss_reduction,
            )

            # Entropy loss
            ent_loss = entropy_loss(entropy, cfg.algo.loss_reduction)

            # Equation (9) in the paper
            loss = pg_loss + cfg.algo.vf_coef * v_loss + cfg.algo.ent_coef * ent_loss

            optimizer.zero_grad(set_to_none=True)
            fabric.backward(loss)
            if cfg.algo.max_grad_norm > 0.0:
                fabric.clip_gradients(agent, optimizer, max_norm=cfg.algo.max_grad_norm)
            optimizer.step()

            # Update metrics
            if aggregator and not aggregator.disabled:
                aggregator.update("Loss/policy_loss", pg_loss.detach())
                aggregator.update("Loss/value_loss", v_loss.detach())
                aggregator.update("Loss/entropy_loss", ent_loss.detach())


@register_algorithm()
def main(fabric: Fabric, cfg: Dict[str, Any]):
    if "minedojo" in cfg.env.wrapper._target_.lower():
        raise ValueError(
            "MineDojo is not currently supported by PPO agent, since it does not take "
            "into consideration the action masks provided by the environment, but needed "
            "in order to play correctly the game. "
            "As an alternative you can use one of the Dreamers' agents."
        )

    initial_ent_coef = copy.deepcopy(cfg.algo.ent_coef)
    initial_clip_coef = copy.deepcopy(cfg.algo.clip_coef)

    # Initialize Fabric
    rank = fabric.global_rank
    world_size = fabric.world_size
    device = fabric.device

    # Resume from checkpoint
    if cfg.checkpoint.resume_from:
        state = fabric.load(cfg.checkpoint.resume_from)

    # Create Logger. This will create the logger only on the
    # rank-0 process
    logger = get_logger(fabric, cfg)
    if logger and fabric.is_global_zero:
        fabric._loggers = [logger]
        fabric.logger.log_hyperparams(cfg)
    log_dir = get_log_dir(fabric, cfg.root_dir, cfg.run_name)
    fabric.print(f"Log dir: {log_dir}")

    # Environment setup
    vectorized_env = gym.vector.SyncVectorEnv if cfg.env.sync_env else gym.vector.AsyncVectorEnv
    envs = vectorized_env(
        [
            make_env(
                cfg,
                cfg.seed + rank * cfg.env.num_envs + i,
                rank * cfg.env.num_envs,
                log_dir if rank == 0 else None,
                "train",
                vector_env_idx=i,
            )
            for i in range(cfg.env.num_envs)
        ]
    )
    observation_space = envs.single_observation_space

    if not isinstance(observation_space, gym.spaces.Dict):
        raise RuntimeError(f"Unexpected observation type, should be of type Dict, got: {observation_space}")
    if cfg.algo.cnn_keys.encoder + cfg.algo.mlp_keys.encoder == []:
        raise RuntimeError(
            "You should specify at least one CNN keys or MLP keys from the cli: "
            "`cnn_keys.encoder=[rgb]` or `mlp_keys.encoder=[state]`"
        )
    if cfg.metric.log_level > 0:
        fabric.print("Encoder CNN keys:", cfg.algo.cnn_keys.encoder)
        fabric.print("Encoder MLP keys:", cfg.algo.mlp_keys.encoder)
    obs_keys = cfg.algo.cnn_keys.encoder + cfg.algo.mlp_keys.encoder

    is_continuous = isinstance(envs.single_action_space, gym.spaces.Box)
    is_multidiscrete = isinstance(envs.single_action_space, gym.spaces.MultiDiscrete)
    actions_dim = tuple(
        envs.single_action_space.shape
        if is_continuous
        else (envs.single_action_space.nvec.tolist() if is_multidiscrete else [envs.single_action_space.n])
    )
    # Create the actor and critic models
    agent, player = build_agent(
        fabric,
        actions_dim,
        is_continuous,
        cfg,
        observation_space,
        state["agent"] if cfg.checkpoint.resume_from else None,
    )

    # Define the optimizer
    optimizer = hydra.utils.instantiate(cfg.algo.optimizer, params=agent.parameters(), _convert_="all")

    if fabric.is_global_zero:
        save_configs(cfg, log_dir)

    # Load the state from the checkpoint
    if cfg.checkpoint.resume_from:
        optimizer.load_state_dict(state["optimizer"])

    # Setup agent and optimizer with Fabric
    optimizer = fabric.setup_optimizers(optimizer)

    # Create a metric aggregator to log the metrics
    aggregator = None
    if not MetricAggregator.disabled:
        aggregator: MetricAggregator = hydra.utils.instantiate(cfg.metric.aggregator, _convert_="all").to(device)

    # Local data
    if cfg.buffer.size < cfg.algo.rollout_steps:
        raise ValueError(
            f"The size of the buffer ({cfg.buffer.size}) cannot be lower "
            f"than the rollout steps ({cfg.algo.rollout_steps})"
        )
    rb = ReplayBuffer(
        cfg.buffer.size,
        cfg.env.num_envs,
        memmap=cfg.buffer.memmap,
        memmap_dir=os.path.join(log_dir, "memmap_buffer", f"rank_{fabric.global_rank}"),
        obs_keys=obs_keys,
    )

    # Global variables
    last_train = 0
    train_step = 0
    start_step = (
        # + 1 because the checkpoint is at the end of the update step
        # (when resuming from a checkpoint, the update at the checkpoint
        # is ended and you have to start with the next one)
        (state["update"] // fabric.world_size) + 1
        if cfg.checkpoint.resume_from
        else 1
    )
    policy_step = state["update"] * cfg.env.num_envs * cfg.algo.rollout_steps if cfg.checkpoint.resume_from else 0
    last_log = state["last_log"] if cfg.checkpoint.resume_from else 0
    last_checkpoint = state["last_checkpoint"] if cfg.checkpoint.resume_from else 0
    policy_steps_per_update = int(cfg.env.num_envs * cfg.algo.rollout_steps * world_size)
    num_updates = cfg.algo.total_steps // policy_steps_per_update if not cfg.dry_run else 1
    if cfg.checkpoint.resume_from:
        cfg.algo.per_rank_batch_size = state["batch_size"] // fabric.world_size

    # Warning for log and checkpoint every
    if cfg.metric.log_level > 0 and cfg.metric.log_every % policy_steps_per_update != 0:
        warnings.warn(
            f"The metric.log_every parameter ({cfg.metric.log_every}) is not a multiple of the "
            f"policy_steps_per_update value ({policy_steps_per_update}), so "
            "the metrics will be logged at the nearest greater multiple of the "
            "policy_steps_per_update value."
        )
    if cfg.checkpoint.every % policy_steps_per_update != 0:
        warnings.warn(
            f"The checkpoint.every parameter ({cfg.checkpoint.every}) is not a multiple of the "
            f"policy_steps_per_update value ({policy_steps_per_update}), so "
            "the checkpoint will be saved at the nearest greater multiple of the "
            "policy_steps_per_update value."
        )

    # Linear learning rate scheduler
    if cfg.algo.anneal_lr:
        from torch.optim.lr_scheduler import PolynomialLR

        scheduler = PolynomialLR(optimizer=optimizer, total_iters=num_updates, power=1.0)
        if cfg.checkpoint.resume_from:
            scheduler.load_state_dict(state["scheduler"])

    # Get the first environment observation and start the optimization
    step_data = {}
    next_obs = envs.reset(seed=cfg.seed)[0]  # [N_envs, N_obs]
    for k in obs_keys:
        if k in cfg.algo.cnn_keys.encoder:
            next_obs[k] = next_obs[k].reshape(cfg.env.num_envs, -1, *next_obs[k].shape[-2:])
        step_data[k] = next_obs[k][np.newaxis]

    for update in range(start_step, num_updates + 1):
        with torch.inference_mode():
            for _ in range(0, cfg.algo.rollout_steps):
                policy_step += cfg.env.num_envs * world_size

                # Measure environment interaction time: this considers both the model forward
                # to get the action given the observation and the time taken into the environment
                with timer("Time/env_interaction_time", SumMetric, sync_on_compute=False):
                    # Sample an action given the observation received by the environment
                    normalized_obs = normalize_obs(next_obs, cfg.algo.cnn_keys.encoder, obs_keys)
                    torch_obs = {
                        k: torch.as_tensor(normalized_obs[k], dtype=torch.float32, device=device) for k in obs_keys
                    }
                    actions, logprobs, values = player(torch_obs)
                    if is_continuous:
                        real_actions = torch.cat(actions, -1).cpu().numpy()
                    else:
                        real_actions = torch.cat([act.argmax(dim=-1) for act in actions], dim=-1).cpu().numpy()
                    actions = torch.cat(actions, -1).cpu().numpy()

                    # Single environment step
                    obs, rewards, terminated, truncated, info = envs.step(real_actions.reshape(envs.action_space.shape))
                    truncated_envs = np.nonzero(truncated)[0]
                    if len(truncated_envs) > 0:
                        real_next_obs = {
                            k: torch.empty(
                                len(truncated_envs),
                                *observation_space[k].shape,
                                dtype=torch.float32,
                                device=device,
                            )
                            for k in obs_keys
                        }
                        for i, truncated_env in enumerate(truncated_envs):
                            for k, v in info["final_observation"][truncated_env].items():
                                torch_v = torch.as_tensor(v, dtype=torch.float32, device=device)
                                if k in cfg.algo.cnn_keys.encoder:
                                    torch_v = torch_v.view(-1, *v.shape[-2:])
                                    torch_v = torch_v / 255.0 - 0.5
                                real_next_obs[k][i] = torch_v
<<<<<<< HEAD
                        vals = player.get_values(real_next_obs).cpu().numpy()
                        rewards[truncated_envs] += cfg.algo.gamma * vals.reshape(rewards[truncated_envs].shape)
                    dones = np.logical_or(dones, truncated).reshape(cfg.env.num_envs, -1).astype(np.uint8)
=======
                        _, _, _, vals = player(real_next_obs)
                        rewards[truncated_envs] += cfg.algo.gamma * vals.cpu().numpy().reshape(
                            rewards[truncated_envs].shape
                        )
                    dones = np.logical_or(terminated, truncated).reshape(cfg.env.num_envs, -1).astype(np.uint8)
>>>>>>> 87c9098b
                    rewards = rewards.reshape(cfg.env.num_envs, -1)

                # Update the step data
                step_data["dones"] = dones[np.newaxis]
                step_data["values"] = values.cpu().numpy()[np.newaxis]
                step_data["actions"] = actions[np.newaxis]
                step_data["logprobs"] = logprobs.cpu().numpy()[np.newaxis]
                step_data["rewards"] = rewards[np.newaxis]
                if cfg.buffer.memmap:
                    step_data["returns"] = np.zeros_like(rewards, shape=(1, *rewards.shape))
                    step_data["advantages"] = np.zeros_like(rewards, shape=(1, *rewards.shape))

                # Append data to buffer
                rb.add(step_data, validate_args=cfg.buffer.validate_args)

                # Update the observation and dones
                next_obs = {}
                for k in obs_keys:
                    _obs = obs[k]
                    if k in cfg.algo.cnn_keys.encoder:
                        _obs = _obs.reshape(cfg.env.num_envs, -1, *_obs.shape[-2:])
                    step_data[k] = _obs[np.newaxis]
                    next_obs[k] = _obs

                if cfg.metric.log_level > 0 and "final_info" in info:
                    for i, agent_ep_info in enumerate(info["final_info"]):
                        if agent_ep_info is not None:
                            ep_rew = agent_ep_info["episode"]["r"]
                            ep_len = agent_ep_info["episode"]["l"]
                            if aggregator and "Rewards/rew_avg" in aggregator:
                                aggregator.update("Rewards/rew_avg", ep_rew)
                            if aggregator and "Game/ep_len_avg" in aggregator:
                                aggregator.update("Game/ep_len_avg", ep_len)
                            fabric.print(f"Rank-0: policy_step={policy_step}, reward_env_{i}={ep_rew[-1]}")

        # Transform the data into PyTorch Tensors
        local_data = rb.to_tensor(dtype=None, device=device, from_numpy=cfg.buffer.from_numpy)

        # Estimate returns with GAE (https://arxiv.org/abs/1506.02438)
        with torch.inference_mode():
            normalized_obs = normalize_obs(next_obs, cfg.algo.cnn_keys.encoder, obs_keys)
            torch_obs = {k: torch.as_tensor(normalized_obs[k], dtype=torch.float32, device=device) for k in obs_keys}
            next_values = player.get_values(torch_obs)
            returns, advantages = gae(
                local_data["rewards"].to(torch.float64),
                local_data["values"],
                local_data["dones"],
                next_values,
                cfg.algo.rollout_steps,
                cfg.algo.gamma,
                cfg.algo.gae_lambda,
            )
            # Add returns and advantages to the buffer
            local_data["returns"] = returns.float()
            local_data["advantages"] = advantages.float()

        if cfg.buffer.share_data and fabric.world_size > 1:
            # Gather all the tensors from all the world and reshape them
            gathered_data: Dict[str, torch.Tensor] = fabric.all_gather(local_data)
            # Flatten the first three dimensions: [World_Size, Buffer_Size, Num_Envs]
            gathered_data = {k: v.flatten(start_dim=0, end_dim=2).float() for k, v in gathered_data.items()}
        else:
            # Flatten the first two dimensions: [Buffer_Size, Num_Envs]
            gathered_data = {k: v.flatten(start_dim=0, end_dim=1).float() for k, v in local_data.items()}

        with timer("Time/train_time", SumMetric, sync_on_compute=cfg.metric.sync_on_compute):
            train(fabric, agent, optimizer, gathered_data, aggregator, cfg)
        train_step += world_size

        if cfg.metric.log_level > 0:
            # Log lr and coefficients
            if cfg.algo.anneal_lr:
                fabric.log("Info/learning_rate", scheduler.get_last_lr()[0], policy_step)
            else:
                fabric.log("Info/learning_rate", cfg.algo.optimizer.lr, policy_step)
            fabric.log("Info/clip_coef", cfg.algo.clip_coef, policy_step)
            fabric.log("Info/ent_coef", cfg.algo.ent_coef, policy_step)

            # Log metrics
            if cfg.metric.log_level > 0 and (policy_step - last_log >= cfg.metric.log_every or update == num_updates):
                # Sync distributed metrics
                if aggregator and not aggregator.disabled:
                    metrics_dict = aggregator.compute()
                    fabric.log_dict(metrics_dict, policy_step)
                    aggregator.reset()

                # Sync distributed timers
                if not timer.disabled:
                    timer_metrics = timer.compute()
                    if "Time/train_time" in timer_metrics:
                        fabric.log(
                            "Time/sps_train",
                            (train_step - last_train) / timer_metrics["Time/train_time"],
                            policy_step,
                        )
                    if "Time/env_interaction_time" in timer_metrics:
                        fabric.log(
                            "Time/sps_env_interaction",
                            ((policy_step - last_log) / world_size * cfg.env.action_repeat)
                            / timer_metrics["Time/env_interaction_time"],
                            policy_step,
                        )
                    timer.reset()

                # Reset counters
                last_log = policy_step
                last_train = train_step

        # Update lr and coefficients
        if cfg.algo.anneal_lr:
            scheduler.step()
        if cfg.algo.anneal_clip_coef:
            cfg.algo.clip_coef = polynomial_decay(
                update, initial=initial_clip_coef, final=0.0, max_decay_steps=num_updates, power=1.0
            )
        if cfg.algo.anneal_ent_coef:
            cfg.algo.ent_coef = polynomial_decay(
                update, initial=initial_ent_coef, final=0.0, max_decay_steps=num_updates, power=1.0
            )

        # Checkpoint model
        if (cfg.checkpoint.every > 0 and policy_step - last_checkpoint >= cfg.checkpoint.every) or (
            update == num_updates and cfg.checkpoint.save_last
        ):
            last_checkpoint = policy_step
            state = {
                "agent": agent.state_dict(),
                "optimizer": optimizer.state_dict(),
                "scheduler": scheduler.state_dict() if cfg.algo.anneal_lr else None,
                "update": update * world_size,
                "batch_size": cfg.algo.per_rank_batch_size * fabric.world_size,
                "last_log": last_log,
                "last_checkpoint": last_checkpoint,
            }
            ckpt_path = os.path.join(log_dir, f"checkpoint/ckpt_{policy_step}_{fabric.global_rank}.ckpt")
            fabric.call("on_checkpoint_coupled", fabric=fabric, ckpt_path=ckpt_path, state=state)

    envs.close()
    if fabric.is_global_zero and cfg.algo.run_test:
        test(player, fabric, cfg, log_dir)

    if not cfg.model_manager.disabled and fabric.is_global_zero:
        from sheeprl.algos.ppo.utils import log_models
        from sheeprl.utils.mlflow import register_model

        models_to_log = {"agent": agent}
        register_model(fabric, log_models, cfg, models_to_log)<|MERGE_RESOLUTION|>--- conflicted
+++ resolved
@@ -302,17 +302,9 @@
                                     torch_v = torch_v.view(-1, *v.shape[-2:])
                                     torch_v = torch_v / 255.0 - 0.5
                                 real_next_obs[k][i] = torch_v
-<<<<<<< HEAD
-                        vals = player.get_values(real_next_obs).cpu().numpy()
+                        vals = agent.get_values(real_next_obs).cpu().numpy()
                         rewards[truncated_envs] += cfg.algo.gamma * vals.reshape(rewards[truncated_envs].shape)
-                    dones = np.logical_or(dones, truncated).reshape(cfg.env.num_envs, -1).astype(np.uint8)
-=======
-                        _, _, _, vals = player(real_next_obs)
-                        rewards[truncated_envs] += cfg.algo.gamma * vals.cpu().numpy().reshape(
-                            rewards[truncated_envs].shape
-                        )
                     dones = np.logical_or(terminated, truncated).reshape(cfg.env.num_envs, -1).astype(np.uint8)
->>>>>>> 87c9098b
                     rewards = rewards.reshape(cfg.env.num_envs, -1)
 
                 # Update the step data
