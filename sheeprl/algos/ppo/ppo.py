import copy
import os
import pathlib
import warnings
from typing import Union

import gymnasium as gym
import hydra
import numpy as np
import torch
from lightning.fabric import Fabric
from lightning.fabric.wrappers import _FabricModule
from omegaconf import DictConfig, OmegaConf
from tensordict import TensorDict, make_tensordict
from tensordict.tensordict import TensorDictBase
from torch import nn
from torch.utils.data import BatchSampler, DistributedSampler, RandomSampler
from torchmetrics import MeanMetric, SumMetric

from sheeprl.algos.ppo.agent import PPOAgent
from sheeprl.algos.ppo.loss import entropy_loss, policy_loss, value_loss
from sheeprl.algos.ppo.utils import test
from sheeprl.data import ReplayBuffer
from sheeprl.utils.env import make_env
from sheeprl.utils.logger import create_tensorboard_logger
from sheeprl.utils.metric import MetricAggregator
from sheeprl.utils.registry import register_algorithm
from sheeprl.utils.timer import timer
from sheeprl.utils.utils import gae, normalize_tensor, polynomial_decay


def train(
    fabric: Fabric,
    agent: Union[nn.Module, _FabricModule],
    optimizer: torch.optim.Optimizer,
    data: TensorDictBase,
    aggregator: MetricAggregator,
    cfg: DictConfig,
):
    """Train the agent on the data collected from the environment."""
    indexes = list(range(data.shape[0]))
    if cfg.buffer.share_data:
        sampler = DistributedSampler(
            indexes,
            num_replicas=fabric.world_size,
            rank=fabric.global_rank,
            shuffle=True,
            seed=cfg.seed,
        )
    else:
        sampler = RandomSampler(indexes)
    sampler = BatchSampler(sampler, batch_size=cfg.per_rank_batch_size, drop_last=False)

    for epoch in range(cfg.algo.update_epochs):
        if cfg.buffer.share_data:
            sampler.sampler.set_epoch(epoch)
        for batch_idxes in sampler:
            batch = data[batch_idxes]
            normalized_obs = {
                k: batch[k] / 255 - 0.5 if k in cfg.cnn_keys.encoder else batch[k]
                for k in cfg.mlp_keys.encoder + cfg.cnn_keys.encoder
            }
            _, logprobs, entropy, new_values = agent(
                normalized_obs, torch.split(batch["actions"], agent.actions_dim, dim=-1)
            )

            if cfg.algo.normalize_advantages:
                batch["advantages"] = normalize_tensor(batch["advantages"])

            # Policy loss
            pg_loss = policy_loss(
                logprobs,
                batch["logprobs"],
                batch["advantages"],
                cfg.algo.clip_coef,
                cfg.algo.loss_reduction,
            )

            # Value loss
            v_loss = value_loss(
                new_values,
                batch["values"],
                batch["returns"],
                cfg.algo.clip_coef,
                cfg.algo.clip_vloss,
                cfg.algo.loss_reduction,
            )

            # Entropy loss
            ent_loss = entropy_loss(entropy, cfg.algo.loss_reduction)

            # Equation (9) in the paper
            loss = pg_loss + cfg.algo.vf_coef * v_loss + cfg.algo.ent_coef * ent_loss

            optimizer.zero_grad(set_to_none=True)
            fabric.backward(loss)
            if cfg.algo.max_grad_norm > 0.0:
                fabric.clip_gradients(agent, optimizer, max_norm=cfg.algo.max_grad_norm)
            optimizer.step()

            # Update metrics
            aggregator.update("Loss/policy_loss", pg_loss.detach())
            aggregator.update("Loss/value_loss", v_loss.detach())
            aggregator.update("Loss/entropy_loss", ent_loss.detach())


@register_algorithm()
def main(fabric: Fabric, cfg: DictConfig):
    if "minedojo" in cfg.env.wrapper._target_.lower():
        raise ValueError(
            "MineDojo is not currently supported by PPO agent, since it does not take "
            "into consideration the action masks provided by the environment, but needed "
            "in order to play correctly the game. "
            "As an alternative you can use one of the Dreamers' agents."
        )

    initial_ent_coef = copy.deepcopy(cfg.algo.ent_coef)
    initial_clip_coef = copy.deepcopy(cfg.algo.clip_coef)

    # Initialize Fabric
    rank = fabric.global_rank
    world_size = fabric.world_size
    device = fabric.device
    fabric.seed_everything(cfg.seed)
    torch.backends.cudnn.deterministic = cfg.torch_deterministic

    # Resume from checkpoint
    if cfg.checkpoint.resume_from:
        root_dir = cfg.root_dir
        run_name = cfg.run_name
        state = fabric.load(cfg.checkpoint.resume_from)
        ckpt_path = pathlib.Path(cfg.checkpoint.resume_from)
        cfg = OmegaConf.load(ckpt_path.parent.parent.parent / ".hydra" / "config.yaml")
        cfg.checkpoint.resume_from = str(ckpt_path)
        cfg.per_rank_batch_size = state["batch_size"] // fabric.world_size
        cfg.root_dir = root_dir
        cfg.run_name = run_name

    # Create TensorBoardLogger. This will create the logger only on the
    # rank-0 process
    logger, log_dir = create_tensorboard_logger(fabric, cfg)
    if fabric.is_global_zero:
        fabric._loggers = [logger]
        fabric.logger.log_hyperparams(OmegaConf.to_container(cfg, resolve=True))

    # Environment setup
    vectorized_env = gym.vector.SyncVectorEnv if cfg.env.sync_env else gym.vector.AsyncVectorEnv
    envs = vectorized_env(
        [
            make_env(
                cfg,
                cfg.seed + rank * cfg.env.num_envs + i,
                rank * cfg.env.num_envs,
                logger.log_dir if rank == 0 else None,
                "train",
                vector_env_idx=i,
            )
            for i in range(cfg.env.num_envs)
        ]
    )
    observation_space = envs.single_observation_space

    if not isinstance(observation_space, gym.spaces.Dict):
        raise RuntimeError(f"Unexpected observation type, should be of type Dict, got: {observation_space}")
    if cfg.cnn_keys.encoder + cfg.mlp_keys.encoder == []:
        raise RuntimeError(
<<<<<<< HEAD
            "You should specify at least one CNN keys or MLP keys from the cli: "
            "`cnn_keys.encoder=[rgb]` or `mlp_keys.encoder=[state]`"
=======
            "You should specify at least one CNN keys or MLP keys from the cli: `cnn_keys.encoder=[rgb]` "
            "or `mlp_keys.encoder=[state]` "
>>>>>>> a997bda6
        )
    fabric.print("Encoder CNN keys:", cfg.cnn_keys.encoder)
    fabric.print("Encoder MLP keys:", cfg.mlp_keys.encoder)
    obs_keys = cfg.cnn_keys.encoder + cfg.mlp_keys.encoder

    is_continuous = isinstance(envs.single_action_space, gym.spaces.Box)
    is_multidiscrete = isinstance(envs.single_action_space, gym.spaces.MultiDiscrete)
    actions_dim = (
        envs.single_action_space.shape
        if is_continuous
        else (envs.single_action_space.nvec.tolist() if is_multidiscrete else [envs.single_action_space.n])
    )
    # Create the actor and critic models
    agent = PPOAgent(
        actions_dim=actions_dim,
        obs_space=observation_space,
        encoder_cfg=cfg.algo.encoder,
        actor_cfg=cfg.algo.actor,
        critic_cfg=cfg.algo.critic,
        cnn_keys=cfg.cnn_keys.encoder,
        mlp_keys=cfg.mlp_keys.encoder,
        screen_size=cfg.env.screen_size,
        is_continuous=is_continuous,
    )

    # Define the optimizer
    optimizer = hydra.utils.instantiate(cfg.algo.optimizer, params=agent.parameters())

    # Load the state from the checkpoint
    if cfg.checkpoint.resume_from:
        agent.load_state_dict(state["agent"])
        optimizer.load_state_dict(state["optimizer"])

    # Setup agent and optimizer with Fabric
    agent = fabric.setup_module(agent)
    optimizer = fabric.setup_optimizers(optimizer)

    # Create a metric aggregator to log the metrics
    aggregator = MetricAggregator(
        {
            "Rewards/rew_avg": MeanMetric(sync_on_compute=cfg.metric.sync_on_compute),
            "Game/ep_len_avg": MeanMetric(sync_on_compute=cfg.metric.sync_on_compute),
            "Loss/value_loss": MeanMetric(sync_on_compute=cfg.metric.sync_on_compute),
            "Loss/policy_loss": MeanMetric(sync_on_compute=cfg.metric.sync_on_compute),
            "Loss/entropy_loss": MeanMetric(sync_on_compute=cfg.metric.sync_on_compute),
        }
    ).to(device)

    # Local data
    if cfg.buffer.size < cfg.algo.rollout_steps:
        raise ValueError(
            f"The size of the buffer ({cfg.buffer.size}) cannot be lower "
            f"than the rollout steps ({cfg.algo.rollout_steps})"
        )
    rb = ReplayBuffer(
        cfg.buffer.size,
        cfg.env.num_envs,
        device=device,
        memmap=cfg.buffer.memmap,
        memmap_dir=os.path.join(log_dir, "memmap_buffer", f"rank_{fabric.global_rank}"),
        obs_keys=obs_keys,
    )
    step_data = TensorDict({}, batch_size=[cfg.env.num_envs], device=device)

    # Global variables
    last_train = 0
    train_step = 0
    start_step = state["update"] // fabric.world_size if cfg.checkpoint.resume_from else 1
    policy_step = state["update"] * cfg.env.num_envs * cfg.algo.rollout_steps if cfg.checkpoint.resume_from else 0
    last_log = state["last_log"] if cfg.checkpoint.resume_from else 0
    last_checkpoint = state["last_checkpoint"] if cfg.checkpoint.resume_from else 0
    policy_steps_per_update = int(cfg.env.num_envs * cfg.algo.rollout_steps * world_size)
    num_updates = cfg.total_steps // policy_steps_per_update if not cfg.dry_run else 1

    # Warning for log and checkpoint every
    if cfg.metric.log_every % policy_steps_per_update != 0:
        warnings.warn(
            f"The metric.log_every parameter ({cfg.metric.log_every}) is not a multiple of the "
            f"policy_steps_per_update value ({policy_steps_per_update}), so "
            "the metrics will be logged at the nearest greater multiple of the "
            "policy_steps_per_update value."
        )
    if cfg.checkpoint.every % policy_steps_per_update != 0:
        warnings.warn(
            f"The checkpoint.every parameter ({cfg.checkpoint.every}) is not a multiple of the "
            f"policy_steps_per_update value ({policy_steps_per_update}), so "
            "the checkpoint will be saved at the nearest greater multiple of the "
            "policy_steps_per_update value."
        )

    # Linear learning rate scheduler
    if cfg.algo.anneal_lr:
        from torch.optim.lr_scheduler import PolynomialLR

        scheduler = PolynomialLR(optimizer=optimizer, total_iters=num_updates, power=1.0)
        if cfg.checkpoint.resume_from:
            scheduler.load_state_dict(state["scheduler"])

    # Get the first environment observation and start the optimization
    o = envs.reset(seed=cfg.seed)[0]  # [N_envs, N_obs]
    next_obs = {}
    for k in o.keys():
        if k in obs_keys:
            torch_obs = torch.from_numpy(o[k]).to(fabric.device)
            if k in cfg.cnn_keys.encoder:
                torch_obs = torch_obs.view(cfg.env.num_envs, -1, *torch_obs.shape[-2:])
            if k in cfg.mlp_keys.encoder:
                torch_obs = torch_obs.float()
            step_data[k] = torch_obs
            next_obs[k] = torch_obs
    next_done = torch.zeros(cfg.env.num_envs, 1, dtype=torch.float32).to(fabric.device)  # [N_envs, 1]

    for update in range(start_step, num_updates + 1):
        for _ in range(0, cfg.algo.rollout_steps):
            policy_step += cfg.env.num_envs * world_size

            # Measure environment interaction time: this considers both the model forward
            # to get the action given the observation and the time taken into the environment
            with timer("Time/env_interaction_time", SumMetric(sync_on_compute=False)):
                with torch.no_grad():
                    # Sample an action given the observation received by the environment
                    normalized_obs = {
                        k: next_obs[k] / 255 - 0.5 if k in cfg.cnn_keys.encoder else next_obs[k] for k in obs_keys
                    }
                    actions, logprobs, _, value = agent.module(normalized_obs)
                    if is_continuous:
                        real_actions = torch.cat(actions, -1).cpu().numpy()
                    else:
                        real_actions = np.concatenate([act.argmax(dim=-1).cpu().numpy() for act in actions], axis=-1)
                    actions = torch.cat(actions, -1)

                # Single environment step
                o, reward, done, truncated, info = envs.step(real_actions)
                done = np.logical_or(done, truncated)

            with device:
                rewards = torch.tensor(reward, dtype=torch.float32).view(cfg.env.num_envs, -1)  # [N_envs, 1]
                done = torch.tensor(done, dtype=torch.float32).view(cfg.env.num_envs, -1)  # [N_envs, 1]

            # Update the step data
            step_data["dones"] = next_done
            step_data["values"] = value
            step_data["actions"] = actions
            step_data["logprobs"] = logprobs
            step_data["rewards"] = rewards
            if cfg.buffer.memmap:
                step_data["returns"] = torch.zeros_like(rewards)
                step_data["advantages"] = torch.zeros_like(rewards)

            # Append data to buffer
            rb.add(step_data.unsqueeze(0))

            # Update the observation and done
            obs = {}
            for k in o.keys():
                if k in obs_keys:
                    torch_obs = torch.from_numpy(o[k]).to(fabric.device)
                    if k in cfg.cnn_keys.encoder:
                        torch_obs = torch_obs.view(cfg.env.num_envs, -1, *torch_obs.shape[-2:])
                    if k in cfg.mlp_keys.encoder:
                        torch_obs = torch_obs.float()
                    step_data[k] = torch_obs
                    obs[k] = torch_obs
            next_obs = obs
            next_done = done

            if "final_info" in info:
                for i, agent_ep_info in enumerate(info["final_info"]):
                    if agent_ep_info is not None:
                        ep_rew = agent_ep_info["episode"]["r"]
                        ep_len = agent_ep_info["episode"]["l"]
                        aggregator.update("Rewards/rew_avg", ep_rew)
                        aggregator.update("Game/ep_len_avg", ep_len)
                        fabric.print(f"Rank-0: policy_step={policy_step}, reward_env_{i}={ep_rew[-1]}")

        # Estimate returns with GAE (https://arxiv.org/abs/1506.02438)
        with torch.no_grad():
            normalized_obs = {
                k: next_obs[k] / 255 - 0.5 if k in cfg.cnn_keys.encoder else next_obs[k] for k in obs_keys
            }
            next_values = agent.module.get_value(normalized_obs)
            returns, advantages = gae(
                rb["rewards"],
                rb["values"],
                rb["dones"],
                next_values,
                next_done,
                cfg.algo.rollout_steps,
                cfg.algo.gamma,
                cfg.algo.gae_lambda,
            )

            # Add returns and advantages to the buffer
            rb["returns"] = returns.float()
            rb["advantages"] = advantages.float()

        # Flatten the batch
        local_data = rb.buffer.view(-1)

        if cfg.buffer.share_data and fabric.world_size > 1:
            # Gather all the tensors from all the world and reshape them
            gathered_data = fabric.all_gather(local_data.to_dict())  # Fabric does not work with TensorDict
            gathered_data = make_tensordict(gathered_data).view(-1)
        else:
            gathered_data = local_data

        with timer("Time/train_time", SumMetric(sync_on_compute=cfg.metric.sync_on_compute)):
            train(fabric, agent, optimizer, gathered_data, aggregator, cfg)
        train_step += world_size

        if cfg.algo.anneal_lr:
            fabric.log("Info/learning_rate", scheduler.get_last_lr()[0], policy_step)
            scheduler.step()
        else:
            fabric.log("Info/learning_rate", cfg.algo.optimizer.lr, policy_step)

        fabric.log("Info/clip_coef", cfg.algo.clip_coef, policy_step)
        if cfg.algo.anneal_clip_coef:
            cfg.algo.clip_coef = polynomial_decay(
                update, initial=initial_clip_coef, final=0.0, max_decay_steps=num_updates, power=1.0
            )

        fabric.log("Info/ent_coef", cfg.algo.ent_coef, policy_step)
        if cfg.algo.anneal_ent_coef:
            cfg.algo.ent_coef = polynomial_decay(
                update, initial=initial_ent_coef, final=0.0, max_decay_steps=num_updates, power=1.0
            )

        # Log metrics
        if policy_step - last_log >= cfg.metric.log_every or update == num_updates or cfg.dry_run:
            # Sync distributed metrics
            metrics_dict = aggregator.compute()
            fabric.log_dict(metrics_dict, policy_step)
            aggregator.reset()

            # Sync distributed timers
            timer_metrics = timer.compute()
            fabric.log(
                "Time/sps_train",
                (train_step - last_train) / timer_metrics["Time/train_time"],
                policy_step,
            )
            fabric.log(
                "Time/sps_env_interaction",
                ((policy_step - last_log) / world_size * cfg.env.action_repeat)
                / timer_metrics["Time/env_interaction_time"],
                policy_step,
            )
            timer.reset()

            # Reset counters
            last_log = policy_step
            last_train = train_step

        # Checkpoint model
        if (
            (cfg.checkpoint.every > 0 and policy_step - last_checkpoint >= cfg.checkpoint.every)
            or cfg.dry_run
            or update == num_updates
        ):
            last_checkpoint = policy_step
            state = {
                "agent": agent.state_dict(),
                "optimizer": optimizer.state_dict(),
                "scheduler": scheduler.state_dict() if cfg.algo.anneal_lr else None,
                "update": update * world_size,
                "batch_size": cfg.per_rank_batch_size * fabric.world_size,
                "last_log": last_log,
                "last_checkpoint": last_checkpoint,
            }
            ckpt_path = os.path.join(log_dir, f"checkpoint/ckpt_{policy_step}_{fabric.global_rank}.ckpt")
            fabric.call("on_checkpoint_coupled", fabric=fabric, ckpt_path=ckpt_path, state=state)

    envs.close()
    if fabric.is_global_zero:
        test(agent.module, fabric, cfg)<|MERGE_RESOLUTION|>--- conflicted
+++ resolved
@@ -164,13 +164,8 @@
         raise RuntimeError(f"Unexpected observation type, should be of type Dict, got: {observation_space}")
     if cfg.cnn_keys.encoder + cfg.mlp_keys.encoder == []:
         raise RuntimeError(
-<<<<<<< HEAD
             "You should specify at least one CNN keys or MLP keys from the cli: "
             "`cnn_keys.encoder=[rgb]` or `mlp_keys.encoder=[state]`"
-=======
-            "You should specify at least one CNN keys or MLP keys from the cli: `cnn_keys.encoder=[rgb]` "
-            "or `mlp_keys.encoder=[state]` "
->>>>>>> a997bda6
         )
     fabric.print("Encoder CNN keys:", cfg.cnn_keys.encoder)
     fabric.print("Encoder MLP keys:", cfg.mlp_keys.encoder)
