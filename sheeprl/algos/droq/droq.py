import os
import time
from dataclasses import asdict
from datetime import datetime
from math import prod

import gymnasium as gym
import numpy as np
import torch
import torch.nn.functional as F
from lightning.fabric import Fabric
from lightning.fabric.fabric import _is_using_cli
from lightning.fabric.loggers import TensorBoardLogger
from lightning.fabric.plugins.collectives import TorchCollective
from tensordict import TensorDict, make_tensordict
from torch.optim import Adam, Optimizer
from torch.utils.data.distributed import DistributedSampler
from torch.utils.data.sampler import BatchSampler
from torchmetrics import MeanMetric

from sheeprl.algos.droq.agent import DROQAgent, DROQCritic
from sheeprl.algos.droq.args import DROQArgs
from sheeprl.algos.sac.agent import SACActor
from sheeprl.algos.sac.loss import entropy_loss, policy_loss
from sheeprl.algos.sac.sac import test
from sheeprl.data.buffers import ReplayBuffer
from sheeprl.utils.callback import CheckpointCallback
from sheeprl.utils.metric import MetricAggregator
from sheeprl.utils.parser import HfArgumentParser
from sheeprl.utils.registry import register_algorithm
from sheeprl.utils.utils import make_env


def train(
    fabric: Fabric,
    agent: DROQAgent,
    actor_optimizer: Optimizer,
    qf_optimizer: Optimizer,
    alpha_optimizer: Optimizer,
    rb: ReplayBuffer,
    aggregator: MetricAggregator,
    args: DROQArgs,
):
    # Sample a minibatch in a distributed way: Line 5 - Algorithm 2
    # We sample one time to reduce the communications between processes
    sample = rb.sample(args.gradient_steps * args.per_rank_batch_size)
    gathered_data = fabric.all_gather(sample.to_dict())
    gathered_data = make_tensordict(gathered_data).view(-1)
    if fabric.world_size > 1:
        dist_sampler: DistributedSampler = DistributedSampler(
            range(len(gathered_data)),
            num_replicas=fabric.world_size,
            rank=fabric.global_rank,
            shuffle=True,
            seed=args.seed,
            drop_last=False,
        )
        sampler: BatchSampler = BatchSampler(sampler=dist_sampler, batch_size=args.per_rank_batch_size, drop_last=False)
    else:
        sampler = BatchSampler(sampler=range(len(gathered_data)), batch_size=args.per_rank_batch_size, drop_last=False)

    # Update the soft-critic
    for batch_idxes in sampler:
        data = gathered_data[batch_idxes]
        next_target_qf_value = agent.get_next_target_q_values(
            data["next_observations"],
            data["rewards"],
            data["dones"],
            args.gamma,
        )
        for qf_value_idx in range(agent.num_critics):
            # Line 8 - Algorithm 2
            qf_loss = F.mse_loss(
                agent.get_ith_q_value(data["observations"], data["actions"], qf_value_idx), next_target_qf_value
            )
            qf_optimizer.zero_grad(set_to_none=True)
            fabric.backward(qf_loss)
            qf_optimizer.step()
            aggregator.update("Loss/value_loss", qf_loss)

            # Update the target networks with EMA
            agent.qfs_target_ema(critic_idx=qf_value_idx)

    # Sample a different minibatch in a distributed way to update actor and alpha parameter
    sample = rb.sample(args.per_rank_batch_size)
    data = fabric.all_gather(sample.to_dict())
    data = make_tensordict(data).view(-1)
    if fabric.world_size > 1:
        sampler: DistributedSampler = DistributedSampler(
            range(len(data)),
            num_replicas=fabric.world_size,
            rank=fabric.global_rank,
            shuffle=True,
            seed=args.seed,
            drop_last=False,
        )
        data = data[next(iter(sampler))]

    # Update the actor
    actions, logprobs = agent.get_actions_and_log_probs(data["observations"])
    qf_values = agent.get_q_values(data["observations"], actions)
    min_qf_values = torch.mean(qf_values, dim=-1, keepdim=True)
    actor_loss = policy_loss(agent.alpha, logprobs, min_qf_values)
    actor_optimizer.zero_grad(set_to_none=True)
    fabric.backward(actor_loss)
    actor_optimizer.step()
    aggregator.update("Loss/policy_loss", actor_loss)

    # Update the entropy value
    alpha_loss = entropy_loss(agent.log_alpha, logprobs.detach(), agent.target_entropy)
    alpha_optimizer.zero_grad(set_to_none=True)
    fabric.backward(alpha_loss)
    agent.log_alpha.grad = fabric.all_reduce(agent.log_alpha.grad)
    alpha_optimizer.step()
    aggregator.update("Loss/alpha_loss", alpha_loss)


@register_algorithm()
def main():
    parser = HfArgumentParser(DROQArgs)
    args: DROQArgs = parser.parse_args_into_dataclasses()[0]

    # Initialize Fabric
    fabric = Fabric(callbacks=[CheckpointCallback()])
    if not _is_using_cli():
        fabric.launch()
    rank = fabric.global_rank
    device = fabric.device
    fabric.seed_everything(args.seed)
    torch.backends.cudnn.deterministic = args.torch_deterministic

    # Set logger only on rank-0 but share the logger directory: since we don't know
    # what is happening during the `fabric.save()` method, at least we assure that all
    # ranks save under the same named folder.
    # As a plus, rank-0 sets the time uniquely for everyone
    world_collective = TorchCollective()
    if fabric.world_size > 1:
        world_collective.setup()
        world_collective.create_group()
    if rank == 0:
        root_dir = (
<<<<<<< HEAD
            os.path.join("logs", "droq", args.root_dir)
=======
            args.root_dir
>>>>>>> 5f4fb032
            if args.root_dir is not None
            else os.path.join("logs", "droq", datetime.today().strftime("%Y-%m-%d_%H-%M-%S"))
        )
        run_name = (
            args.run_name
            if args.run_name is not None
            else f"{args.env_id}_{args.exp_name}_{args.seed}_{int(time.time())}"
        )
        logger = TensorBoardLogger(root_dir=root_dir, name=run_name)
        fabric._loggers = [logger]
        log_dir = logger.log_dir
        fabric.logger.log_hyperparams(asdict(args))
        if fabric.world_size > 1:
            world_collective.broadcast_object_list([log_dir], src=0)
    else:
        data = [None]
        world_collective.broadcast_object_list(data, src=0)
        log_dir = data[0]
        os.makedirs(log_dir, exist_ok=True)

    # Environment setup
    envs = gym.vector.SyncVectorEnv(
        [
            make_env(
                args.env_id,
                args.seed + rank * args.num_envs + i,
                rank,
                args.capture_video,
                logger.log_dir if rank == 0 else None,
                "train",
                mask_velocities=False,
                vector_env_idx=i,
            )
            for i in range(args.num_envs)
        ]
    )
    if not isinstance(envs.single_action_space, gym.spaces.Box):
        raise ValueError("only continuous action space is supported")

    # Define the agent and the optimizer and setup them with Fabric
    act_dim = prod(envs.single_action_space.shape)
    obs_dim = prod(envs.single_observation_space.shape)
    actor = fabric.setup_module(
        SACActor(
            observation_dim=obs_dim,
            action_dim=act_dim,
            action_low=envs.single_action_space.low,
            action_high=envs.single_action_space.high,
        )
    )
    critics = [
        fabric.setup_module(DROQCritic(observation_dim=obs_dim + act_dim, num_critics=1, dropout=args.dropout))
        for _ in range(args.num_critics)
    ]
    target_entropy = -act_dim
    agent = DROQAgent(actor, critics, target_entropy, alpha=args.alpha, tau=args.tau, device=fabric.device)

    # Optimizers
    qf_optimizer, actor_optimizer, alpha_optimizer = fabric.setup_optimizers(
        Adam(agent.qfs.parameters(), lr=args.q_lr, eps=1e-4),
        Adam(agent.actor.parameters(), lr=args.policy_lr, eps=1e-4),
        Adam([agent.log_alpha], lr=args.alpha_lr, eps=1e-4),
    )

    # Metrics
    with device:
        aggregator = MetricAggregator(
            {
                "Rewards/rew_avg": MeanMetric(),
                "Game/ep_len_avg": MeanMetric(),
                "Time/step_per_second": MeanMetric(),
                "Loss/value_loss": MeanMetric(),
                "Loss/policy_loss": MeanMetric(),
                "Loss/alpha_loss": MeanMetric(),
            }
        )

    # Local data
    buffer_size = args.buffer_size // int(args.num_envs * fabric.world_size) if not args.dry_run else 1
    rb = ReplayBuffer(buffer_size, args.num_envs, device=device)
    step_data = TensorDict({}, batch_size=[args.num_envs], device=device)

    # Global variables
    start_time = time.time()
    num_updates = int(args.total_steps // (args.num_envs * fabric.world_size)) if not args.dry_run else 1
    args.learning_starts = args.learning_starts // int(args.num_envs * fabric.world_size) if not args.dry_run else 0

    with device:
        # Get the first environment observation and start the optimization
        obs = torch.tensor(envs.reset(seed=args.seed)[0], dtype=torch.float32)  # [N_envs, N_obs]

    for global_step in range(1, num_updates + 1):
        # Sample an action given the observation received by the environment
        with torch.no_grad():
            actions, _ = actor.module(obs)
            actions = actions.cpu().numpy()
        next_obs, rewards, dones, truncated, infos = envs.step(actions)
        dones = np.logical_or(dones, truncated)

        if "final_info" in infos:
            for i, agent_final_info in enumerate(infos["final_info"]):
                if agent_final_info is not None and "episode" in agent_final_info:
                    fabric.print(
                        f"Rank-0: global_step={global_step}, reward_env_{i}={agent_final_info['episode']['r'][0]}"
                    )
                    aggregator.update("Rewards/rew_avg", agent_final_info["episode"]["r"][0])
                    aggregator.update("Game/ep_len_avg", agent_final_info["episode"]["l"][0])

        # Save the real next observation
        real_next_obs = next_obs.copy()
        if "final_observation" in infos:
            for idx, final_obs in enumerate(infos["final_observation"]):
                if final_obs is not None:
                    real_next_obs[idx] = final_obs

        with device:
            real_next_obs = torch.tensor(real_next_obs, dtype=torch.float32)
            actions = torch.tensor(actions, dtype=torch.float32).view(args.num_envs, -1)
            rewards = torch.tensor(rewards, dtype=torch.float32).view(args.num_envs, -1)  # [N_envs, 1]
            dones = torch.tensor(dones, dtype=torch.float32).view(args.num_envs, -1)

        step_data["dones"] = dones
        step_data["actions"] = actions
        step_data["observations"] = obs
        step_data["next_observations"] = real_next_obs
        step_data["rewards"] = rewards
        rb.add(step_data.unsqueeze(0))

        # next_obs becomes the new obs
        obs = real_next_obs

        # Train the agent
        if global_step > args.learning_starts:
            train(fabric, agent, actor_optimizer, qf_optimizer, alpha_optimizer, rb, aggregator, args)
        aggregator.update("Time/step_per_second", int(global_step / (time.time() - start_time)))
        fabric.log_dict(aggregator.compute(), global_step)
        aggregator.reset()

        # Checkpoint model
<<<<<<< HEAD
        if (
            (args.checkpoint_every > 0 and global_step % args.checkpoint_every == 0)
            or args.dry_run
            or global_step == num_updates
        ):
=======
        if (args.checkpoint_every > 0 and global_step % args.checkpoint_every == 0) or args.dry_run:
>>>>>>> 5f4fb032
            state = {
                "agent": agent.state_dict(),
                "qf_optimizer": qf_optimizer.state_dict(),
                "actor_optimizer": actor_optimizer.state_dict(),
                "alpha_optimizer": alpha_optimizer.state_dict(),
                "args": asdict(args),
                "global_step": global_step,
            }
<<<<<<< HEAD
            ckpt_path = os.path.join(log_dir, f"checkpoint/ckpt_{global_step}_{fabric.global_rank}.ckpt")
            fabric.call(
                "on_checkpoint_coupled",
                fabric=fabric,
                ckpt_path=ckpt_path,
                state=state,
                rb=rb if args.checkpoint_buffer else None,
            )
=======
            if args.checkpoint_buffer:
                true_done = rb["dones"][(rb._pos - 1) % rb.buffer_size, :].clone()
                rb["dones"][(rb._pos - 1) % rb.buffer_size, :] = True
                state["rb"] = rb
                if fabric.world_size > 1:
                    # We need to collect the buffers from all the ranks
                    # The collective it is needed because the `gather_object` function is not implemented in Fabric
                    checkpoint_collective = TorchCollective()
                    # gloo is the torch.distributed backend that works on cpu
                    if rb.device == torch.device("cpu"):
                        backend = "gloo"
                    else:
                        backend = "nccl"
                    checkpoint_collective.create_group(backend=backend, ranks=list(range(fabric.world_size)))
                    gathered_rb = [None for _ in range(fabric.world_size)]
                    if fabric.global_rank == 0:
                        checkpoint_collective.gather_object(rb, gathered_rb)
                        state["rb"] = gathered_rb
                    else:
                        checkpoint_collective.gather_object(rb, None)
            ckpt_path = os.path.join(log_dir, f"checkpoint/ckpt_{global_step}_{fabric.global_rank}.ckpt")
            fabric.save(ckpt_path, state)
            if args.checkpoint_buffer:
                rb["dones"][(rb._pos - 1) % rb.buffer_size, :] = true_done
>>>>>>> 5f4fb032

    envs.close()
    if fabric.is_global_zero:
        test_env = make_env(
            args.env_id,
            None,
            0,
            args.capture_video,
            fabric.logger.log_dir,
            "test",
            mask_velocities=False,
            vector_env_idx=0,
        )()
        test(actor.module, test_env, fabric, args)


if __name__ == "__main__":
    main()<|MERGE_RESOLUTION|>--- conflicted
+++ resolved
@@ -139,11 +139,7 @@
         world_collective.create_group()
     if rank == 0:
         root_dir = (
-<<<<<<< HEAD
-            os.path.join("logs", "droq", args.root_dir)
-=======
             args.root_dir
->>>>>>> 5f4fb032
             if args.root_dir is not None
             else os.path.join("logs", "droq", datetime.today().strftime("%Y-%m-%d_%H-%M-%S"))
         )
@@ -283,15 +279,11 @@
         aggregator.reset()
 
         # Checkpoint model
-<<<<<<< HEAD
         if (
             (args.checkpoint_every > 0 and global_step % args.checkpoint_every == 0)
             or args.dry_run
             or global_step == num_updates
         ):
-=======
-        if (args.checkpoint_every > 0 and global_step % args.checkpoint_every == 0) or args.dry_run:
->>>>>>> 5f4fb032
             state = {
                 "agent": agent.state_dict(),
                 "qf_optimizer": qf_optimizer.state_dict(),
@@ -300,7 +292,6 @@
                 "args": asdict(args),
                 "global_step": global_step,
             }
-<<<<<<< HEAD
             ckpt_path = os.path.join(log_dir, f"checkpoint/ckpt_{global_step}_{fabric.global_rank}.ckpt")
             fabric.call(
                 "on_checkpoint_coupled",
@@ -309,32 +300,6 @@
                 state=state,
                 rb=rb if args.checkpoint_buffer else None,
             )
-=======
-            if args.checkpoint_buffer:
-                true_done = rb["dones"][(rb._pos - 1) % rb.buffer_size, :].clone()
-                rb["dones"][(rb._pos - 1) % rb.buffer_size, :] = True
-                state["rb"] = rb
-                if fabric.world_size > 1:
-                    # We need to collect the buffers from all the ranks
-                    # The collective it is needed because the `gather_object` function is not implemented in Fabric
-                    checkpoint_collective = TorchCollective()
-                    # gloo is the torch.distributed backend that works on cpu
-                    if rb.device == torch.device("cpu"):
-                        backend = "gloo"
-                    else:
-                        backend = "nccl"
-                    checkpoint_collective.create_group(backend=backend, ranks=list(range(fabric.world_size)))
-                    gathered_rb = [None for _ in range(fabric.world_size)]
-                    if fabric.global_rank == 0:
-                        checkpoint_collective.gather_object(rb, gathered_rb)
-                        state["rb"] = gathered_rb
-                    else:
-                        checkpoint_collective.gather_object(rb, None)
-            ckpt_path = os.path.join(log_dir, f"checkpoint/ckpt_{global_step}_{fabric.global_rank}.ckpt")
-            fabric.save(ckpt_path, state)
-            if args.checkpoint_buffer:
-                rb["dones"][(rb._pos - 1) % rb.buffer_size, :] = true_done
->>>>>>> 5f4fb032
 
     envs.close()
     if fabric.is_global_zero:
