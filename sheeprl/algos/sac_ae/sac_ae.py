from __future__ import annotations

import copy
import os
import time
import warnings
from typing import Any, Dict, Optional, Union

import gymnasium as gym
import hydra
import numpy as np
import torch
import torch.nn.functional as F
from lightning.fabric import Fabric
from lightning.fabric.plugins.collectives.collective import CollectibleGroup
from lightning.fabric.wrappers import _FabricModule
from tensordict import TensorDict, make_tensordict
from tensordict.tensordict import TensorDictBase
from torch.optim import Optimizer
from torch.utils.data.distributed import DistributedSampler
from torch.utils.data.sampler import BatchSampler
from torchmetrics import SumMetric

from sheeprl.algos.sac.loss import critic_loss, entropy_loss, policy_loss
from sheeprl.algos.sac_ae.agent import SACAEAgent, build_agent
from sheeprl.algos.sac_ae.utils import log_models, preprocess_obs, test_sac_ae
from sheeprl.data.buffers import ReplayBuffer
from sheeprl.models.models import MultiDecoder, MultiEncoder
from sheeprl.utils.env import make_env
from sheeprl.utils.logger import get_log_dir, get_logger
from sheeprl.utils.metric import MetricAggregator
from sheeprl.utils.registry import register_algorithm
from sheeprl.utils.timer import timer
<<<<<<< HEAD
=======
from sheeprl.utils.utils import register_model, save_configs, unwrap_fabric
>>>>>>> ad5b6941


def train(
    fabric: Fabric,
    agent: SACAEAgent,
    encoder: Union[MultiEncoder, _FabricModule],
    decoder: Union[MultiDecoder, _FabricModule],
    actor_optimizer: Optimizer,
    qf_optimizer: Optimizer,
    alpha_optimizer: Optimizer,
    encoder_optimizer: Optimizer,
    decoder_optimizer: Optimizer,
    data: TensorDictBase,
    aggregator: MetricAggregator | None,
    update: int,
    cfg: Dict[str, Any],
    policy_steps_per_update: int,
    group: Optional[CollectibleGroup] = None,
):
    critic_target_network_frequency = cfg.algo.critic.target_network_frequency // policy_steps_per_update + 1
    actor_network_frequency = cfg.algo.actor.network_frequency // policy_steps_per_update + 1
    decoder_update_freq = cfg.algo.decoder.update_freq // policy_steps_per_update + 1
    data = data.to(fabric.device)
    normalized_obs = {}
    normalized_next_obs = {}
    for k in cfg.algo.cnn_keys.encoder + cfg.algo.mlp_keys.encoder:
        if k in cfg.algo.cnn_keys.encoder:
            normalized_obs[k] = data[k] / 255.0
            normalized_next_obs[k] = data[f"next_{k}"] / 255.0
        else:
            normalized_obs[k] = data[k]
            normalized_next_obs[k] = data[f"next_{k}"]

    # Update the soft-critic
    next_target_qf_value = agent.get_next_target_q_values(
        normalized_next_obs, data["rewards"], data["dones"], cfg.algo.gamma
    )
    qf_values = agent.get_q_values(normalized_obs, data["actions"])
    qf_loss = critic_loss(qf_values, next_target_qf_value, agent.num_critics)
    qf_optimizer.zero_grad(set_to_none=True)
    fabric.backward(qf_loss)
    qf_optimizer.step()
    if aggregator and not aggregator.disabled:
        aggregator.update("Loss/value_loss", qf_loss)

    # Update the target networks with EMA
    if update % critic_target_network_frequency == 0:
        agent.critic_target_ema()
        agent.critic_encoder_target_ema()

    # Update the actor
    if update % actor_network_frequency == 0:
        actions, logprobs = agent.get_actions_and_log_probs(normalized_obs, detach_encoder_features=True)
        qf_values = agent.get_q_values(normalized_obs, actions, detach_encoder_features=True)
        min_qf_values = torch.min(qf_values, dim=-1, keepdim=True)[0]
        actor_loss = policy_loss(agent.alpha, logprobs, min_qf_values)
        actor_optimizer.zero_grad(set_to_none=True)
        fabric.backward(actor_loss)
        actor_optimizer.step()

        # Update the entropy value
        alpha_loss = entropy_loss(agent.log_alpha, logprobs.detach(), agent.target_entropy)
        alpha_optimizer.zero_grad(set_to_none=True)
        fabric.backward(alpha_loss)
        agent.log_alpha.grad = fabric.all_reduce(agent.log_alpha.grad, group=group)
        alpha_optimizer.step()

        if aggregator and not aggregator.disabled:
            aggregator.update("Loss/policy_loss", actor_loss)
            aggregator.update("Loss/alpha_loss", alpha_loss)

    # Update the decoder
    if update % decoder_update_freq == 0:
        hidden = encoder(normalized_obs)
        reconstruction = decoder(hidden)
        reconstruction_loss = 0
        for k in cfg.algo.cnn_keys.decoder + cfg.algo.mlp_keys.decoder:
            target = preprocess_obs(data[k], bits=5) if k in cfg.algo.cnn_keys.decoder else data[k]
            reconstruction_loss += (
                F.mse_loss(target, reconstruction[k])  # Reconstruction
                + cfg.algo.decoder.l2_lambda * (0.5 * hidden.pow(2).sum(1)).mean()  # L2 penalty on the hidden state
            )
        encoder_optimizer.zero_grad(set_to_none=True)
        decoder_optimizer.zero_grad(set_to_none=True)
        fabric.backward(reconstruction_loss)
        encoder_optimizer.step()
        decoder_optimizer.step()
        if aggregator and not aggregator.disabled:
            aggregator.update("Loss/reconstruction_loss", reconstruction_loss)


@register_algorithm()
def main(fabric: Fabric, cfg: Dict[str, Any]):
    if "minedojo" in cfg.env.wrapper._target_.lower():
        raise ValueError(
            "MineDojo is not currently supported by SAC-AE agent, since it does not take "
            "into consideration the action masks provided by the environment, but needed "
            "in order to play correctly the game. "
            "As an alternative you can use one of the Dreamers' agents."
        )

    device = fabric.device
    rank = fabric.global_rank
    world_size = fabric.world_size
    fabric.seed_everything(cfg.seed)
    torch.backends.cudnn.deterministic = cfg.torch_deterministic

    # Resume from checkpoint
    if cfg.checkpoint.resume_from:
        state = fabric.load(cfg.checkpoint.resume_from)

    # These arguments cannot be changed
    cfg.env.screen_size = 64

    # Create Logger. This will create the logger only on the
    # rank-0 process
    logger = get_logger(fabric, cfg)
    if logger and fabric.is_global_zero:
        fabric._loggers = [logger]
        fabric.logger.log_hyperparams(cfg)
    log_dir = get_log_dir(fabric, cfg.root_dir, cfg.run_name)

    # Environment setup
    vectorized_env = gym.vector.SyncVectorEnv if cfg.env.sync_env else gym.vector.AsyncVectorEnv
    envs = vectorized_env(
        [
            make_env(
                cfg,
                cfg.seed + rank * cfg.env.num_envs + i,
                rank * cfg.env.num_envs,
                log_dir if rank == 0 else None,
                "train",
                vector_env_idx=i,
            )
            for i in range(cfg.env.num_envs)
        ]
    )
    observation_space = envs.single_observation_space

    if not isinstance(observation_space, gym.spaces.Dict):
        raise RuntimeError(f"Unexpected observation type, should be of type Dict, got: {observation_space}")

    if (
        len(set(cfg.algo.cnn_keys.encoder).intersection(set(cfg.algo.cnn_keys.decoder))) == 0
        and len(set(cfg.algo.mlp_keys.encoder).intersection(set(cfg.algo.mlp_keys.decoder))) == 0
    ):
        raise RuntimeError("The CNN keys or the MLP keys of the encoder and decoder must not be disjoint")
    if len(set(cfg.algo.cnn_keys.decoder) - set(cfg.algo.cnn_keys.encoder)) > 0:
        raise RuntimeError(
            "The CNN keys of the decoder must be contained in the encoder ones. "
            f"Those keys are decoded without being encoded: {list(set(cfg.algo.cnn_keys.decoder))}"
        )
    if len(set(cfg.algo.mlp_keys.decoder) - set(cfg.algo.mlp_keys.encoder)) > 0:
        raise RuntimeError(
            "The MLP keys of the decoder must be contained in the encoder ones. "
            f"Those keys are decoded without being encoded: {list(set(cfg.algo.mlp_keys.decoder))}"
        )
    if cfg.metric.log_level > 0:
        fabric.print("Encoder CNN keys:", cfg.algo.cnn_keys.encoder)
        fabric.print("Encoder MLP keys:", cfg.algo.mlp_keys.encoder)
        fabric.print("Decoder CNN keys:", cfg.algo.cnn_keys.decoder)
        fabric.print("Decoder MLP keys:", cfg.algo.mlp_keys.decoder)

    # Define the agent and the optimizer and setup them with Fabric
    agent, encoder, decoder = build_agent(
        fabric,
        cfg,
        observation_space,
        envs.single_action_space,
        state["agent"] if cfg.checkpoint.resume_from else None,
        state["encoder"] if cfg.checkpoint.resume_from else None,
        state["decoder"] if cfg.checkpoint.resume_from else None,
    )

    # Optimizers
    qf_optimizer = hydra.utils.instantiate(cfg.algo.critic.optimizer, params=agent.critic.parameters())
    actor_optimizer = hydra.utils.instantiate(cfg.algo.actor.optimizer, params=agent.actor.parameters())
    alpha_optimizer = hydra.utils.instantiate(cfg.algo.alpha.optimizer, params=[agent.log_alpha])
    encoder_optimizer = hydra.utils.instantiate(cfg.algo.encoder.optimizer, params=encoder.parameters())
    decoder_optimizer = hydra.utils.instantiate(cfg.algo.decoder.optimizer, params=decoder.parameters())

    if cfg.checkpoint.resume_from:
        qf_optimizer.load_state_dict(state["qf_optimizer"])
        actor_optimizer.load_state_dict(state["actor_optimizer"])
        alpha_optimizer.load_state_dict(state["alpha_optimizer"])
        encoder_optimizer.load_state_dict(state["encoder_optimizer"])
        decoder_optimizer.load_state_dict(state["decoder_optimizer"])

    qf_optimizer, actor_optimizer, alpha_optimizer, encoder_optimizer, decoder_optimizer = fabric.setup_optimizers(
        qf_optimizer, actor_optimizer, alpha_optimizer, encoder_optimizer, decoder_optimizer
    )

<<<<<<< HEAD
=======
    local_vars = locals()
    if fabric.is_global_zero:
        save_configs(cfg, log_dir)

>>>>>>> ad5b6941
    # Metrics
    aggregator = None
    if not MetricAggregator.disabled:
        aggregator: MetricAggregator = hydra.utils.instantiate(cfg.metric.aggregator).to(device)

    # Local data
    buffer_size = cfg.buffer.size // int(cfg.env.num_envs * fabric.world_size) if not cfg.dry_run else 1
    rb = ReplayBuffer(
        buffer_size,
        cfg.env.num_envs,
        device=fabric.device if cfg.buffer.memmap else "cpu",
        memmap=cfg.buffer.memmap,
        memmap_dir=os.path.join(log_dir, "memmap_buffer", f"rank_{fabric.global_rank}"),
        obs_keys=cfg.algo.cnn_keys.encoder + cfg.algo.mlp_keys.encoder,
    )
    if cfg.checkpoint.resume_from and cfg.buffer.checkpoint:
        if isinstance(state["rb"], list) and fabric.world_size == len(state["rb"]):
            rb = state["rb"][fabric.global_rank]
        elif isinstance(state["rb"], ReplayBuffer):
            rb = state["rb"]
        else:
            raise RuntimeError(f"Given {len(state['rb'])}, but {fabric.world_size} processes are instantiated")
    step_data = TensorDict({}, batch_size=[cfg.env.num_envs], device=fabric.device if cfg.buffer.memmap else "cpu")

    # Global variables
    last_train = 0
    train_step = 0
    start_step = (
        # + 1 because the checkpoint is at the end of the update step
        # (when resuming from a checkpoint, the update at the checkpoint
        # is ended and you have to start with the next one)
        (state["update"] // fabric.world_size) + 1
        if cfg.checkpoint.resume_from
        else 1
    )
    policy_step = state["update"] * cfg.env.num_envs if cfg.checkpoint.resume_from else 0
    last_log = state["last_log"] if cfg.checkpoint.resume_from else 0
    last_checkpoint = state["last_checkpoint"] if cfg.checkpoint.resume_from else 0
    time.time()
    policy_steps_per_update = int(cfg.env.num_envs * fabric.world_size)
    num_updates = int(cfg.algo.total_steps // policy_steps_per_update) if not cfg.dry_run else 1
    learning_starts = cfg.algo.learning_starts // policy_steps_per_update if not cfg.dry_run else 0
    if cfg.checkpoint.resume_from:
        cfg.algo.per_rank_batch_size = state["batch_size"] // fabric.world_size
        if not cfg.buffer.checkpoint:
            learning_starts += start_step

    # Warning for log and checkpoint every
    if cfg.metric.log_level > 0 and cfg.metric.log_every % policy_steps_per_update != 0:
        warnings.warn(
            f"The metric.log_every parameter ({cfg.metric.log_every}) is not a multiple of the "
            f"policy_steps_per_update value ({policy_steps_per_update}), so "
            "the metrics will be logged at the nearest greater multiple of the "
            "policy_steps_per_update value."
        )
    if cfg.checkpoint.every % policy_steps_per_update != 0:
        warnings.warn(
            f"The checkpoint.every parameter ({cfg.checkpoint.every}) is not a multiple of the "
            f"policy_steps_per_update value ({policy_steps_per_update}), so "
            "the checkpoint will be saved at the nearest greater multiple of the "
            "policy_steps_per_update value."
        )

    # Get the first environment observation and start the optimization
    o = envs.reset(seed=cfg.seed)[0]  # [N_envs, N_obs]
    obs = {}
    for k in o.keys():
        if k in cfg.algo.cnn_keys.encoder + cfg.algo.mlp_keys.encoder:
            torch_obs = torch.from_numpy(o[k]).to(fabric.device)
            if k in cfg.algo.cnn_keys.encoder:
                torch_obs = torch_obs.view(cfg.env.num_envs, -1, *torch_obs.shape[-2:])
            if k in cfg.algo.mlp_keys.encoder:
                torch_obs = torch_obs.float()
            obs[k] = torch_obs

    for update in range(start_step, num_updates + 1):
        policy_step += cfg.env.num_envs * fabric.world_size

        # Measure environment interaction time: this considers both the model forward
        # to get the action given the observation and the time taken into the environment
        with timer("Time/env_interaction_time", SumMetric(sync_on_compute=False)):
            if update < learning_starts:
                actions = envs.action_space.sample()
            else:
                with torch.no_grad():
                    normalized_obs = {k: v / 255 if k in cfg.algo.cnn_keys.encoder else v for k, v in obs.items()}
                    actions, _ = agent.actor.module(normalized_obs)
                    actions = actions.cpu().numpy()
            o, rewards, dones, truncated, infos = envs.step(actions)
            dones = np.logical_or(dones, truncated)

        if cfg.metric.log_level > 0 and "final_info" in infos:
            for i, agent_ep_info in enumerate(infos["final_info"]):
                if agent_ep_info is not None:
                    ep_rew = agent_ep_info["episode"]["r"]
                    ep_len = agent_ep_info["episode"]["l"]
                    if aggregator and not aggregator.disabled:
                        aggregator.update("Rewards/rew_avg", ep_rew)
                        aggregator.update("Game/ep_len_avg", ep_len)
                    fabric.print(f"Rank-0: policy_step={policy_step}, reward_env_{i}={ep_rew[-1]}")

        # Save the real next observation
        real_next_obs = copy.deepcopy(o)
        if "final_observation" in infos:
            for idx, final_obs in enumerate(infos["final_observation"]):
                if final_obs is not None:
                    for k, v in final_obs.items():
                        real_next_obs[k][idx] = v

        next_obs = {}
        for k in real_next_obs.keys():
            next_obs[k] = torch.from_numpy(o[k]).to(fabric.device)
            if k in cfg.algo.cnn_keys.encoder:
                next_obs[k] = next_obs[k].view(cfg.env.num_envs, -1, *next_obs[k].shape[-2:])
            if k in cfg.algo.mlp_keys.encoder:
                next_obs[k] = next_obs[k].float()

            step_data[k] = obs[k]
            if not cfg.buffer.sample_next_obs:
                step_data[f"next_{k}"] = torch.from_numpy(real_next_obs[k]).to(fabric.device)
                if k in cfg.algo.cnn_keys.encoder:
                    step_data[f"next_{k}"] = step_data[f"next_{k}"].view(
                        cfg.env.num_envs, -1, *step_data[f"next_{k}"].shape[-2:]
                    )
                if k in cfg.algo.mlp_keys.encoder:
                    step_data[f"next_{k}"] = step_data[f"next_{k}"].float()
        actions = torch.from_numpy(actions).view(cfg.env.num_envs, -1).float().to(fabric.device)
        rewards = torch.from_numpy(rewards).view(cfg.env.num_envs, -1).float().to(fabric.device)
        dones = torch.from_numpy(dones).view(cfg.env.num_envs, -1).float().to(fabric.device)

        step_data["dones"] = dones
        step_data["actions"] = actions
        step_data["rewards"] = rewards
        rb.add(step_data.unsqueeze(0))

        # next_obs becomes the new obs
        obs = next_obs

        # Train the agent
        if update >= learning_starts - 1:
            training_steps = learning_starts if update == learning_starts - 1 else 1

            # We sample one time to reduce the communications between processes
            sample = rb.sample(
                training_steps * cfg.algo.per_rank_gradient_steps * cfg.algo.per_rank_batch_size,
                sample_next_obs=cfg.buffer.sample_next_obs,
            )  # [G*B, 1]
            gathered_data = fabric.all_gather(sample.to_dict())  # [G*B, World, 1]
            gathered_data = make_tensordict(gathered_data).view(-1)  # [G*B*World]
            if fabric.world_size > 1:
                dist_sampler: DistributedSampler = DistributedSampler(
                    range(len(gathered_data)),
                    num_replicas=fabric.world_size,
                    rank=fabric.global_rank,
                    shuffle=True,
                    seed=cfg.seed,
                    drop_last=False,
                )
                sampler: BatchSampler = BatchSampler(
                    sampler=dist_sampler, batch_size=cfg.algo.per_rank_batch_size, drop_last=False
                )
            else:
                sampler = BatchSampler(
                    sampler=range(len(gathered_data)), batch_size=cfg.algo.per_rank_batch_size, drop_last=False
                )

            # Start training
            with timer("Time/train_time", SumMetric(sync_on_compute=cfg.metric.sync_on_compute)):
                for batch_idxes in sampler:
                    train(
                        fabric,
                        agent,
                        encoder,
                        decoder,
                        actor_optimizer,
                        qf_optimizer,
                        alpha_optimizer,
                        encoder_optimizer,
                        decoder_optimizer,
                        gathered_data[batch_idxes],
                        aggregator,
                        update,
                        cfg,
                        policy_steps_per_update,
                    )
                train_step += world_size

        # Log metrics
        if cfg.metric.log_level and (policy_step - last_log >= cfg.metric.log_every or update == num_updates):
            # Sync distributed metrics
            if aggregator and not aggregator.disabled:
                metrics_dict = aggregator.compute()
                fabric.log_dict(metrics_dict, policy_step)
                aggregator.reset()

            # Sync distributed timers
            if not timer.disabled:
                timer_metrics = timer.compute()
                if "Time/train_time" in timer_metrics:
                    fabric.log(
                        "Time/sps_train",
                        (train_step - last_train) / timer_metrics["Time/train_time"],
                        policy_step,
                    )
                if "Time/env_interaction_time" in timer_metrics:
                    fabric.log(
                        "Time/sps_env_interaction",
                        ((policy_step - last_log) / world_size * cfg.env.action_repeat)
                        / timer_metrics["Time/env_interaction_time"],
                        policy_step,
                    )
                timer.reset()

            # Reset counters
            last_log = policy_step
            last_train = train_step

        # Checkpoint model
        if (cfg.checkpoint.every > 0 and policy_step - last_checkpoint >= cfg.checkpoint.every) or (
            update == num_updates and cfg.checkpoint.save_last
        ):
            last_checkpoint = policy_step
            state = {
                "agent": agent.state_dict(),
                "encoder": encoder.state_dict(),
                "decoder": decoder.state_dict(),
                "qf_optimizer": qf_optimizer.state_dict(),
                "actor_optimizer": actor_optimizer.state_dict(),
                "alpha_optimizer": alpha_optimizer.state_dict(),
                "encoder_optimizer": encoder_optimizer.state_dict(),
                "decoder_optimizer": decoder_optimizer.state_dict(),
                "update": update * fabric.world_size,
                "batch_size": cfg.algo.per_rank_batch_size * fabric.world_size,
                "last_log": last_log,
                "last_checkpoint": last_checkpoint,
            }
            ckpt_path = os.path.join(log_dir, f"checkpoint/ckpt_{policy_step}_{fabric.global_rank}.ckpt")
            fabric.call(
                "on_checkpoint_coupled",
                fabric=fabric,
                ckpt_path=ckpt_path,
                state=state,
                replay_buffer=rb if cfg.buffer.checkpoint else None,
            )

    envs.close()
    if fabric.is_global_zero:
        test_sac_ae(agent.actor.module, fabric, cfg, log_dir)

    if not cfg.model_manager.disabled and fabric.is_global_zero:
        from sheeprl.utils.mlflow import register_model

        models_to_log = {"agent": agent, "encoder": encoder, "decoder": decoder}
        register_model(fabric, log_models, cfg, models_to_log)<|MERGE_RESOLUTION|>--- conflicted
+++ resolved
@@ -31,10 +31,7 @@
 from sheeprl.utils.metric import MetricAggregator
 from sheeprl.utils.registry import register_algorithm
 from sheeprl.utils.timer import timer
-<<<<<<< HEAD
-=======
-from sheeprl.utils.utils import register_model, save_configs, unwrap_fabric
->>>>>>> ad5b6941
+from sheeprl.utils.utils import save_configs
 
 
 def train(
@@ -227,13 +224,9 @@
         qf_optimizer, actor_optimizer, alpha_optimizer, encoder_optimizer, decoder_optimizer
     )
 
-<<<<<<< HEAD
-=======
-    local_vars = locals()
     if fabric.is_global_zero:
         save_configs(cfg, log_dir)
 
->>>>>>> ad5b6941
     # Metrics
     aggregator = None
     if not MetricAggregator.disabled:
