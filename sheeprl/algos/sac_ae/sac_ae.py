--- conflicted
+++ resolved
@@ -60,14 +60,10 @@
 
     # Update the soft-critic
     next_target_qf_value = agent.get_next_target_q_values(
-<<<<<<< HEAD
         normalized_next_obs,
         data["rewards"],
         data["terminated"],
         cfg.algo.gamma,
-=======
-        normalized_next_obs, data["rewards"], data["terminated"], cfg.algo.gamma
->>>>>>> 87c9098b
     )
     qf_values = agent.get_q_values(normalized_obs, data["actions"])
     qf_loss = critic_loss(qf_values, next_target_qf_value, agent.num_critics)
@@ -338,12 +334,7 @@
                 with torch.inference_mode():
                     normalized_obs = {k: v / 255 if k in cfg.algo.cnn_keys.encoder else v for k, v in obs.items()}
                     torch_obs = {k: torch.from_numpy(v).to(device).float() for k, v in normalized_obs.items()}
-<<<<<<< HEAD
                     actions = player(torch_obs).cpu().numpy()
-=======
-                    actions, _ = actor(torch_obs)
-                    actions = actions.cpu().numpy()
->>>>>>> 87c9098b
             next_obs, rewards, terminated, truncated, infos = envs.step(actions.reshape(envs.action_space.shape))
 
         if cfg.metric.log_level > 0 and "final_info" in infos:
@@ -376,11 +367,8 @@
                         1, cfg.env.num_envs, -1, *step_data[f"next_{k}"].shape[-2:]
                     )
 
-        step_data["terminated"] = terminated.reshape(1, cfg.env.num_envs, -1).astype(np.float32)
-<<<<<<< HEAD
-=======
-        step_data["truncated"] = truncated.reshape(1, cfg.env.num_envs, -1).astype(np.float32)
->>>>>>> 87c9098b
+        step_data["terminated"] = terminated.reshape(1, cfg.env.num_envs, -1).astype(np.int8)
+        step_data["truncated"] = truncated.reshape(1, cfg.env.num_envs, -1).astype(np.int8)
         step_data["actions"] = actions.reshape(1, cfg.env.num_envs, -1).astype(np.float32)
         step_data["rewards"] = rewards.reshape(1, cfg.env.num_envs, -1).astype(np.float32)
         rb.add(step_data, validate_args=cfg.buffer.validate_args)
