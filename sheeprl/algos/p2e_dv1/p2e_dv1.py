from __future__ import annotations

import copy
import os
import pathlib
import warnings
from typing import Any, Dict

import gymnasium as gym
import hydra
import numpy as np
import torch
import torch.nn.functional as F
from lightning.fabric import Fabric
from lightning.fabric.wrappers import _FabricModule, _FabricOptimizer
from lightning.pytorch.utilities.seed import isolate_rng
from omegaconf import OmegaConf
from tensordict import TensorDict
from tensordict.tensordict import TensorDictBase
from torch import nn
from torch.distributions import Bernoulli, Independent, Normal
from torch.utils.data import BatchSampler
from torchmetrics import SumMetric

from sheeprl.algos.dreamer_v1.agent import PlayerDV1, WorldModel
from sheeprl.algos.dreamer_v1.loss import actor_loss, critic_loss, reconstruction_loss
from sheeprl.algos.dreamer_v1.utils import compute_lambda_values
from sheeprl.algos.dreamer_v2.utils import test
from sheeprl.algos.p2e_dv1.agent import build_models
from sheeprl.data.buffers import AsyncReplayBuffer
from sheeprl.models.models import MLP
from sheeprl.utils.env import make_env
from sheeprl.utils.logger import create_tensorboard_logger, get_log_dir
from sheeprl.utils.metric import MetricAggregator
from sheeprl.utils.registry import register_algorithm
from sheeprl.utils.timer import timer
from sheeprl.utils.utils import dotdict, init_weights, polynomial_decay

# Decomment the following line if you are using MineDojo on an headless machine
# os.environ["MINEDOJO_HEADLESS"] = "1"


def train(
    fabric: Fabric,
    world_model: WorldModel,
    actor_task: _FabricModule,
    critic_task: _FabricModule,
    world_optimizer: _FabricOptimizer,
    actor_task_optimizer: _FabricOptimizer,
    critic_task_optimizer: _FabricOptimizer,
    data: TensorDictBase,
    aggregator: MetricAggregator | None,
    cfg: Dict[str, Any],
    ensembles: _FabricModule,
    ensemble_optimizer: _FabricOptimizer,
    actor_exploration: _FabricModule,
    critic_exploration: _FabricModule,
    actor_exploration_optimizer: _FabricOptimizer,
    critic_exploration_optimizer: _FabricOptimizer,
    is_exploring: True,
) -> None:
    """Runs one-step update of the agent.

    In particular, it updates the agent as specified by Algorithm 1 in
    [Planning to Explore via Self-Supervised World Models](https://arxiv.org/abs/2005.05960).

    The algorithm is made by different phases:
    1. Dynamic Learning: see Algorithm 1 in
    [Dream to Control: Learning Behaviors by Latent Imagination](https://arxiv.org/abs/1912.01603)
    2. Ensemble Learning: learn the ensemble models as described in
    [Planning to Explore via Self-Supervised World Models](https://arxiv.org/abs/2005.05960).
        The ensemble models give the novelty of the state visited by the agent.
    3. Behaviour Learning Exploration: the agent learns to explore the environment,
    having as reward only the intrinsic reward, computed from the ensembles.
    4. Behaviour Learning Task (zero-shot): the agent learns to solve the task,
    the experiences it uses to learn it are the ones collected during the exploration:
        - Imagine trajectories in the latent space from each latent state
        s_t up to the horizon H: s'_(t+1), ..., s'_(t+H).
        - Predict rewards and values in the imagined trajectories.
        - Compute lambda targets (Eq. 6 in [https://arxiv.org/abs/1912.01603](https://arxiv.org/abs/1912.01603))
        - Update the actor and the critic

    This method is based on [sheeprl.algos.dreamer_v1.dreamer_v1](sheeprl.algos.dreamer_v1.dreamer_v1) algorithm,
    extending it to implement the
    [Planning to Explore via Self-Supervised World Models](https://arxiv.org/abs/2005.05960).

    Args:
        fabric (Fabric): the fabric instance.
        world_model (WorldModel): the world model wrapped with Fabric.
        actor_task (_FabricModule): the actor for solving the task.
        critic_task (_FabricModule): the critic for solving the task.
        world_optimizer (_FabricOptimizer): the world optimizer.
        actor_task_optimizer (_FabricOptimizer): the actor optimizer for solving the task.
        critic_task_optimizer (_FabricOptimizer): the critic optimizer for solving the task.
        data (TensorDictBase): the batch of data to use for training.
        aggregator (MetricAggregator, optional): the aggregator to print the metrics.
        cfg (DictConfig): the configs.
        ensembles (_FabricModule): the ensemble models.
        ensemble_optimizer (_FabricOptimizer): the optimizer of the ensemble models.
        actor_exploration (_FabricModule): the actor for exploration.
        critic_exploration (_FabricModule): the critic for exploration.
        actor_exploration_optimizer (_FabricOptimizer): the optimizer of the actor for exploration.
        critic_exploration_optimizer (_FabricOptimizer): the optimizer of the critic for exploration.
        is_exploring (bool): whether the agent is exploring.
    """
    batch_size = cfg.per_rank_batch_size
    sequence_length = cfg.per_rank_sequence_length
    validate_args = cfg.distribution.validate_args
    recurrent_state_size = cfg.algo.world_model.recurrent_model.recurrent_state_size
    stochastic_size = cfg.algo.world_model.stochastic_size
    device = fabric.device
    batch_obs = {k: data[k] / 255 - 0.5 for k in cfg.cnn_keys.encoder}
    batch_obs.update({k: data[k] for k in cfg.mlp_keys.encoder})

    # Dynamic Learning
    recurrent_state = torch.zeros(1, batch_size, recurrent_state_size, device=device)
    posterior = torch.zeros(1, batch_size, stochastic_size, device=device)
    recurrent_states = torch.empty(sequence_length, batch_size, recurrent_state_size, device=device)
    posteriors = torch.empty(sequence_length, batch_size, stochastic_size, device=device)
    priors = torch.empty(sequence_length, batch_size, stochastic_size, device=device)
    posteriors_mean = torch.empty(sequence_length, batch_size, stochastic_size, device=device)
    posteriors_std = torch.empty(sequence_length, batch_size, stochastic_size, device=device)
    priors_mean = torch.empty(sequence_length, batch_size, stochastic_size, device=device)
    priors_std = torch.empty(sequence_length, batch_size, stochastic_size, device=device)
    embedded_obs = world_model.encoder(batch_obs)

    for i in range(0, sequence_length):
        recurrent_state, posterior, prior, posterior_mean_std, prior_mean_std = world_model.rssm.dynamic(
            posterior, recurrent_state, data["actions"][i : i + 1], embedded_obs[i : i + 1]
        )
        recurrent_states[i] = recurrent_state
        posteriors[i] = posterior
        posteriors_mean[i] = posterior_mean_std[0]
        posteriors_std[i] = posterior_mean_std[1]
        priors_mean[i] = prior_mean_std[0]
        priors_std[i] = prior_mean_std[1]
        priors[i] = prior
    latent_states = torch.cat((posteriors, recurrent_states), -1)

    decoded_information: Dict[str, torch.Tensor] = world_model.observation_model(latent_states)
    qo = {
        k: Independent(
            Normal(rec_obs, 1, validate_args=validate_args), len(rec_obs.shape[2:]), validate_args=validate_args
        )
        for k, rec_obs in decoded_information.items()
    }
    qr = Independent(
        Normal(world_model.reward_model(latent_states.detach()), 1, validate_args=validate_args),
        1,
        validate_args=validate_args,
    )
    if cfg.algo.world_model.use_continues and world_model.continue_model:
        qc = Independent(
            Bernoulli(logits=world_model.continue_model(latent_states.detach()), validate_args=validate_args),
            1,
            validate_args=validate_args,
        )
        continue_targets = (1 - data["dones"]) * cfg.algo.gamma
    else:
        qc = continue_targets = None
    p = Independent(
        Normal(posteriors_mean, posteriors_std, validate_args=validate_args), 1, validate_args=validate_args
    )
    q = Independent(Normal(priors_mean, priors_std, validate_args=validate_args), 1, validate_args=validate_args)

    world_optimizer.zero_grad(set_to_none=True)
    rec_loss, kl, state_loss, reward_loss, observation_loss, continue_loss = reconstruction_loss(
        qo,
        batch_obs,
        qr,
        data["rewards"],
        p,
        q,
        cfg.algo.world_model.kl_free_nats,
        cfg.algo.world_model.kl_regularizer,
        qc,
        continue_targets,
        cfg.algo.world_model.continue_scale_factor,
    )
    fabric.backward(rec_loss)
    world_grad = None
    if cfg.algo.world_model.clip_gradients is not None and cfg.algo.world_model.clip_gradients > 0:
        world_grad = fabric.clip_gradients(
            module=world_model,
            optimizer=world_optimizer,
            max_norm=cfg.algo.world_model.clip_gradients,
            error_if_nonfinite=False,
        )
    world_optimizer.step()
    if aggregator and not aggregator.disabled:
        aggregator.update("Loss/world_model_loss", rec_loss.detach())
        aggregator.update("Loss/observation_loss", observation_loss.detach())
        aggregator.update("Loss/reward_loss", reward_loss.detach())
        aggregator.update("Loss/state_loss", state_loss.detach())
        aggregator.update("Loss/continue_loss", continue_loss.detach())
        aggregator.update("State/kl", kl.mean().detach())
        aggregator.update("State/p_entropy", p.entropy().mean().detach())
        aggregator.update("State/q_entropy", q.entropy().mean().detach())
        if world_grad:
            aggregator.update("Grads/world_model", world_grad.detach())

    if is_exploring:
        # Ensemble Learning
        loss = 0.0
        ensemble_optimizer.zero_grad(set_to_none=True)
        for ens in ensembles:
            out = ens(torch.cat((posteriors.detach(), recurrent_states.detach(), data["actions"].detach()), -1))[:-1]
            next_obs_embedding_dist = Independent(
                Normal(out, 1, validate_args=validate_args), 1, validate_args=validate_args
            )
            loss -= next_obs_embedding_dist.log_prob(embedded_obs.detach()[1:]).mean()
        loss.backward()
        ensemble_grad = None
        if cfg.algo.ensembles.clip_gradients is not None and cfg.algo.ensembles.clip_gradients > 0:
            ensemble_grad = fabric.clip_gradients(
                module=ens,
                optimizer=ensemble_optimizer,
                max_norm=cfg.algo.ensembles.clip_gradients,
                error_if_nonfinite=False,
            )
        ensemble_optimizer.step()
        if aggregator and not aggregator.disabled:
            aggregator.update("Loss/ensemble_loss", loss.detach().cpu())
            if ensemble_grad:
                aggregator.update("Grads/ensemble", ensemble_grad.detach())

        # Behaviour Learning Exploration
        imagined_prior = posteriors.detach().reshape(1, -1, stochastic_size)
        recurrent_state = recurrent_states.detach().reshape(1, -1, recurrent_state_size)
        imagined_latent_state = torch.cat((imagined_prior, recurrent_state), -1)
        imagined_trajectories = torch.empty(
            cfg.algo.horizon, batch_size * sequence_length, stochastic_size + recurrent_state_size, device=device
        )
        # initialize the tensor of imagined actions, they are used to compute the intrinsic reward
        imagined_actions = torch.zeros(
            cfg.algo.horizon, batch_size * sequence_length, data["actions"].shape[-1], device=device
        )

        # imagine trajectories in the latent space
        for i in range(cfg.algo.horizon):
            actions = torch.cat(actor_exploration(imagined_latent_state.detach())[0], dim=-1)
            imagined_actions[i] = actions
            imagined_prior, recurrent_state = world_model.rssm.imagination(imagined_prior, recurrent_state, actions)
            imagined_latent_state = torch.cat((imagined_prior, recurrent_state), -1)
            imagined_trajectories[i] = imagined_latent_state
        predicted_values = critic_exploration(imagined_trajectories)

        # Predict intrinsic reward
        next_obs_embedding = torch.zeros(
            len(ensembles),
            cfg.algo.horizon,
            batch_size * sequence_length,
            embedded_obs.shape[-1],
            device=device,
        )
        for i, ens in enumerate(ensembles):
            next_obs_embedding[i] = ens(torch.cat((imagined_trajectories.detach(), imagined_actions.detach()), -1))

        # next_obs_embedding -> N_ensemble x Horizon x Batch_size*Seq_len x Obs_embedding_size
        intrinsic_reward = next_obs_embedding.var(0).mean(-1, keepdim=True) * cfg.algo.intrinsic_reward_multiplier
        if aggregator and not aggregator.disabled:
            aggregator.update("Rewards/intrinsic", intrinsic_reward.detach().cpu().mean())

        if cfg.algo.world_model.use_continues and world_model.continue_model:
            predicted_continues = Independent(
                Bernoulli(logits=world_model.continue_model(imagined_trajectories), validate_args=validate_args),
                1,
                validate_args=validate_args,
            ).mean
        else:
            predicted_continues = torch.ones_like(intrinsic_reward.detach()) * cfg.algo.gamma

        lambda_values = compute_lambda_values(
            intrinsic_reward,
            predicted_values,
            predicted_continues,
            last_values=predicted_values[-1],
            horizon=cfg.algo.horizon,
            lmbda=cfg.algo.lmbda,
        )

        if aggregator and not aggregator.disabled:
            aggregator.update("Values_exploration/predicted_values", predicted_values.detach().cpu().mean())
            aggregator.update("Values_exploration/lambda_values", lambda_values.detach().cpu().mean())

        with torch.no_grad():
            discount = torch.cumprod(
                torch.cat((torch.ones_like(predicted_continues[:1]), predicted_continues[:-2]), 0), 0
            )

        actor_exploration_optimizer.zero_grad(set_to_none=True)
        policy_loss_exploration = actor_loss(discount * lambda_values)
        fabric.backward(policy_loss_exploration)
        actor_exploration_grad = None
        if cfg.algo.actor.clip_gradients is not None and cfg.algo.actor.clip_gradients > 0:
            actor_exploration_grad = fabric.clip_gradients(
                module=actor_exploration,
                optimizer=actor_exploration_optimizer,
                max_norm=cfg.algo.actor.clip_gradients,
                error_if_nonfinite=False,
            )
        actor_exploration_optimizer.step()
        if aggregator and not aggregator.disabled:
            aggregator.update("Loss/policy_loss_exploration", policy_loss_exploration.detach())
            if actor_exploration_grad:
                aggregator.update("Grads/actor_exploration", actor_exploration_grad.detach())

        qv = Independent(
            Normal(critic_exploration(imagined_trajectories.detach())[:-1], 1, validate_args=validate_args),
            1,
            validate_args=validate_args,
        )
        critic_exploration_optimizer.zero_grad(set_to_none=True)
        value_loss_exploration = critic_loss(qv, lambda_values.detach(), discount[..., 0])
        fabric.backward(value_loss_exploration)
        critic_exploration_grad = None
        if cfg.algo.critic.clip_gradients is not None and cfg.algo.critic.clip_gradients > 0:
            critic_exploration_grad = fabric.clip_gradients(
                module=critic_exploration,
                optimizer=critic_exploration_optimizer,
                max_norm=cfg.algo.critic.clip_gradients,
                error_if_nonfinite=False,
            )
        critic_exploration_optimizer.step()
        if aggregator and not aggregator.disabled:
            aggregator.update("Loss/value_loss_exploration", value_loss_exploration.detach())
            if critic_exploration_grad:
                aggregator.update("Grads/critic_exploration", critic_exploration_grad.detach())

    # reset the world_model gradients, to avoid interferences with task learning
    world_optimizer.zero_grad(set_to_none=True)

    # Behaviour Learning Task
    imagined_prior = posteriors.detach().reshape(1, -1, stochastic_size)
    recurrent_state = recurrent_states.detach().reshape(1, -1, recurrent_state_size)
    imagined_latent_state = torch.cat((imagined_prior, recurrent_state), -1)
    imagined_trajectories = torch.empty(
        cfg.algo.horizon, batch_size * sequence_length, stochastic_size + recurrent_state_size, device=device
    )
    for i in range(cfg.algo.horizon):
        actions = torch.cat(actor_task(imagined_latent_state.detach())[0], dim=-1)
        imagined_prior, recurrent_state = world_model.rssm.imagination(imagined_prior, recurrent_state, actions)
        imagined_latent_state = torch.cat((imagined_prior, recurrent_state), -1)
        imagined_trajectories[i] = imagined_latent_state

    predicted_values = critic_task(imagined_trajectories)
    predicted_rewards = world_model.reward_model(imagined_trajectories)
    if cfg.algo.world_model.use_continues and world_model.continue_model:
        predicted_continues = Independent(
            Bernoulli(logits=world_model.continue_model(imagined_trajectories), validate_args=validate_args),
            1,
            validate_args=validate_args,
        ).mean
    else:
        predicted_continues = torch.ones_like(predicted_rewards.detach()) * cfg.algo.gamma

    lambda_values = compute_lambda_values(
        predicted_rewards,
        predicted_values,
        predicted_continues,
        last_values=predicted_values[-1],
        horizon=cfg.algo.horizon,
        lmbda=cfg.algo.lmbda,
    )

    with torch.no_grad():
        discount = torch.cumprod(torch.cat((torch.ones_like(predicted_continues[:1]), predicted_continues[:-2]), 0), 0)

    actor_task_optimizer.zero_grad(set_to_none=True)
    policy_loss_task = actor_loss(discount * lambda_values)
    fabric.backward(policy_loss_task)
    actor_task_grad = None
    if cfg.algo.actor.clip_gradients is not None and cfg.algo.actor.clip_gradients > 0:
        actor_task_grad = fabric.clip_gradients(
            module=actor_task,
            optimizer=actor_task_optimizer,
            max_norm=cfg.algo.actor.clip_gradients,
            error_if_nonfinite=False,
        )
    actor_task_optimizer.step()
    if aggregator and not aggregator.disabled:
        aggregator.update("Loss/policy_loss_task", policy_loss_task.detach())
        if actor_task_grad:
            aggregator.update("Grads/actor_task", actor_task_grad.detach())

    qv = Independent(
        Normal(critic_task(imagined_trajectories.detach())[:-1], 1, validate_args=validate_args),
        1,
        validate_args=validate_args,
    )
    critic_task_optimizer.zero_grad(set_to_none=True)
    value_loss = critic_loss(qv, lambda_values.detach(), discount[..., 0])
    fabric.backward(value_loss)
    critic_task_grad = None
    if cfg.algo.critic.clip_gradients is not None and cfg.algo.critic.clip_gradients > 0:
        critic_task_grad = fabric.clip_gradients(
            module=critic_task,
            optimizer=critic_task_optimizer,
            max_norm=cfg.algo.critic.clip_gradients,
            error_if_nonfinite=False,
        )
    critic_task_optimizer.step()
    if aggregator and not aggregator.disabled:
        aggregator.update("Loss/value_loss_task", value_loss.detach())
        if critic_task_grad:
            aggregator.update("Grads/critic_task", critic_task_grad.detach())

    # Reset everything
    actor_exploration_optimizer.zero_grad(set_to_none=True)
    critic_exploration_optimizer.zero_grad(set_to_none=True)
    actor_task_optimizer.zero_grad(set_to_none=True)
    critic_task_optimizer.zero_grad(set_to_none=True)
    world_optimizer.zero_grad(set_to_none=True)
    ensemble_optimizer.zero_grad(set_to_none=True)


@register_algorithm()
def main(fabric: Fabric, cfg: Dict[str, Any]):
    device = fabric.device
    rank = fabric.global_rank
    world_size = fabric.world_size
    fabric.seed_everything(cfg.seed)
    torch.backends.cudnn.deterministic = cfg.torch_deterministic

    if cfg.checkpoint.resume_from:
        root_dir = cfg.root_dir
        run_name = cfg.run_name
        state = fabric.load(cfg.checkpoint.resume_from)
        ckpt_path = pathlib.Path(cfg.checkpoint.resume_from)
        cfg = dotdict(OmegaConf.load(ckpt_path.parent.parent.parent / ".hydra" / "config.yaml"))
        cfg.checkpoint.resume_from = str(ckpt_path)
        cfg.per_rank_batch_size = state["batch_size"] // world_size
        cfg.root_dir = root_dir
        cfg.run_name = run_name

    # These arguments cannot be changed
    cfg.env.screen_size = 64
    cfg.env.frame_stack = 1

    # Create TensorBoardLogger. This will create the logger only on the
    # rank-0 process
    log_dir = get_log_dir(fabric, cfg.root_dir, cfg.run_name)
    logger = create_tensorboard_logger(fabric, cfg)
    if logger and fabric.is_global_zero:
        fabric._loggers = [logger]
        fabric.logger.log_hyperparams(cfg)

    # Environment setup
    vectorized_env = gym.vector.SyncVectorEnv if cfg.env.sync_env else gym.vector.AsyncVectorEnv
    envs = vectorized_env(
        [
            make_env(
                cfg,
                cfg.seed + rank * cfg.env.num_envs + i,
                rank * cfg.env.num_envs,
                log_dir if rank == 0 else None,
                "train",
                vector_env_idx=i,
            )
            for i in range(cfg.env.num_envs)
        ]
    )
    action_space = envs.single_action_space
    observation_space = envs.single_observation_space

    is_continuous = isinstance(action_space, gym.spaces.Box)
    is_multidiscrete = isinstance(action_space, gym.spaces.MultiDiscrete)
    actions_dim = (
        action_space.shape if is_continuous else (action_space.nvec.tolist() if is_multidiscrete else [action_space.n])
    )
    clip_rewards_fn = lambda r: torch.tanh(r) if cfg.env.clip_rewards else r
    if not isinstance(observation_space, gym.spaces.Dict):
        raise RuntimeError(f"Unexpected observation type, should be of type Dict, got: {observation_space}")
    if cfg.cnn_keys.encoder == [] and cfg.mlp_keys.encoder == []:
        raise RuntimeError(
            "You should specify at least one CNN keys or MLP keys from the cli: "
            "`cnn_keys.encoder=[rgb]` or `mlp_keys.encoder=[state]`"
        )
    if (
        len(set(cfg.cnn_keys.encoder).intersection(set(cfg.cnn_keys.decoder))) == 0
        and len(set(cfg.mlp_keys.encoder).intersection(set(cfg.mlp_keys.decoder))) == 0
    ):
        raise RuntimeError("The CNN keys or the MLP keys of the encoder and decoder must not be disjointed")
    if len(set(cfg.cnn_keys.decoder) - set(cfg.cnn_keys.encoder)) > 0:
        raise RuntimeError(
            "The CNN keys of the decoder must be contained in the encoder ones. "
            f"Those keys are decoded without being encoded: {list(set(cfg.cnn_keys.decoder))}"
        )
    if len(set(cfg.mlp_keys.decoder) - set(cfg.mlp_keys.encoder)) > 0:
        raise RuntimeError(
            "The MLP keys of the decoder must be contained in the encoder ones. "
            f"Those keys are decoded without being encoded: {list(set(cfg.mlp_keys.decoder))}"
        )
<<<<<<< HEAD
    fabric.print("Encoder CNN keys:", cfg.cnn_keys.encoder)
    fabric.print("Encoder MLP keys:", cfg.mlp_keys.encoder)
    fabric.print("Decoder CNN keys:", cfg.cnn_keys.decoder)
    fabric.print("Decoder MLP keys:", cfg.mlp_keys.decoder)
    obs_keys = cfg.cnn_keys.encoder + cfg.mlp_keys.encoder
=======
    if cfg.metric.log_level > 0:
        fabric.print("Encoder CNN keys:", cfg.cnn_keys.encoder)
        fabric.print("Encoder MLP keys:", cfg.mlp_keys.encoder)
        fabric.print("Decoder CNN keys:", cfg.cnn_keys.decoder)
        fabric.print("Decoder MLP keys:", cfg.mlp_keys.decoder)
>>>>>>> d303c102

    world_model, actor_task, critic_task, actor_exploration, critic_exploration = build_models(
        fabric,
        actions_dim,
        is_continuous,
        cfg,
        observation_space,
        state["world_model"] if cfg.checkpoint.resume_from else None,
        state["actor_task"] if cfg.checkpoint.resume_from else None,
        state["critic_task"] if cfg.checkpoint.resume_from else None,
        state["actor_exploration"] if cfg.checkpoint.resume_from else None,
        state["critic_exploration"] if cfg.checkpoint.resume_from else None,
    )

    # initialize the ensembles with different seeds to be sure they have different weights
    ens_list = []
    with isolate_rng():
        for i in range(cfg.algo.ensembles.n):
            fabric.seed_everything(cfg.seed + i)
            ens_list.append(
                MLP(
                    input_dims=(
                        int(sum(actions_dim))
                        + cfg.algo.world_model.recurrent_model.recurrent_state_size
                        + cfg.algo.world_model.stochastic_size
                    ),
                    output_dim=world_model.encoder.cnn_output_dim + world_model.encoder.mlp_output_dim,
                    hidden_sizes=[cfg.algo.ensembles.dense_units] * cfg.algo.ensembles.mlp_layers,
                    activation=eval(cfg.algo.ensembles.dense_act),
                ).apply(init_weights)
            )
    ensembles = nn.ModuleList(ens_list)
    if cfg.checkpoint.resume_from:
        ensembles.load_state_dict(state["ensembles"])
    fabric.setup_module(ensembles)
    player = PlayerDV1(
        world_model.encoder.module,
        world_model.rssm.recurrent_model.module,
        world_model.rssm.representation_model.module,
        actor_exploration.module,
        actions_dim,
        cfg.algo.player.expl_amount,
        cfg.env.num_envs,
        cfg.algo.world_model.stochastic_size,
        cfg.algo.world_model.recurrent_model.recurrent_state_size,
        fabric.device,
    )

    # Optimizers
    world_optimizer = hydra.utils.instantiate(cfg.algo.world_model.optimizer, params=world_model.parameters())
    actor_task_optimizer = hydra.utils.instantiate(cfg.algo.actor.optimizer, params=actor_task.parameters())
    critic_task_optimizer = hydra.utils.instantiate(cfg.algo.critic.optimizer, params=critic_task.parameters())
    actor_exploration_optimizer = hydra.utils.instantiate(
        cfg.algo.actor.optimizer, params=actor_exploration.parameters()
    )
    critic_exploration_optimizer = hydra.utils.instantiate(
        cfg.algo.critic.optimizer, params=critic_exploration.parameters()
    )

    ensemble_optimizer = hydra.utils.instantiate(cfg.algo.world_model.optimizer, params=ensembles.parameters())
    if cfg.checkpoint.resume_from:
        world_optimizer.load_state_dict(state["world_optimizer"])
        actor_task_optimizer.load_state_dict(state["actor_task_optimizer"])
        critic_task_optimizer.load_state_dict(state["critic_task_optimizer"])
        ensemble_optimizer.load_state_dict(state["ensemble_optimizer"])
        actor_exploration_optimizer.load_state_dict(state["actor_exploration_optimizer"])
        critic_exploration_optimizer.load_state_dict(state["critic_exploration_optimizer"])
    (
        world_optimizer,
        actor_task_optimizer,
        critic_task_optimizer,
        ensemble_optimizer,
        actor_exploration_optimizer,
        critic_exploration_optimizer,
    ) = fabric.setup_optimizers(
        world_optimizer,
        actor_task_optimizer,
        critic_task_optimizer,
        ensemble_optimizer,
        actor_exploration_optimizer,
        critic_exploration_optimizer,
    )

    # Metrics
    aggregator = None
    if not MetricAggregator.disabled:
        aggregator: MetricAggregator = hydra.utils.instantiate(cfg.metric.aggregator).to(device)

    # Local data
    buffer_size = cfg.buffer.size // int(cfg.env.num_envs * world_size) if not cfg.dry_run else 4
    rb = AsyncReplayBuffer(
        buffer_size,
        cfg.env.num_envs,
        device="cpu",
        memmap=cfg.buffer.memmap,
        memmap_dir=os.path.join(log_dir, "memmap_buffer", f"rank_{fabric.global_rank}"),
        sequential=True,
    )
    if cfg.checkpoint.resume_from and cfg.buffer.checkpoint:
        if isinstance(state["rb"], list) and world_size == len(state["rb"]):
            rb = state["rb"][fabric.global_rank]
        elif isinstance(state["rb"], AsyncReplayBuffer):
            rb = state["rb"]
        else:
            raise RuntimeError(f"Given {len(state['rb'])}, but {world_size} processes are instantiated")
    step_data = TensorDict({}, batch_size=[cfg.env.num_envs], device="cpu")
    expl_decay_steps = state["expl_decay_steps"] if cfg.checkpoint.resume_from else 0

    # Global variables
    train_step = 0
    last_train = 0
    start_step = state["update"] // world_size if cfg.checkpoint.resume_from else 1
    policy_step = state["update"] * cfg.env.num_envs if cfg.checkpoint.resume_from else 0
    last_log = state["last_log"] if cfg.checkpoint.resume_from else 0
    last_checkpoint = state["last_checkpoint"] if cfg.checkpoint.resume_from else 0
    policy_steps_per_update = int(cfg.env.num_envs * world_size)
    updates_before_training = cfg.algo.train_every // policy_steps_per_update if not cfg.dry_run else 0
    num_updates = int(cfg.total_steps // policy_steps_per_update) if not cfg.dry_run else 1
    learning_starts = (cfg.algo.learning_starts // policy_steps_per_update) if not cfg.dry_run else 0
    exploration_updates = int(cfg.exploration_steps // policy_steps_per_update) if not cfg.dry_run else 4
    exploration_updates = min(num_updates, exploration_updates)
    if cfg.checkpoint.resume_from and not cfg.buffer.checkpoint:
        learning_starts += start_step
    max_step_expl_decay = cfg.algo.player.max_step_expl_decay // (cfg.algo.per_rank_gradient_steps * world_size)
    if cfg.checkpoint.resume_from:
        player.expl_amount = polynomial_decay(
            expl_decay_steps,
            initial=cfg.algo.player.expl_amount,
            final=cfg.algo.player.expl_min,
            max_decay_steps=max_step_expl_decay,
        )

    # Warning for log and checkpoint every
    if cfg.metric.log_level > 0 and cfg.metric.log_every % policy_steps_per_update != 0:
        warnings.warn(
            f"The metric.log_every parameter ({cfg.metric.log_every}) is not a multiple of the "
            f"policy_steps_per_update value ({policy_steps_per_update}), so "
            "the metrics will be logged at the nearest greater multiple of the "
            "policy_steps_per_update value."
        )
    if cfg.checkpoint.every % policy_steps_per_update != 0:
        warnings.warn(
            f"The checkpoint.every parameter ({cfg.checkpoint.every}) is not a multiple of the "
            f"policy_steps_per_update value ({policy_steps_per_update}), so "
            "the checkpoint will be saved at the nearest greater multiple of the "
            "policy_steps_per_update value."
        )

    # Get the first environment observation and start the optimization
    o = envs.reset(seed=cfg.seed)[0]
    obs = {k: torch.from_numpy(v).view(cfg.env.num_envs, *v.shape[1:]) for k, v in o.items() if k.startswith("mask")}
    for k in obs_keys:
        torch_obs = torch.from_numpy(o[k]).view(cfg.env.num_envs, *o[k].shape[1:])
        if k in cfg.mlp_keys.encoder:
            torch_obs = torch_obs.float()
        step_data[k] = torch_obs
        obs[k] = torch_obs
    step_data["dones"] = torch.zeros(cfg.env.num_envs, 1)
    step_data["actions"] = torch.zeros(cfg.env.num_envs, sum(actions_dim))
    step_data["rewards"] = torch.zeros(cfg.env.num_envs, 1)
    rb.add(step_data[None, ...])
    player.init_states()

    is_exploring = True
    for update in range(start_step, num_updates + 1):
        policy_step += cfg.env.num_envs * world_size

        if update == exploration_updates:
            is_exploring = False
            player.actor = actor_task.module
            # task test zero-shot
            if fabric.is_global_zero:
                test(copy.deepcopy(player), fabric, cfg, log_dir, "zero-shot")

        # Measure environment interaction time: this considers both the model forward
        # to get the action given the observation and the time taken into the environment
        with timer("Time/env_interaction_time", SumMetric(sync_on_compute=False)):
            # Sample an action given the observation received by the environment
            if update <= learning_starts and cfg.checkpoint.resume_from is None and "minedojo" not in cfg.env.wrapper._target_.lower():
                real_actions = actions = np.array(envs.action_space.sample())
                if not is_continuous:
                    actions = np.concatenate(
                        [
                            F.one_hot(torch.tensor(act), act_dim).numpy()
                            for act, act_dim in zip(actions.reshape(len(actions_dim), -1), actions_dim)
                        ],
                        axis=-1,
                    )
            else:
                with torch.no_grad():
                    preprocessed_obs = {}
                    for k, v in obs.items():
                        if k in cfg.cnn_keys.encoder:
                            preprocessed_obs[k] = v[None, ...].to(device) / 255 - 0.5
                        else:
                            preprocessed_obs[k] = v[None, ...].to(device)
                    mask = {k: v for k, v in preprocessed_obs.items() if k.startswith("mask")}
                    if len(mask) == 0:
                        mask = None
                    real_actions = actions = player.get_exploration_action(preprocessed_obs, is_continuous, mask)
                    actions = torch.cat(actions, -1).cpu().numpy()
                    if is_continuous:
                        real_actions = torch.cat(real_actions, -1).cpu().numpy()
                    else:
                        real_actions = np.array([real_act.cpu().argmax(dim=-1).numpy() for real_act in real_actions])

            o, rewards, dones, truncated, infos = envs.step(real_actions.reshape(envs.action_space.shape))
            dones = np.logical_or(dones, truncated)

        if cfg.metric.log_level > 0 and "final_info" in infos:
            for i, agent_ep_info in enumerate(infos["final_info"]):
                if agent_ep_info is not None:
                    ep_rew = agent_ep_info["episode"]["r"]
                    ep_len = agent_ep_info["episode"]["l"]
                    if aggregator and not aggregator.disabled:
                        aggregator.update("Rewards/rew_avg", ep_rew)
                        aggregator.update("Game/ep_len_avg", ep_len)
                    fabric.print(f"Rank-0: policy_step={policy_step}, reward_env_{i}={ep_rew[-1]}")

        # Save the real next observation
        real_next_obs = copy.deepcopy(o)
        if "final_observation" in infos:
            for idx, final_obs in enumerate(infos["final_observation"]):
                if final_obs is not None:
                    for k, v in final_obs.items():
                        if k == "rgb":
                            real_next_obs[idx] = v

        next_obs = {k: torch.from_numpy(v).view(cfg.env.num_envs, *v.shape[1:]) for k, v in o.items() if k.startswith("mask")}
        for k in obs_keys:  # [N_envs, N_obs]
            next_obs[k] = torch.from_numpy(o[k]).view(cfg.env.num_envs, *o[k].shape[1:])
            step_data[k] = torch.from_numpy(real_next_obs[k]).view(cfg.env.num_envs, *real_next_obs[k].shape[1:])
            if k in cfg.mlp_keys.encoder:
                next_obs[k] = next_obs[k].float()
                step_data[k] = step_data[k].float()
        actions = torch.from_numpy(actions).view(cfg.env.num_envs, -1).float()
        rewards = torch.from_numpy(rewards).view(cfg.env.num_envs, -1).float()
        dones = torch.from_numpy(dones).view(cfg.env.num_envs, -1).float()

        # next_obs becomes the new obs
        obs = next_obs

        step_data["dones"] = dones
        step_data["actions"] = actions
        step_data["rewards"] = clip_rewards_fn(rewards)
        rb.add(step_data[None, ...])

        # Reset and save the observation coming from the automatic reset
        dones_idxes = dones.nonzero(as_tuple=True)[0].tolist()
        reset_envs = len(dones_idxes)
        if reset_envs > 0:
            reset_data = TensorDict({}, batch_size=[reset_envs], device="cpu")
            for k in next_obs.keys():
                reset_data[k] = next_obs[k][dones_idxes]
            reset_data["dones"] = torch.zeros(reset_envs, 1)
            reset_data["actions"] = torch.zeros(reset_envs, np.sum(actions_dim))
            reset_data["rewards"] = torch.zeros(reset_envs, 1)
            rb.add(reset_data[None, ...], dones_idxes)
            # Reset dones so that `is_first` is updated
            for d in dones_idxes:
                step_data["dones"][d] = torch.zeros_like(step_data["dones"][d])
            # Reset internal agent states
            player.init_states(dones_idxes)

        updates_before_training -= 1

        # Train the agent
        if update >= learning_starts and updates_before_training <= 0:
            local_data = rb.sample(
                cfg.per_rank_batch_size,
                sequence_length=cfg.per_rank_sequence_length,
                n_samples=cfg.algo.per_rank_gradient_steps,
            ).to(device)
            distributed_sampler = BatchSampler(range(local_data.shape[0]), batch_size=1, drop_last=False)
            # Start training
            with timer("Time/train_time", SumMetric(sync_on_compute=cfg.metric.sync_on_compute)):
                for i in distributed_sampler:
                    train(
                        fabric,
                        world_model,
                        actor_task,
                        critic_task,
                        world_optimizer,
                        actor_task_optimizer,
                        critic_task_optimizer,
                        local_data[i].view(cfg.per_rank_sequence_length, cfg.per_rank_batch_size),
                        aggregator,
                        cfg,
                        ensembles=ensembles,
                        ensemble_optimizer=ensemble_optimizer,
                        actor_exploration=actor_exploration,
                        critic_exploration=critic_exploration,
                        actor_exploration_optimizer=actor_exploration_optimizer,
                        critic_exploration_optimizer=critic_exploration_optimizer,
                        is_exploring=is_exploring,
                    )
                train_step += world_size
            updates_before_training = cfg.algo.train_every // policy_steps_per_update
            if cfg.algo.player.expl_decay:
                expl_decay_steps += 1
                player.expl_amount = polynomial_decay(
                    expl_decay_steps,
                    initial=cfg.algo.player.expl_amount,
                    final=cfg.algo.player.expl_min,
                    max_decay_steps=max_step_expl_decay,
                )
            if aggregator and not aggregator.disabled:
                aggregator.update("Params/exploration_amout", player.expl_amount)

        # Log metrics
        if cfg.metric.log_level > 0 and (policy_step - last_log >= cfg.metric.log_every or update == num_updates):
            # Sync distributed metrics
            if aggregator and not aggregator.disabled:
                metrics_dict = aggregator.compute()
                fabric.log_dict(metrics_dict, policy_step)
                aggregator.reset()

            # Sync distributed timers
            if not timer.disabled:
                timer_metrics = timer.compute()
                if "Time/train_time" in timer_metrics:
                    fabric.log(
                        "Time/sps_train",
                        (train_step - last_train) / timer_metrics["Time/train_time"],
                        policy_step,
                    )
                if "Time/env_interaction_time" in timer_metrics:
                    fabric.log(
                        "Time/sps_env_interaction",
                        ((policy_step - last_log) / world_size * cfg.env.action_repeat)
                        / timer_metrics["Time/env_interaction_time"],
                        policy_step,
                    )
                timer.reset()

            # Reset counters
            last_log = policy_step
            last_train = train_step

        # Checkpoint Model
        if (cfg.checkpoint.every > 0 and policy_step - last_checkpoint >= cfg.checkpoint.every) or (
            update == num_updates and cfg.checkpoint.save_last
        ):
            last_checkpoint = policy_step
            state = {
                "world_model": world_model.state_dict(),
                "actor_task": actor_task.state_dict(),
                "critic_task": critic_task.state_dict(),
                "ensembles": ensembles.state_dict(),
                "world_optimizer": world_optimizer.state_dict(),
                "actor_task_optimizer": actor_task_optimizer.state_dict(),
                "critic_task_optimizer": critic_task_optimizer.state_dict(),
                "ensemble_optimizer": ensemble_optimizer.state_dict(),
                "expl_decay_steps": expl_decay_steps,
                "update": update * world_size,
                "batch_size": cfg.per_rank_batch_size * world_size,
                "actor_exploration": actor_exploration.state_dict(),
                "critic_exploration": critic_exploration.state_dict(),
                "actor_exploration_optimizer": actor_exploration_optimizer.state_dict(),
                "critic_exploration_optimizer": critic_exploration_optimizer.state_dict(),
                "last_log": last_log,
                "last_checkpoint": last_checkpoint,
            }
            ckpt_path = log_dir + f"/checkpoint/ckpt_{policy_step}_{fabric.global_rank}.ckpt"
            fabric.call(
                "on_checkpoint_coupled",
                fabric=fabric,
                ckpt_path=ckpt_path,
                state=state,
                replay_buffer=rb if cfg.buffer.checkpoint else None,
            )

    envs.close()
    # task test few-shot
    if fabric.is_global_zero:
        player.actor = actor_task.module
        test(player, fabric, cfg, log_dir, "few-shot")<|MERGE_RESOLUTION|>--- conflicted
+++ resolved
@@ -491,19 +491,12 @@
             "The MLP keys of the decoder must be contained in the encoder ones. "
             f"Those keys are decoded without being encoded: {list(set(cfg.mlp_keys.decoder))}"
         )
-<<<<<<< HEAD
-    fabric.print("Encoder CNN keys:", cfg.cnn_keys.encoder)
-    fabric.print("Encoder MLP keys:", cfg.mlp_keys.encoder)
-    fabric.print("Decoder CNN keys:", cfg.cnn_keys.decoder)
-    fabric.print("Decoder MLP keys:", cfg.mlp_keys.decoder)
-    obs_keys = cfg.cnn_keys.encoder + cfg.mlp_keys.encoder
-=======
     if cfg.metric.log_level > 0:
         fabric.print("Encoder CNN keys:", cfg.cnn_keys.encoder)
         fabric.print("Encoder MLP keys:", cfg.mlp_keys.encoder)
         fabric.print("Decoder CNN keys:", cfg.cnn_keys.decoder)
         fabric.print("Decoder MLP keys:", cfg.mlp_keys.decoder)
->>>>>>> d303c102
+    obs_keys = cfg.cnn_keys.encoder + cfg.mlp_keys.encoder
 
     world_model, actor_task, critic_task, actor_exploration, critic_exploration = build_models(
         fabric,
@@ -682,7 +675,11 @@
         # to get the action given the observation and the time taken into the environment
         with timer("Time/env_interaction_time", SumMetric(sync_on_compute=False)):
             # Sample an action given the observation received by the environment
-            if update <= learning_starts and cfg.checkpoint.resume_from is None and "minedojo" not in cfg.env.wrapper._target_.lower():
+            if (
+                update <= learning_starts
+                and cfg.checkpoint.resume_from is None
+                and "minedojo" not in cfg.env.wrapper._target_.lower()
+            ):
                 real_actions = actions = np.array(envs.action_space.sample())
                 if not is_continuous:
                     actions = np.concatenate(
@@ -732,7 +729,9 @@
                         if k == "rgb":
                             real_next_obs[idx] = v
 
-        next_obs = {k: torch.from_numpy(v).view(cfg.env.num_envs, *v.shape[1:]) for k, v in o.items() if k.startswith("mask")}
+        next_obs = {
+            k: torch.from_numpy(v).view(cfg.env.num_envs, *v.shape[1:]) for k, v in o.items() if k.startswith("mask")
+        }
         for k in obs_keys:  # [N_envs, N_obs]
             next_obs[k] = torch.from_numpy(o[k]).view(cfg.env.num_envs, *o[k].shape[1:])
             step_data[k] = torch.from_numpy(real_next_obs[k]).view(cfg.env.num_envs, *real_next_obs[k].shape[1:])
