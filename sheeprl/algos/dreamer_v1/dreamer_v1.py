from __future__ import annotations

import copy
import os
import pathlib
import warnings
from typing import Any, Dict

import gymnasium as gym
import hydra
import numpy as np
import torch
import torch.nn.functional as F
from lightning.fabric import Fabric
from lightning.fabric.wrappers import _FabricModule, _FabricOptimizer
from omegaconf import OmegaConf
from tensordict import TensorDict
from tensordict.tensordict import TensorDictBase
from torch.distributions import Bernoulli, Independent, Normal
<<<<<<< HEAD
from torchmetrics import MeanMetric, SumMetric
=======
from torch.utils.data import BatchSampler
from torchmetrics import SumMetric
>>>>>>> d344dd67

from sheeprl.algos.dreamer_v1.agent import PlayerDV1, WorldModel, build_models
from sheeprl.algos.dreamer_v1.loss import actor_loss, critic_loss, reconstruction_loss
from sheeprl.algos.dreamer_v1.utils import compute_lambda_values
from sheeprl.algos.dreamer_v2.utils import test
from sheeprl.data.buffers import AsyncReplayBuffer
from sheeprl.utils.env import make_env
from sheeprl.utils.logger import create_tensorboard_logger, get_log_dir
from sheeprl.utils.metric import MetricAggregator
from sheeprl.utils.registry import register_algorithm
from sheeprl.utils.timer import timer
from sheeprl.utils.utils import dotdict, polynomial_decay

# Decomment the following two lines if you cannot start an experiment with DMC environments
# os.environ["PYOPENGL_PLATFORM"] = ""
# os.environ["MUJOCO_GL"] = "osmesa"


def train(
    fabric: Fabric,
    world_model: WorldModel,
    actor: _FabricModule,
    critic: _FabricModule,
    world_optimizer: _FabricOptimizer,
    actor_optimizer: _FabricOptimizer,
    critic_optimizer: _FabricOptimizer,
    data: TensorDictBase,
    aggregator: MetricAggregator | None,
    cfg: Dict[str, Any],
) -> None:
    """Runs one-step update of the agent.

    The follwing designations are used:
        - recurrent_state: is what is called ht or deterministic state from Figure 2c in
        [https://arxiv.org/abs/1811.04551](https://arxiv.org/abs/1811.04551).
        - stochastic_state: is what is called st or stochastic state from Figure 2c in
        [https://arxiv.org/abs/1811.04551](https://arxiv.org/abs/1811.04551).
            It can be both posterior or prior.
        - latent state: the concatenation of the stochastic and recurrent states on the last dimension.
        - p: the output of the representation model, from Eq. 9 in
        [https://arxiv.org/abs/1912.01603](https://arxiv.org/abs/1912.01603).
        - q: the output of the transition model, from Eq. 9 in
        [https://arxiv.org/abs/1912.01603](https://arxiv.org/abs/1912.01603).
        - qo: the output of the observation model, from Eq. 9 in
        [https://arxiv.org/abs/1912.01603](https://arxiv.org/abs/1912.01603).
        - qr: the output of the reward model, from Eq. 9 in
        [https://arxiv.org/abs/1912.01603](https://arxiv.org/abs/1912.01603).
        - qc: the output of the continue model.
        - qv: the output of the value model (critic), from Eq. 2 in
        [https://arxiv.org/abs/1912.01603](https://arxiv.org/abs/1912.01603).

    In particular, it updates the agent as specified by Algorithm 1 in
    [https://arxiv.org/abs/1912.01603](https://arxiv.org/abs/1912.01603).

    1. Dynamic Learning:
        - Encoder: encode the observations.
        - Recurrent Model: compute the recurrent state from the previous recurrent state,
            the previous stochastic state, and from the previous actions.
        - Transition Model: predict the posterior state from the recurrent state, i.e., the deterministic state or ht.
        - Representation Model: compute the posterior state from the recurrent state and
            from the embedded observations provided by the environment.
        - Observation Model: reconstructs observations from latent states.
        - Reward Model: estimate rewards from the latent states.
        - Update the models
    2. Behaviour Learning:
        - Imagine trajectories in the latent space from each latent state s_t up
        to the horizon H: s'_(t+1), ..., s'_(t+H).
        - Predict rewards and values in the imagined trajectories.
        - Compute lambda targets (Eq. 6 in [https://arxiv.org/abs/1912.01603](https://arxiv.org/abs/1912.01603))
        - Update the actor and the critic

    Args:
        fabric (Fabric): the fabric instance.
        world_model (WorldModel): the world model wrapped with Fabric.
        actor (_FabricModule): the actor model wrapped with Fabric.
        critic (_FabricModule): the critic model wrapped with Fabric.
        world_optimizer (_FabricOptimizer): the world optimizer.
        actor_optimizer (_FabricOptimizer): the actor optimizer.
        critic_optimizer (_FabricOptimizer): the critic optimizer.
        data (TensorDictBase): the batch of data to use for training.
        aggregator (MetricAggregator, optional): the aggregator to print the metrics.
        cfg (DictConfig): the configs.
    """
    batch_size = cfg.per_rank_batch_size
    sequence_length = cfg.per_rank_sequence_length
    validate_args = cfg.distribution.validate_args
    recurrent_state_size = cfg.algo.world_model.recurrent_model.recurrent_state_size
    stochastic_size = cfg.algo.world_model.stochastic_size
    device = fabric.device
    batch_obs = {k: data[k] / 255 - 0.5 for k in cfg.cnn_keys.encoder}
    batch_obs.update({k: data[k] for k in cfg.mlp_keys.encoder})

    # Dynamic Learning
    # initialize the recurrent_state that must be a tuple of tensors (one for GRU or RNN).
    # the dimension of each vector must be (1, batch_size, recurrent_state_size)
    # the recurrent state is the deterministic state (or ht) from the Figure 2c in
    # [https://arxiv.org/abs/1811.04551](https://arxiv.org/abs/1811.04551)
    recurrent_state = torch.zeros(1, batch_size, recurrent_state_size, device=device)

    # initialize the posterior that must be of dimension (1, batch_size, stochastic_size)
    # the stochastic state is the stochastic state (or st) from the Figure 2c in
    # [https://arxiv.org/abs/1811.04551](https://arxiv.org/abs/1811.04551)
    posterior = torch.zeros(1, batch_size, stochastic_size, device=device)

    # initialize the tensors for dynamic learning
    # recurrent_states will contain all the recurrent states computed during the dynamic learning phase,
    # and its dimension is (sequence_length, batch_size, recurrent_state_size)
    recurrent_states = torch.empty(sequence_length, batch_size, recurrent_state_size, device=device)
    # posteriors will contain all the posterior states computed during the dynamic learning phase,
    # and its dimension is (sequence_length, batch_size, stochastic_size)
    posteriors = torch.empty(sequence_length, batch_size, stochastic_size, device=device)

    # posteriors_mean and posteriors_std will contain all
    # the actual means and stds of the posterior states respectively,
    # their dimension is (sequence_length, batch_size, stochastic_size)
    posteriors_mean = torch.empty(sequence_length, batch_size, stochastic_size, device=device)
    posteriors_std = torch.empty(sequence_length, batch_size, stochastic_size, device=device)

    # priors_mean and priors_std will contain all
    # the predicted means and stds of the prior states respectively,
    # their dimension is (sequence_length, batch_size, stochastic_size)
    priors_mean = torch.empty(sequence_length, batch_size, stochastic_size, device=device)
    priors_std = torch.empty(sequence_length, batch_size, stochastic_size, device=device)

    embedded_obs = world_model.encoder(batch_obs)

    for i in range(0, sequence_length):
        # one step of dynamic learning, take the posterior state, the recurrent state, the action, and the observation
        # compute the mean and std of both the posterior and prior state, the new recurrent state
        # and the new posterior state
        recurrent_state, posterior, _, posterior_mean_std, prior_state_mean_std = world_model.rssm.dynamic(
            posterior, recurrent_state, data["actions"][i : i + 1], embedded_obs[i : i + 1]
        )
        recurrent_states[i] = recurrent_state
        posteriors[i] = posterior
        posteriors_mean[i] = posterior_mean_std[0]
        posteriors_std[i] = posterior_mean_std[1]
        priors_mean[i] = prior_state_mean_std[0]
        priors_std[i] = prior_state_mean_std[1]

    # concatenate the posterior states with the recurrent states on the last dimension
    # latent_states tensor has dimension (sequence_length, batch_size, recurrent_state_size + stochastic_size)
    latent_states = torch.cat((posteriors, recurrent_states), -1)

    # compute predictions for the observations
    decoded_information: Dict[str, torch.Tensor] = world_model.observation_model(latent_states)
    # compute the distribution of the reconstructed observations
    # it is necessary an Independent distribution because
    # it is necessary to create (batch_size * sequence_length) independent distributions,
    # each producing a sample of size observations.shape
    qo = {
        k: Independent(
            Normal(rec_obs, 1, validate_args=validate_args),
            len(rec_obs.shape[2:]),
            validate_args=validate_args,
        )
        for k, rec_obs in decoded_information.items()
    }

    # compute predictions for the rewards
    # it is necessary an Independent distribution because
    # it is necessary to create (batch_size * sequence_length) independent distributions,
    # each producing a sample of size equal to the number of rewards
    qr = Independent(
        Normal(world_model.reward_model(latent_states), 1, validate_args=validate_args),
        1,
        validate_args=validate_args,
    )

    # compute predictions for terminal steps, if required
    if cfg.algo.world_model.use_continues and world_model.continue_model:
        qc = Independent(
            Bernoulli(logits=world_model.continue_model(latent_states), validate_args=validate_args),
            1,
            validate_args=validate_args,
        )
        continue_targets = (1 - data["dones"]) * cfg.algo.gamma
    else:
        qc = continue_targets = None

    # compute the distributions of the states (posteriors and priors)
    # it is necessary an Independent distribution because
    # it is necessary to create (batch_size * sequence_length) independent distributions,
    # each producing a sample of size equal to the stochastic size
    posteriors_dist = Independent(
        Normal(posteriors_mean, posteriors_std, validate_args=validate_args),
        1,
        validate_args=validate_args,
    )
    priors_dist = Independent(
        Normal(priors_mean, priors_std, validate_args=validate_args),
        1,
        validate_args=validate_args,
    )

    # world model optimization step
    world_optimizer.zero_grad(set_to_none=True)
    # compute the overall loss of the world model
    rec_loss, kl, state_loss, reward_loss, observation_loss, continue_loss = reconstruction_loss(
        qo,
        batch_obs,
        qr,
        data["rewards"],
        posteriors_dist,
        priors_dist,
        cfg.algo.world_model.kl_free_nats,
        cfg.algo.world_model.kl_regularizer,
        qc,
        continue_targets,
        cfg.algo.world_model.continue_scale_factor,
    )
    fabric.backward(rec_loss)
    if cfg.algo.world_model.clip_gradients is not None and cfg.algo.world_model.clip_gradients > 0:
        world_model_grads = fabric.clip_gradients(
            module=world_model, optimizer=world_optimizer, max_norm=cfg.algo.world_model.clip_gradients
        )
    world_optimizer.step()
    if aggregator and not aggregator.disabled:
        aggregator.update("Grads/world_model", world_model_grads.mean().detach())
        aggregator.update("Loss/world_model_loss", rec_loss.detach())
        aggregator.update("Loss/observation_loss", observation_loss.detach())
        aggregator.update("Loss/reward_loss", reward_loss.detach())
        aggregator.update("Loss/state_loss", state_loss.detach())
        aggregator.update("Loss/continue_loss", continue_loss.detach())
        aggregator.update("State/kl", kl.detach())
        aggregator.update("State/post_entropy", posteriors_dist.entropy().mean().detach())
        aggregator.update("State/prior_entropy", priors_dist.entropy().mean().detach())

    # Behaviour Learning
    # Unflatten first 2 dimensions of recurrent and posterior states in order
    # to have all the states on the first dimension.
    # The 1 in the second dimension is needed for the recurrent model in the imagination step,
    # 1 because the agent imagines one state at a time.
    # (1, batch_size * sequence_length, stochastic_size)
    imagined_prior = posteriors.detach().reshape(1, -1, stochastic_size)

    # initialize the recurrent state of the recurrent model with the recurrent states computed
    # during the dynamic learning phase, its shape is (1, batch_size * sequence_length, recurrent_state_size).
    recurrent_state = recurrent_states.detach().reshape(1, -1, recurrent_state_size)

    # starting states for the imagination phase.
    # (1, batch_size * sequence_length, determinisitic_size + stochastic_size)
    imagined_latent_states = torch.cat((imagined_prior, recurrent_state), -1)

    # initialize the tensor of the imagined states
    imagined_trajectories = torch.empty(
        cfg.algo.horizon, batch_size * sequence_length, stochastic_size + recurrent_state_size, device=device
    )

    # imagine trajectories in the latent space
    for i in range(cfg.algo.horizon):
        # actions tensor has dimension (1, batch_size * sequence_length, num_actions)
        actions = torch.cat(actor(imagined_latent_states.detach())[0], dim=-1)

        # imagination step
        imagined_prior, recurrent_state = world_model.rssm.imagination(imagined_prior, recurrent_state, actions)

        # update current state
        imagined_latent_states = torch.cat((imagined_prior, recurrent_state), -1)
        imagined_trajectories[i] = imagined_latent_states

    # predict values and rewards
    # it is necessary an Independent distribution because
    # it is necessary to create (batch_size * sequence_length) independent distributions,
    # each producing a sample of size equal to the number of values/rewards
    predicted_values = Independent(
        Normal(critic(imagined_trajectories), 1, validate_args=validate_args),
        1,
        validate_args=validate_args,
    ).mean
    predicted_rewards = Independent(
        Normal(world_model.reward_model(imagined_trajectories), 1, validate_args=validate_args),
        1,
        validate_args=validate_args,
    ).mean

    # predict the probability that the episode will continue in the imagined states
    if cfg.algo.world_model.use_continues and world_model.continue_model:
        predicted_continues = Independent(
            Bernoulli(logits=world_model.continue_model(imagined_trajectories), validate_args=validate_args),
            1,
            validate_args=validate_args,
        ).mean
    else:
        predicted_continues = torch.ones_like(predicted_rewards.detach()) * cfg.algo.gamma

    # compute the lambda_values, by passing as last values the values of the last imagined state
    # the dimensions of the lambda_values tensor are
    # (horizon, batch_size * sequence_length, recurrent_state_size + stochastic_size)
    lambda_values = compute_lambda_values(
        predicted_rewards,
        predicted_values,
        predicted_continues,
        last_values=predicted_values[-1],
        horizon=cfg.algo.horizon,
        lmbda=cfg.algo.lmbda,
    )

    # compute the discounts to multiply to the lambda values
    with torch.no_grad():
        # the time steps in Eq. 7 and Eq. 8 of the paper are weighted by the cumulative product of the predicted
        # discount factors, estimated by the continue model, so terms are wighted down based on how likely
        # the imagined trajectory would have ended.
        # Ref. subsection "Learning objectives" of paragraph 3 (Learning Behaviors by Latent Imagination)
        # in [https://doi.org/10.48550/arXiv.1912.01603](https://doi.org/10.48550/arXiv.1912.01603)
        #
        # Suppose the case in which the continue model is not used and gamma = .99
        # predicted_continues.shape = (15, 2500, 1)
        # predicted_continues = [
        #   [ [.99], ..., [.99] ], (2500 columns)
        #   ...
        # ] (15 rows)
        # torch.ones_like(predicted_continues[:1]) = [
        #   [ [1.], ..., [1.] ]
        # ] (1 row and 2500 columns), the discount of the time step 0 is 1.
        # predicted_continues[:-2] = [
        #   [ [.99], ..., [.99] ], (2500 columns)
        #   ...
        # ] (13 rows)
        # torch.cat((torch.ones_like(predicted_continues[:1]), predicted_continues[:-2]), 0) = [
        #   [ [1.], ..., [1.] ], (2500 columns)
        #   [ [.99], ..., [.99] ],
        #   ...,
        #   [ [.99], ..., [.99] ],
        # ] (14 rows), the total number of imagined steps is 15, but one is lost because of the values computation
        # torch.cumprod(torch.cat((torch.ones_like(predicted_continues[:1]), predicted_continues[:-2]), 0), 0) = [
        #   [ [1.], ..., [1.] ], (2500 columns)
        #   [ [.99], ..., [.99] ],
        #   [ [.9801], ..., [.9801] ],
        #   ...,
        #   [ [.8775], ..., [.8775] ],
        # ] (14 rows)
        discount = torch.cumprod(torch.cat((torch.ones_like(predicted_continues[:1]), predicted_continues[:-2]), 0), 0)

    # actor optimization step
    actor_optimizer.zero_grad(set_to_none=True)
    # compute the policy loss
    policy_loss = actor_loss(discount * lambda_values)
    fabric.backward(policy_loss)
    if cfg.algo.actor.clip_gradients is not None and cfg.algo.actor.clip_gradients > 0:
        actor_grads = fabric.clip_gradients(
            module=actor, optimizer=actor_optimizer, max_norm=cfg.algo.actor.clip_gradients
        )
    actor_optimizer.step()
    if aggregator and not aggregator.disabled:
        aggregator.update("Grads/actor", actor_grads.mean().detach())
        aggregator.update("Loss/policy_loss", policy_loss.detach())

    # Predict the values distribution only for the first H (horizon) imagined states
    # (to match the dimension with the lambda values),
    # it removes the last imagined state in the trajectory
    # because it is used only for computing correclty the lambda values
    qv = Independent(
        Normal(critic(imagined_trajectories.detach())[:-1], 1, validate_args=validate_args),
        1,
        validate_args=validate_args,
    )

    # critic optimization step
    critic_optimizer.zero_grad(set_to_none=True)
    # compute the value loss
    # the discount has shape (horizon, seuqence_length * batch_size, 1), so,
    # it is necessary to remove the last dimension to properly match the shapes
    # for the log prob
    value_loss = critic_loss(qv, lambda_values.detach(), discount[..., 0])
    fabric.backward(value_loss)
    if cfg.algo.critic.clip_gradients is not None and cfg.algo.critic.clip_gradients > 0:
        critic_grads = fabric.clip_gradients(
            module=critic, optimizer=critic_optimizer, max_norm=cfg.algo.critic.clip_gradients
        )
    critic_optimizer.step()
    if aggregator and not aggregator.disabled:
        aggregator.update("Grads/critic", critic_grads.mean().detach())
        aggregator.update("Loss/value_loss", value_loss.detach())

    # Reset everything
    actor_optimizer.zero_grad(set_to_none=True)
    critic_optimizer.zero_grad(set_to_none=True)
    world_optimizer.zero_grad(set_to_none=True)


@register_algorithm()
def main(fabric: Fabric, cfg: Dict[str, Any]):
    device = fabric.device
    rank = fabric.global_rank
    world_size = fabric.world_size
    fabric.seed_everything(cfg.seed)
    torch.backends.cudnn.deterministic = cfg.torch_deterministic

    if cfg.checkpoint.resume_from:
        root_dir = cfg.root_dir
        run_name = cfg.run_name
        state = fabric.load(cfg.checkpoint.resume_from)
        ckpt_path = pathlib.Path(cfg.checkpoint.resume_from)
        cfg = dotdict(OmegaConf.load(ckpt_path.parent.parent.parent / ".hydra" / "config.yaml"))
        cfg.checkpoint.resume_from = str(ckpt_path)
        cfg.per_rank_batch_size = state["batch_size"] // world_size
        cfg.root_dir = root_dir
        cfg.run_name = run_name

    # These arguments cannot be changed
    cfg.env.screen_size = 64
    cfg.env.frame_stack = 1

    # Create TensorBoardLogger. This will create the logger only on the
    # rank-0 process
    log_dir = get_log_dir(fabric, cfg.root_dir, cfg.run_name)
    logger = create_tensorboard_logger(fabric, cfg)
    if logger and fabric.is_global_zero:
        fabric._loggers = [logger]
        fabric.logger.log_hyperparams(cfg)

    # Environment setup
    vectorized_env = gym.vector.SyncVectorEnv if cfg.env.sync_env else gym.vector.AsyncVectorEnv
    envs = vectorized_env(
        [
            make_env(
                cfg,
                cfg.seed + rank * cfg.env.num_envs + i,
                rank * cfg.env.num_envs,
                log_dir if rank == 0 else None,
                "train",
                vector_env_idx=i,
            )
            for i in range(cfg.env.num_envs)
        ]
    )
    action_space = envs.single_action_space
    observation_space = envs.single_observation_space

    is_continuous = isinstance(action_space, gym.spaces.Box)
    is_multidiscrete = isinstance(action_space, gym.spaces.MultiDiscrete)
    actions_dim = (
        action_space.shape if is_continuous else (action_space.nvec.tolist() if is_multidiscrete else [action_space.n])
    )
    # observation_shape = observation_space["rgb"].shape
    clip_rewards_fn = lambda r: torch.tanh(r) if cfg.env.clip_rewards else r
    if not isinstance(observation_space, gym.spaces.Dict):
        raise RuntimeError(f"Unexpected observation type, should be of type Dict, got: {observation_space}")
    if cfg.cnn_keys.encoder == [] and cfg.mlp_keys.encoder == []:
        raise RuntimeError(
            "You should specify at least one CNN keys or MLP keys from the cli: "
            "`cnn_keys.encoder=[rgb]` or `mlp_keys.encoder=[state]`"
        )
    if (
        len(set(cfg.cnn_keys.encoder).intersection(set(cfg.cnn_keys.decoder))) == 0
        and len(set(cfg.mlp_keys.encoder).intersection(set(cfg.mlp_keys.decoder))) == 0
    ):
        raise RuntimeError("The CNN keys or the MLP keys of the encoder and decoder must not be disjointed")
    if len(set(cfg.cnn_keys.decoder) - set(cfg.cnn_keys.encoder)) > 0:
        raise RuntimeError(
            "The CNN keys of the decoder must be contained in the encoder ones. "
            f"Those keys are decoded without being encoded: {list(set(cfg.cnn_keys.decoder))}"
        )
    if len(set(cfg.mlp_keys.decoder) - set(cfg.mlp_keys.encoder)) > 0:
        raise RuntimeError(
            "The MLP keys of the decoder must be contained in the encoder ones. "
            f"Those keys are decoded without being encoded: {list(set(cfg.mlp_keys.decoder))}"
        )
    if cfg.metric.log_level > 0:
        fabric.print("Encoder CNN keys:", cfg.cnn_keys.encoder)
        fabric.print("Encoder MLP keys:", cfg.mlp_keys.encoder)
        fabric.print("Decoder CNN keys:", cfg.cnn_keys.decoder)
        fabric.print("Decoder MLP keys:", cfg.mlp_keys.decoder)
    obs_keys = cfg.cnn_keys.encoder + cfg.mlp_keys.encoder

    world_model, actor, critic = build_models(
        fabric,
        actions_dim,
        is_continuous,
        cfg,
        observation_space,
        state["world_model"] if cfg.checkpoint.resume_from else None,
        state["actor"] if cfg.checkpoint.resume_from else None,
        state["critic"] if cfg.checkpoint.resume_from else None,
    )
    player = PlayerDV1(
        world_model.encoder.module,
        world_model.rssm.recurrent_model.module,
        world_model.rssm.representation_model.module,
        actor.module,
        actions_dim,
        cfg.algo.player.expl_amount,
        cfg.env.num_envs,
        cfg.algo.world_model.stochastic_size,
        cfg.algo.world_model.recurrent_model.recurrent_state_size,
        fabric.device,
    )

    # Optimizers
    world_optimizer = hydra.utils.instantiate(cfg.algo.world_model.optimizer, params=world_model.parameters())
    actor_optimizer = hydra.utils.instantiate(cfg.algo.actor.optimizer, params=actor.parameters())
    critic_optimizer = hydra.utils.instantiate(cfg.algo.critic.optimizer, params=critic.parameters())
    if cfg.checkpoint.resume_from:
        world_optimizer.load_state_dict(state["world_optimizer"])
        actor_optimizer.load_state_dict(state["actor_optimizer"])
        critic_optimizer.load_state_dict(state["critic_optimizer"])
    world_optimizer, actor_optimizer, critic_optimizer = fabric.setup_optimizers(
        world_optimizer, actor_optimizer, critic_optimizer
    )

    # Metrics
    aggregator = None
    if not MetricAggregator.disabled:
        aggregator: MetricAggregator = hydra.utils.instantiate(cfg.metric.aggregator).to(device)

    # Local data
    buffer_size = cfg.buffer.size // int(cfg.env.num_envs * world_size) if not cfg.dry_run else 2
    rb = AsyncReplayBuffer(
        buffer_size,
        cfg.env.num_envs,
        device=fabric.device if cfg.buffer.memmap else "cpu",
        memmap=cfg.buffer.memmap,
        memmap_dir=os.path.join(log_dir, "memmap_buffer", f"rank_{fabric.global_rank}"),
        sequential=True,
    )
    if cfg.checkpoint.resume_from and cfg.buffer.checkpoint:
        if isinstance(state["rb"], list) and world_size == len(state["rb"]):
            rb = state["rb"][fabric.global_rank]
        elif isinstance(state["rb"], AsyncReplayBuffer):
            rb = state["rb"]
        else:
            raise RuntimeError(f"Given {len(state['rb'])}, but {world_size} processes are instantiated")
    step_data = TensorDict({}, batch_size=[cfg.env.num_envs], device=fabric.device if cfg.buffer.memmap else "cpu")
    expl_decay_steps = state["expl_decay_steps"] if cfg.checkpoint.resume_from else 0

    # Global variables
    train_step = 0
    last_train = 0
    start_step = state["update"] // world_size if cfg.checkpoint.resume_from else 1
    policy_step = state["update"] * cfg.env.num_envs if cfg.checkpoint.resume_from else 0
    last_log = state["last_log"] if cfg.checkpoint.resume_from else 0
    last_checkpoint = state["last_checkpoint"] if cfg.checkpoint.resume_from else 0
    policy_steps_per_update = int(cfg.env.num_envs * world_size)
    updates_before_training = cfg.algo.train_every // policy_steps_per_update if not cfg.dry_run else 0
    num_updates = int(cfg.total_steps // policy_steps_per_update) if not cfg.dry_run else 1
    learning_starts = (cfg.algo.learning_starts // policy_steps_per_update) if not cfg.dry_run else 0
    if cfg.checkpoint.resume_from and not cfg.buffer.checkpoint:
        learning_starts += start_step
    max_step_expl_decay = cfg.algo.player.max_step_expl_decay // (cfg.algo.per_rank_gradient_steps * world_size)
    if cfg.checkpoint.resume_from:
        player.expl_amount = polynomial_decay(
            expl_decay_steps,
            initial=cfg.algo.player.expl_amount,
            final=cfg.algo.player.expl_min,
            max_decay_steps=max_step_expl_decay,
        )

    # Warning for log and checkpoint every
    if cfg.metric.log_level > 0 and cfg.metric.log_every % policy_steps_per_update != 0:
        warnings.warn(
            f"The metric.log_every parameter ({cfg.metric.log_every}) is not a multiple of the "
            f"policy_steps_per_update value ({policy_steps_per_update}), so "
            "the metrics will be logged at the nearest greater multiple of the "
            "policy_steps_per_update value."
        )
    if cfg.checkpoint.every % policy_steps_per_update != 0:
        warnings.warn(
            f"The checkpoint.every parameter ({cfg.checkpoint.every}) is not a multiple of the "
            f"policy_steps_per_update value ({policy_steps_per_update}), so "
            "the checkpoint will be saved at the nearest greater multiple of the "
            "policy_steps_per_update value."
        )

    # Get the first environment observation and start the optimization
    o = envs.reset(seed=cfg.seed)[0]
    obs = {k: torch.from_numpy(v).view(cfg.env.num_envs, *v.shape[1:]) for k, v in o.items() if k.startswith("mask")}
    for k in obs_keys:
        torch_obs = torch.from_numpy(o[k]).view(cfg.env.num_envs, *o[k].shape[1:])
        if k in cfg.mlp_keys.encoder:
            torch_obs = torch_obs.float()
        step_data[k] = torch_obs
        obs[k] = torch_obs
    step_data["dones"] = torch.zeros(cfg.env.num_envs, 1)
    step_data["actions"] = torch.zeros(cfg.env.num_envs, sum(actions_dim))
    step_data["rewards"] = torch.zeros(cfg.env.num_envs, 1)
    rb.add(step_data[None, ...])
    player.init_states()

    for update in range(start_step, num_updates + 1):
        policy_step += cfg.env.num_envs * world_size

        # Measure environment interaction time: this considers both the model forward
        # to get the action given the observation and the time taken into the environment
        with timer("Time/env_interaction_time", SumMetric(sync_on_compute=False)):
            # Sample an action given the observation received by the environment
            if (
                update <= learning_starts
                and cfg.checkpoint.resume_from is None
                and "minedojo" not in cfg.env.wrapper._target_.lower()
            ):
                real_actions = actions = np.array(envs.action_space.sample())
                if not is_continuous:
                    actions = np.concatenate(
                        [
                            F.one_hot(torch.tensor(act), act_dim).numpy()
                            for act, act_dim in zip(actions.reshape(len(actions_dim), -1), actions_dim)
                        ],
                        axis=-1,
                    )
            else:
                with torch.no_grad():
                    preprocessed_obs = {}
                    for k, v in obs.items():
                        if k in cfg.cnn_keys.encoder:
                            preprocessed_obs[k] = v[None, ...].to(device) / 255 - 0.5
                        else:
                            preprocessed_obs[k] = v[None, ...].to(device)
                    mask = {k: v for k, v in preprocessed_obs.items() if k.startswith("mask")}
                    if len(mask) == 0:
                        mask = None
                    real_actions = actions = player.get_exploration_action(preprocessed_obs, is_continuous, mask)
                    actions = torch.cat(actions, -1).cpu().numpy()
                    if is_continuous:
                        real_actions = torch.cat(real_actions, -1).cpu().numpy()
                    else:
                        real_actions = np.array([real_act.cpu().argmax(dim=-1).numpy() for real_act in real_actions])
            o, rewards, dones, truncated, infos = envs.step(real_actions.reshape(envs.action_space.shape))
            dones = np.logical_or(dones, truncated)

        if cfg.metric.log_level > 0 and "final_info" in infos:
            for i, agent_ep_info in enumerate(infos["final_info"]):
                if agent_ep_info is not None:
                    ep_rew = agent_ep_info["episode"]["r"]
                    ep_len = agent_ep_info["episode"]["l"]
                    if aggregator and not aggregator.disabled:
                        aggregator.update("Rewards/rew_avg", ep_rew)
                        aggregator.update("Game/ep_len_avg", ep_len)
                    fabric.print(f"Rank-0: policy_step={policy_step}, reward_env_{i}={ep_rew[-1]}")

        # Save the real next observation
        real_next_obs = copy.deepcopy(o)
        if "final_observation" in infos:
            for idx, final_obs in enumerate(infos["final_observation"]):
                if final_obs is not None:
                    for k, v in final_obs.items():
                        real_next_obs[k][idx] = v

        next_obs = {
            k: torch.from_numpy(v).view(cfg.env.num_envs, *v.shape[1:]) for k, v in o.items() if k.startswith("mask")
        }
        for k in obs_keys:  # [N_envs, N_obs]
            next_obs[k] = torch.from_numpy(o[k]).view(cfg.env.num_envs, *o[k].shape[1:])
            step_data[k] = torch.from_numpy(real_next_obs[k]).view(cfg.env.num_envs, *real_next_obs[k].shape[1:])
            if k in cfg.mlp_keys.encoder:
                next_obs[k] = next_obs[k].float()
                step_data[k] = step_data[k].float()
        actions = torch.from_numpy(actions).view(cfg.env.num_envs, -1).float()
        rewards = torch.from_numpy(rewards).view(cfg.env.num_envs, -1).float()
        dones = torch.from_numpy(dones).view(cfg.env.num_envs, -1).float()

        # next_obs becomes the new obs
        obs = next_obs

        step_data["dones"] = dones
        step_data["actions"] = actions
        step_data["rewards"] = clip_rewards_fn(rewards)
        rb.add(step_data[None, ...])

        # Reset and save the observation coming from the automatic reset
        dones_idxes = dones.nonzero(as_tuple=True)[0].tolist()
        reset_envs = len(dones_idxes)
        if reset_envs > 0:
            reset_data = TensorDict({}, batch_size=[reset_envs], device="cpu")
            for k in obs_keys:
                reset_data[k] = next_obs[k][dones_idxes]
            reset_data["dones"] = torch.zeros(reset_envs, 1)
            reset_data["actions"] = torch.zeros(reset_envs, np.sum(actions_dim))
            reset_data["rewards"] = torch.zeros(reset_envs, 1)
            rb.add(reset_data[None, ...], dones_idxes)
            # Reset dones so that `is_first` is updated
            for d in dones_idxes:
                step_data["dones"][d] = torch.zeros_like(step_data["dones"][d])
            # Reset internal agent states
            player.init_states(dones_idxes)

        updates_before_training -= 1

        # Train the agent
        if update > learning_starts and updates_before_training <= 0:
<<<<<<< HEAD
=======
            local_data = rb.sample(
                cfg.per_rank_batch_size,
                sequence_length=cfg.per_rank_sequence_length,
                n_samples=cfg.algo.per_rank_gradient_steps,
            ).to(device)
            distributed_sampler = BatchSampler(range(local_data.shape[0]), batch_size=1, drop_last=False)
>>>>>>> d344dd67
            # Start training
            with timer("Time/train_time", SumMetric(sync_on_compute=cfg.metric.sync_on_compute)):
                for i in range(cfg.algo.per_rank_gradient_steps):
                    local_data = rb.sample(
                        cfg.per_rank_batch_size,
                        sequence_length=cfg.per_rank_sequence_length,
                        n_samples=1,
                    ).to(device)
                    train(
                        fabric,
                        world_model,
                        actor,
                        critic,
                        world_optimizer,
                        actor_optimizer,
                        critic_optimizer,
                        local_data[0].view(cfg.per_rank_sequence_length, cfg.per_rank_batch_size),
                        aggregator,
                        cfg,
                    )
                train_step += world_size
            updates_before_training = cfg.algo.train_every // policy_steps_per_update
            if cfg.algo.player.expl_decay:
                expl_decay_steps += 1
                player.expl_amount = polynomial_decay(
                    expl_decay_steps,
                    initial=cfg.algo.player.expl_amount,
                    final=cfg.algo.player.expl_min,
                    max_decay_steps=max_step_expl_decay,
                )
            if aggregator:
                aggregator.update("Params/exploration_amout", player.expl_amount)

        # Log metrics
<<<<<<< HEAD
        if (
            update > learning_starts
            and policy_step - last_log >= cfg.metric.log_every
            or update == num_updates
            or cfg.dry_run
        ):
=======
        if cfg.metric.log_level > 0 and (policy_step - last_log >= cfg.metric.log_every or update == num_updates):
>>>>>>> d344dd67
            # Sync distributed metrics
            if aggregator and not aggregator.disabled:
                metrics_dict = aggregator.compute()
                fabric.log_dict(metrics_dict, policy_step)
                aggregator.reset()

            # Sync distributed timers
            if not timer.disabled:
                timer_metrics = timer.compute()
                if "Time/train_time" in timer_metrics:
                    fabric.log(
                        "Time/sps_train",
                        (train_step - last_train) / timer_metrics["Time/train_time"],
                        policy_step,
                    )
                if "Time/env_interaction_time" in timer_metrics:
                    fabric.log(
                        "Time/sps_env_interaction",
                        ((policy_step - last_log) / world_size * cfg.env.action_repeat)
                        / timer_metrics["Time/env_interaction_time"],
                        policy_step,
                    )
                timer.reset()

            # Reset counters
            last_log = policy_step
            last_train = train_step

        # Checkpoint Model
        if (cfg.checkpoint.every > 0 and policy_step - last_checkpoint >= cfg.checkpoint.every) or (
            update == num_updates and cfg.checkpoint.save_last
        ):
            last_checkpoint = policy_step
            state = {
                "world_model": world_model.state_dict(),
                "actor": actor.state_dict(),
                "critic": critic.state_dict(),
                "world_optimizer": world_optimizer.state_dict(),
                "actor_optimizer": actor_optimizer.state_dict(),
                "critic_optimizer": critic_optimizer.state_dict(),
                "expl_decay_steps": expl_decay_steps,
                "update": update * world_size,
                "batch_size": cfg.per_rank_batch_size * world_size,
                "last_log": last_log,
                "last_checkpoint": last_checkpoint,
            }
            ckpt_path = log_dir + f"/checkpoint/ckpt_{policy_step}_{fabric.global_rank}.ckpt"
            fabric.call(
                "on_checkpoint_coupled",
                fabric=fabric,
                ckpt_path=ckpt_path,
                state=state,
                replay_buffer=rb if cfg.buffer.checkpoint else None,
            )

    envs.close()
    if fabric.is_global_zero:
        test(player, fabric, cfg, log_dir)<|MERGE_RESOLUTION|>--- conflicted
+++ resolved
@@ -17,12 +17,7 @@
 from tensordict import TensorDict
 from tensordict.tensordict import TensorDictBase
 from torch.distributions import Bernoulli, Independent, Normal
-<<<<<<< HEAD
-from torchmetrics import MeanMetric, SumMetric
-=======
-from torch.utils.data import BatchSampler
 from torchmetrics import SumMetric
->>>>>>> d344dd67
 
 from sheeprl.algos.dreamer_v1.agent import PlayerDV1, WorldModel, build_models
 from sheeprl.algos.dreamer_v1.loss import actor_loss, critic_loss, reconstruction_loss
@@ -703,15 +698,6 @@
 
         # Train the agent
         if update > learning_starts and updates_before_training <= 0:
-<<<<<<< HEAD
-=======
-            local_data = rb.sample(
-                cfg.per_rank_batch_size,
-                sequence_length=cfg.per_rank_sequence_length,
-                n_samples=cfg.algo.per_rank_gradient_steps,
-            ).to(device)
-            distributed_sampler = BatchSampler(range(local_data.shape[0]), batch_size=1, drop_last=False)
->>>>>>> d344dd67
             # Start training
             with timer("Time/train_time", SumMetric(sync_on_compute=cfg.metric.sync_on_compute)):
                 for i in range(cfg.algo.per_rank_gradient_steps):
@@ -746,16 +732,7 @@
                 aggregator.update("Params/exploration_amout", player.expl_amount)
 
         # Log metrics
-<<<<<<< HEAD
-        if (
-            update > learning_starts
-            and policy_step - last_log >= cfg.metric.log_every
-            or update == num_updates
-            or cfg.dry_run
-        ):
-=======
         if cfg.metric.log_level > 0 and (policy_step - last_log >= cfg.metric.log_every or update == num_updates):
->>>>>>> d344dd67
             # Sync distributed metrics
             if aggregator and not aggregator.disabled:
                 metrics_dict = aggregator.compute()
