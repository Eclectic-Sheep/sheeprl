from __future__ import annotations

import copy
import os
import warnings
from typing import Any, Dict

import gymnasium as gym
import hydra
import numpy as np
import torch
import torch.nn.functional as F
from lightning.fabric import Fabric
from lightning.fabric.wrappers import _FabricModule, _FabricOptimizer
from torch import Tensor
from torch.distributions import Bernoulli, Independent, Normal
from torch.distributions.utils import logits_to_probs
from torchmetrics import SumMetric

from sheeprl.algos.dreamer_v1.agent import WorldModel, build_agent
from sheeprl.algos.dreamer_v1.loss import actor_loss, critic_loss, reconstruction_loss
from sheeprl.algos.dreamer_v1.utils import compute_lambda_values
from sheeprl.algos.dreamer_v2.utils import prepare_obs, test
from sheeprl.data.buffers import EnvIndependentReplayBuffer, SequentialReplayBuffer
from sheeprl.utils.env import make_env
from sheeprl.utils.logger import get_log_dir, get_logger
from sheeprl.utils.metric import MetricAggregator
from sheeprl.utils.registry import register_algorithm
from sheeprl.utils.timer import timer
from sheeprl.utils.utils import Ratio, save_configs

# Decomment the following two lines if you cannot start an experiment with DMC environments
# os.environ["PYOPENGL_PLATFORM"] = ""
# os.environ["MUJOCO_GL"] = "osmesa"


def train(
    fabric: Fabric,
    world_model: WorldModel,
    actor: _FabricModule,
    critic: _FabricModule,
    world_optimizer: _FabricOptimizer,
    actor_optimizer: _FabricOptimizer,
    critic_optimizer: _FabricOptimizer,
    data: Dict[str, Tensor],
    aggregator: MetricAggregator | None,
    cfg: Dict[str, Any],
) -> None:
    """Runs one-step update of the agent.

    The follwing designations are used:
        - recurrent_state: is what is called ht or deterministic state from Figure 2c in
        [https://arxiv.org/abs/1811.04551](https://arxiv.org/abs/1811.04551).
        - stochastic_state: is what is called st or stochastic state from Figure 2c in
        [https://arxiv.org/abs/1811.04551](https://arxiv.org/abs/1811.04551).
            It can be both posterior or prior.
        - latent state: the concatenation of the stochastic and recurrent states on the last dimension.
        - p: the output of the representation model, from Eq. 9 in
        [https://arxiv.org/abs/1912.01603](https://arxiv.org/abs/1912.01603).
        - q: the output of the transition model, from Eq. 9 in
        [https://arxiv.org/abs/1912.01603](https://arxiv.org/abs/1912.01603).
        - qo: the output of the observation model, from Eq. 9 in
        [https://arxiv.org/abs/1912.01603](https://arxiv.org/abs/1912.01603).
        - qr: the output of the reward model, from Eq. 9 in
        [https://arxiv.org/abs/1912.01603](https://arxiv.org/abs/1912.01603).
        - qc: the output of the continue model.
        - qv: the output of the value model (critic), from Eq. 2 in
        [https://arxiv.org/abs/1912.01603](https://arxiv.org/abs/1912.01603).

    In particular, it updates the agent as specified by Algorithm 1 in
    [https://arxiv.org/abs/1912.01603](https://arxiv.org/abs/1912.01603).

    1. Dynamic Learning:
        - Encoder: encode the observations.
        - Recurrent Model: compute the recurrent state from the previous recurrent state,
            the previous stochastic state, and from the previous actions.
        - Transition Model: predict the posterior state from the recurrent state, i.e., the deterministic state or ht.
        - Representation Model: compute the posterior state from the recurrent state and
            from the embedded observations provided by the environment.
        - Observation Model: reconstructs observations from latent states.
        - Reward Model: estimate rewards from the latent states.
        - Update the models
    2. Behaviour Learning:
        - Imagine trajectories in the latent space from each latent state s_t up
        to the horizon H: s'_(t+1), ..., s'_(t+H).
        - Predict rewards and values in the imagined trajectories.
        - Compute lambda targets (Eq. 6 in [https://arxiv.org/abs/1912.01603](https://arxiv.org/abs/1912.01603))
        - Update the actor and the critic

    Args:
        fabric (Fabric): the fabric instance.
        world_model (WorldModel): the world model wrapped with Fabric.
        actor (_FabricModule): the actor model wrapped with Fabric.
        critic (_FabricModule): the critic model wrapped with Fabric.
        world_optimizer (_FabricOptimizer): the world optimizer.
        actor_optimizer (_FabricOptimizer): the actor optimizer.
        critic_optimizer (_FabricOptimizer): the critic optimizer.
        data (Dict[str, Tensor]): the batch of data to use for training.
        aggregator (MetricAggregator, optional): the aggregator to print the metrics.
        cfg (DictConfig): the configs.
    """
    batch_size = cfg.algo.per_rank_batch_size
    sequence_length = cfg.algo.per_rank_sequence_length
    recurrent_state_size = cfg.algo.world_model.recurrent_model.recurrent_state_size
    stochastic_size = cfg.algo.world_model.stochastic_size
    device = fabric.device
    batch_obs = {k: data[k] / 255 - 0.5 for k in cfg.algo.cnn_keys.encoder}
    batch_obs.update({k: data[k] for k in cfg.algo.mlp_keys.encoder})

    # Dynamic Learning
    # initialize the recurrent_state that must be a tuple of tensors (one for GRU or RNN).
    # the dimension of each vector must be (1, batch_size, recurrent_state_size)
    # the recurrent state is the deterministic state (or ht) from the Figure 2c in
    # [https://arxiv.org/abs/1811.04551](https://arxiv.org/abs/1811.04551)
    recurrent_state = torch.zeros(1, batch_size, recurrent_state_size, device=device)

    # initialize the posterior that must be of dimension (1, batch_size, stochastic_size)
    # the stochastic state is the stochastic state (or st) from the Figure 2c in
    # [https://arxiv.org/abs/1811.04551](https://arxiv.org/abs/1811.04551)
    posterior = torch.zeros(1, batch_size, stochastic_size, device=device)

    # initialize the tensors for dynamic learning
    # recurrent_states will contain all the recurrent states computed during the dynamic learning phase,
    # and its dimension is (sequence_length, batch_size, recurrent_state_size)
    recurrent_states = torch.empty(sequence_length, batch_size, recurrent_state_size, device=device)
    # posteriors will contain all the posterior states computed during the dynamic learning phase,
    # and its dimension is (sequence_length, batch_size, stochastic_size)
    posteriors = torch.empty(sequence_length, batch_size, stochastic_size, device=device)

    # posteriors_mean and posteriors_std will contain all
    # the actual means and stds of the posterior states respectively,
    # their dimension is (sequence_length, batch_size, stochastic_size)
    posteriors_mean = torch.empty(sequence_length, batch_size, stochastic_size, device=device)
    posteriors_std = torch.empty(sequence_length, batch_size, stochastic_size, device=device)

    # priors_mean and priors_std will contain all
    # the predicted means and stds of the prior states respectively,
    # their dimension is (sequence_length, batch_size, stochastic_size)
    priors_mean = torch.empty(sequence_length, batch_size, stochastic_size, device=device)
    priors_std = torch.empty(sequence_length, batch_size, stochastic_size, device=device)

    embedded_obs = world_model.encoder(batch_obs)

    for i in range(0, sequence_length):
        # one step of dynamic learning, take the posterior state, the recurrent state, the action, and the observation
        # compute the mean and std of both the posterior and prior state, the new recurrent state
        # and the new posterior state
        recurrent_state, posterior, _, posterior_mean_std, prior_state_mean_std = world_model.rssm.dynamic(
            posterior, recurrent_state, data["actions"][i : i + 1], embedded_obs[i : i + 1]
        )
        recurrent_states[i] = recurrent_state
        posteriors[i] = posterior
        posteriors_mean[i] = posterior_mean_std[0]
        posteriors_std[i] = posterior_mean_std[1]
        priors_mean[i] = prior_state_mean_std[0]
        priors_std[i] = prior_state_mean_std[1]

    # concatenate the posterior states with the recurrent states on the last dimension
    # latent_states tensor has dimension (sequence_length, batch_size, recurrent_state_size + stochastic_size)
    latent_states = torch.cat((posteriors, recurrent_states), -1)

    # compute predictions for the observations
    decoded_information: Dict[str, torch.Tensor] = world_model.observation_model(latent_states)
    # compute the distribution of the reconstructed observations
    # it is necessary an Independent distribution because
    # it is necessary to create (batch_size * sequence_length) independent distributions,
    # each producing a sample of size observations.shape
    qo = {k: Independent(Normal(rec_obs, 1), len(rec_obs.shape[2:])) for k, rec_obs in decoded_information.items()}

    # compute predictions for the rewards
    # it is necessary an Independent distribution because
    # it is necessary to create (batch_size * sequence_length) independent distributions,
    # each producing a sample of size equal to the number of rewards
    qr = Independent(Normal(world_model.reward_model(latent_states), 1), 1)

    # compute predictions for terminal steps, if required
    if cfg.algo.world_model.use_continues and world_model.continue_model:
        qc = Independent(Bernoulli(logits=world_model.continue_model(latent_states)), 1)
        continues_targets = (1 - data["terminated"]) * cfg.algo.gamma
    else:
        qc = continues_targets = None

    # compute the distributions of the states (posteriors and priors)
    # it is necessary an Independent distribution because
    # it is necessary to create (batch_size * sequence_length) independent distributions,
    # each producing a sample of size equal to the stochastic size
    posteriors_dist = Independent(Normal(posteriors_mean, posteriors_std), 1)
    priors_dist = Independent(Normal(priors_mean, priors_std), 1)

    # world model optimization step
    world_optimizer.zero_grad(set_to_none=True)
    # compute the overall loss of the world model
    rec_loss, kl, state_loss, reward_loss, observation_loss, continue_loss = reconstruction_loss(
        qo,
        batch_obs,
        qr,
        data["rewards"],
        posteriors_dist,
        priors_dist,
        cfg.algo.world_model.kl_free_nats,
        cfg.algo.world_model.kl_regularizer,
        qc,
        continues_targets,
        cfg.algo.world_model.continue_scale_factor,
    )
    fabric.backward(rec_loss)
    world_model_grads = None
    if cfg.algo.world_model.clip_gradients is not None and cfg.algo.world_model.clip_gradients > 0:
        world_model_grads = fabric.clip_gradients(
            module=world_model,
            optimizer=world_optimizer,
            max_norm=cfg.algo.world_model.clip_gradients,
            error_if_nonfinite=False,
        )
    world_optimizer.step()

    # Behaviour Learning
    # Unflatten first 2 dimensions of recurrent and posterior states in order
    # to have all the states on the first dimension.
    # The 1 in the second dimension is needed for the recurrent model in the imagination step,
    # 1 because the agent imagines one state at a time.
    # (1, batch_size * sequence_length, stochastic_size)
    imagined_prior = posteriors.detach().reshape(1, -1, stochastic_size)

    # initialize the recurrent state of the recurrent model with the recurrent states computed
    # during the dynamic learning phase, its shape is (1, batch_size * sequence_length, recurrent_state_size).
    recurrent_state = recurrent_states.detach().reshape(1, -1, recurrent_state_size)

    # starting states for the imagination phase.
    # (1, batch_size * sequence_length, determinisitic_size + stochastic_size)
    imagined_latent_states = torch.cat((imagined_prior, recurrent_state), -1)

    # initialize the tensor of the imagined states
    imagined_trajectories = torch.empty(
        cfg.algo.horizon, batch_size * sequence_length, stochastic_size + recurrent_state_size, device=device
    )

    # imagine trajectories in the latent space
    for i in range(cfg.algo.horizon):
        # actions tensor has dimension (1, batch_size * sequence_length, num_actions)
        actions = torch.cat(actor(imagined_latent_states.detach())[0], dim=-1)

        # imagination step
        imagined_prior, recurrent_state = world_model.rssm.imagination(imagined_prior, recurrent_state, actions)

        # update current state
        imagined_latent_states = torch.cat((imagined_prior, recurrent_state), -1)
        imagined_trajectories[i] = imagined_latent_states

    # predict values and rewards
    # it is necessary an Independent distribution because
    # it is necessary to create (batch_size * sequence_length) independent distributions,
    # each producing a sample of size equal to the number of values/rewards
    predicted_values = critic(imagined_trajectories)
    predicted_rewards = world_model.reward_model(imagined_trajectories)

    # predict the probability that the episode will continue in the imagined states
    if cfg.algo.world_model.use_continues and world_model.continue_model:
        predicted_continues = logits_to_probs(logits=world_model.continue_model(imagined_trajectories), is_binary=True)
    else:
        predicted_continues = torch.ones_like(predicted_rewards.detach()) * cfg.algo.gamma

    # compute the lambda_values, by passing as last values the values of the last imagined state
    # the dimensions of the lambda_values tensor are
    # (horizon, batch_size * sequence_length, recurrent_state_size + stochastic_size)
    lambda_values = compute_lambda_values(
        predicted_rewards,
        predicted_values,
        predicted_continues,
        last_values=predicted_values[-1],
        horizon=cfg.algo.horizon,
        lmbda=cfg.algo.lmbda,
    )

    # compute the discounts to multiply to the lambda values
    with torch.no_grad():
        # the time steps in Eq. 7 and Eq. 8 of the paper are weighted by the cumulative product of the predicted
        # discount factors, estimated by the continue model, so terms are wighted down based on how likely
        # the imagined trajectory would have ended.
        # Ref. subsection "Learning objectives" of paragraph 3 (Learning Behaviors by Latent Imagination)
        # in [https://doi.org/10.48550/arXiv.1912.01603](https://doi.org/10.48550/arXiv.1912.01603)
        #
        # Suppose the case in which the continue model is not used and gamma = .99
        # predicted_continues.shape = (15, 2500, 1)
        # predicted_continues = [
        #   [ [.99], ..., [.99] ], (2500 columns)
        #   ...
        # ] (15 rows)
        # torch.ones_like(predicted_continues[:1]) = [
        #   [ [1.], ..., [1.] ]
        # ] (1 row and 2500 columns), the discount of the time step 0 is 1.
        # predicted_continues[:-2] = [
        #   [ [.99], ..., [.99] ], (2500 columns)
        #   ...
        # ] (13 rows)
        # torch.cat((torch.ones_like(predicted_continues[:1]), predicted_continues[:-2]), 0) = [
        #   [ [1.], ..., [1.] ], (2500 columns)
        #   [ [.99], ..., [.99] ],
        #   ...,
        #   [ [.99], ..., [.99] ],
        # ] (14 rows), the total number of imagined steps is 15, but one is lost because of the values computation
        # torch.cumprod(torch.cat((torch.ones_like(predicted_continues[:1]), predicted_continues[:-2]), 0), 0) = [
        #   [ [1.], ..., [1.] ], (2500 columns)
        #   [ [.99], ..., [.99] ],
        #   [ [.9801], ..., [.9801] ],
        #   ...,
        #   [ [.8775], ..., [.8775] ],
        # ] (14 rows)
        discount = torch.cumprod(torch.cat((torch.ones_like(predicted_continues[:1]), predicted_continues[:-2]), 0), 0)

    # actor optimization step
    actor_optimizer.zero_grad(set_to_none=True)
    # compute the policy loss
    policy_loss = actor_loss(discount * lambda_values)
    fabric.backward(policy_loss)
    actor_grads = None
    if cfg.algo.actor.clip_gradients is not None and cfg.algo.actor.clip_gradients > 0:
        actor_grads = fabric.clip_gradients(
            module=actor,
            optimizer=actor_optimizer,
            max_norm=cfg.algo.actor.clip_gradients,
            error_if_nonfinite=False,
        )
    actor_optimizer.step()

    # Predict the values distribution only for the first H (horizon) imagined states
    # (to match the dimension with the lambda values),
    # it removes the last imagined state in the trajectory
    # because it is used only for computing correclty the lambda values
    qv = Independent(Normal(critic(imagined_trajectories.detach())[:-1], 1), 1)

    # critic optimization step
    critic_optimizer.zero_grad(set_to_none=True)
    # compute the value loss
    # the discount has shape (horizon, seuqence_length * batch_size, 1), so,
    # it is necessary to remove the last dimension to properly match the shapes
    # for the log prob
    value_loss = critic_loss(qv, lambda_values.detach(), discount[..., 0])
    fabric.backward(value_loss)
    critic_grads = None
    if cfg.algo.critic.clip_gradients is not None and cfg.algo.critic.clip_gradients > 0:
        critic_grads = fabric.clip_gradients(
            module=critic,
            optimizer=critic_optimizer,
            max_norm=cfg.algo.critic.clip_gradients,
            error_if_nonfinite=False,
        )
    critic_optimizer.step()

    # Log metrics
    if aggregator and not aggregator.disabled:
        aggregator.update("Loss/world_model_loss", rec_loss.detach())
        aggregator.update("Loss/observation_loss", observation_loss.detach())
        aggregator.update("Loss/reward_loss", reward_loss.detach())
        aggregator.update("Loss/state_loss", state_loss.detach())
        aggregator.update("Loss/continue_loss", continue_loss.detach())
        aggregator.update("State/kl", kl.detach())
        aggregator.update("State/post_entropy", posteriors_dist.entropy().mean().detach())
        aggregator.update("State/prior_entropy", priors_dist.entropy().mean().detach())
        aggregator.update("Loss/policy_loss", policy_loss.detach())
        aggregator.update("Loss/value_loss", value_loss.detach())
        if world_model_grads:
            aggregator.update("Grads/world_model", world_model_grads.mean().detach())
        if actor_grads:
            aggregator.update("Grads/actor", actor_grads.mean().detach())
        if critic_grads:
            aggregator.update("Grads/critic", critic_grads.mean().detach())

    # Reset everything
    actor_optimizer.zero_grad(set_to_none=True)
    critic_optimizer.zero_grad(set_to_none=True)
    world_optimizer.zero_grad(set_to_none=True)


@register_algorithm()
def main(fabric: Fabric, cfg: Dict[str, Any]):
    device = fabric.device
    rank = fabric.global_rank
    world_size = fabric.world_size

    if cfg.checkpoint.resume_from:
        state = fabric.load(cfg.checkpoint.resume_from)

    # These arguments cannot be changed
    cfg.env.screen_size = 64
    cfg.env.frame_stack = 1

    # Create Logger. This will create the logger only on the
    # rank-0 process
    logger = get_logger(fabric, cfg)
    if logger and fabric.is_global_zero:
        fabric._loggers = [logger]
        fabric.logger.log_hyperparams(cfg)
    log_dir = get_log_dir(fabric, cfg.root_dir, cfg.run_name)
    fabric.print(f"Log dir: {log_dir}")

    # Environment setup
    vectorized_env = gym.vector.SyncVectorEnv if cfg.env.sync_env else gym.vector.AsyncVectorEnv
    envs = vectorized_env(
        [
            make_env(
                cfg,
                cfg.seed + rank * cfg.env.num_envs + i,
                rank * cfg.env.num_envs,
                log_dir if rank == 0 else None,
                "train",
                vector_env_idx=i,
            )
            for i in range(cfg.env.num_envs)
        ]
    )
    action_space = envs.single_action_space
    observation_space = envs.single_observation_space

    is_continuous = isinstance(action_space, gym.spaces.Box)
    is_multidiscrete = isinstance(action_space, gym.spaces.MultiDiscrete)
    actions_dim = tuple(
        action_space.shape if is_continuous else (action_space.nvec.tolist() if is_multidiscrete else [action_space.n])
    )
    clip_rewards_fn = lambda r: np.tanh(r) if cfg.env.clip_rewards else r
    if not isinstance(observation_space, gym.spaces.Dict):
        raise RuntimeError(f"Unexpected observation type, should be of type Dict, got: {observation_space}")
    if (
        len(set(cfg.algo.cnn_keys.encoder).intersection(set(cfg.algo.cnn_keys.decoder))) == 0
        and len(set(cfg.algo.mlp_keys.encoder).intersection(set(cfg.algo.mlp_keys.decoder))) == 0
    ):
        raise RuntimeError("The CNN keys or the MLP keys of the encoder and decoder must not be disjointed")
    if len(set(cfg.algo.cnn_keys.decoder) - set(cfg.algo.cnn_keys.encoder)) > 0:
        raise RuntimeError(
            "The CNN keys of the decoder must be contained in the encoder ones. "
            f"Those keys are decoded without being encoded: {list(set(cfg.algo.cnn_keys.decoder))}"
        )
    if len(set(cfg.algo.mlp_keys.decoder) - set(cfg.algo.mlp_keys.encoder)) > 0:
        raise RuntimeError(
            "The MLP keys of the decoder must be contained in the encoder ones. "
            f"Those keys are decoded without being encoded: {list(set(cfg.algo.mlp_keys.decoder))}"
        )
    if cfg.metric.log_level > 0:
        fabric.print("Encoder CNN keys:", cfg.algo.cnn_keys.encoder)
        fabric.print("Encoder MLP keys:", cfg.algo.mlp_keys.encoder)
        fabric.print("Decoder CNN keys:", cfg.algo.cnn_keys.decoder)
        fabric.print("Decoder MLP keys:", cfg.algo.mlp_keys.decoder)
    obs_keys = cfg.algo.cnn_keys.encoder + cfg.algo.mlp_keys.encoder

    world_model, actor, critic, player = build_agent(
        fabric,
        actions_dim,
        is_continuous,
        cfg,
        observation_space,
        state["world_model"] if cfg.checkpoint.resume_from else None,
        state["actor"] if cfg.checkpoint.resume_from else None,
        state["critic"] if cfg.checkpoint.resume_from else None,
    )

    # Optimizers
    world_optimizer = hydra.utils.instantiate(
        cfg.algo.world_model.optimizer, params=world_model.parameters(), _convert_="all"
    )
    actor_optimizer = hydra.utils.instantiate(cfg.algo.actor.optimizer, params=actor.parameters(), _convert_="all")
    critic_optimizer = hydra.utils.instantiate(cfg.algo.critic.optimizer, params=critic.parameters(), _convert_="all")
    if cfg.checkpoint.resume_from:
        world_optimizer.load_state_dict(state["world_optimizer"])
        actor_optimizer.load_state_dict(state["actor_optimizer"])
        critic_optimizer.load_state_dict(state["critic_optimizer"])
    world_optimizer, actor_optimizer, critic_optimizer = fabric.setup_optimizers(
        world_optimizer, actor_optimizer, critic_optimizer
    )

    if fabric.is_global_zero:
        save_configs(cfg, log_dir)

    # Metrics
    aggregator = None
    if not MetricAggregator.disabled:
        aggregator: MetricAggregator = hydra.utils.instantiate(cfg.metric.aggregator, _convert_="all").to(device)

    # Local data
    buffer_size = cfg.buffer.size // int(cfg.env.num_envs * world_size) if not cfg.dry_run else 2
    rb = EnvIndependentReplayBuffer(
        buffer_size,
        cfg.env.num_envs,
        obs_keys=obs_keys,
        memmap=cfg.buffer.memmap,
        memmap_dir=os.path.join(log_dir, "memmap_buffer", f"rank_{fabric.global_rank}"),
        buffer_cls=SequentialReplayBuffer,
    )
    if cfg.checkpoint.resume_from and cfg.buffer.checkpoint:
        if isinstance(state["rb"], list) and world_size == len(state["rb"]):
            rb = state["rb"][fabric.global_rank]
        elif isinstance(state["rb"], EnvIndependentReplayBuffer):
            rb = state["rb"]
        else:
            raise RuntimeError(f"Given {len(state['rb'])}, but {world_size} processes are instantiated")

    # Global variables
    train_step = 0
    last_train = 0
    start_step = (
        # + 1 because the checkpoint is at the end of the update step
        # (when resuming from a checkpoint, the update at the checkpoint
        # is ended and you have to start with the next one)
        (state["iter_num"] // world_size) + 1
        if cfg.checkpoint.resume_from
        else 1
    )
    policy_step = state["iter_num"] * cfg.env.num_envs if cfg.checkpoint.resume_from else 0
    last_log = state["last_log"] if cfg.checkpoint.resume_from else 0
    last_checkpoint = state["last_checkpoint"] if cfg.checkpoint.resume_from else 0
<<<<<<< HEAD
    policy_steps_per_iter = int(cfg.env.num_envs * world_size)
    total_iters = int(cfg.algo.total_steps // policy_steps_per_iter) if not cfg.dry_run else 1
    learning_starts = (cfg.algo.learning_starts // policy_steps_per_iter) if not cfg.dry_run else 0
=======
    policy_steps_per_update = int(cfg.env.num_envs * world_size)
    num_updates = cfg.algo.total_steps // policy_steps_per_update if not cfg.dry_run else 1
    learning_starts = (cfg.algo.learning_starts // policy_steps_per_update) if not cfg.dry_run else 0
    prefill_steps = learning_starts + start_step
>>>>>>> 304e9312
    if cfg.checkpoint.resume_from:
        cfg.algo.per_rank_batch_size = state["batch_size"] // world_size
        learning_starts += start_step

    # Create Ratio class
    ratio = Ratio(cfg.algo.replay_ratio, pretrain_steps=cfg.algo.per_rank_pretrain_steps)
    if cfg.checkpoint.resume_from:
        ratio.load_state_dict(state["ratio"])

    # Warning for log and checkpoint every
    if cfg.metric.log_level > 0 and cfg.metric.log_every % policy_steps_per_iter != 0:
        warnings.warn(
            f"The metric.log_every parameter ({cfg.metric.log_every}) is not a multiple of the "
            f"policy_steps_per_iter value ({policy_steps_per_iter}), so "
            "the metrics will be logged at the nearest greater multiple of the "
            "policy_steps_per_iter value."
        )
    if cfg.checkpoint.every % policy_steps_per_iter != 0:
        warnings.warn(
            f"The checkpoint.every parameter ({cfg.checkpoint.every}) is not a multiple of the "
            f"policy_steps_per_iter value ({policy_steps_per_iter}), so "
            "the checkpoint will be saved at the nearest greater multiple of the "
            "policy_steps_per_iter value."
        )

    # Get the first environment observation and start the optimization
    step_data = {}
    obs = envs.reset(seed=cfg.seed)[0]
    for k in obs_keys:
        if k in cfg.algo.cnn_keys.encoder:
            obs[k] = obs[k].reshape(cfg.env.num_envs, -1, *obs[k].shape[-2:])
        step_data[k] = obs[k][np.newaxis]
    step_data["terminated"] = np.zeros((1, cfg.env.num_envs, 1))
    step_data["truncated"] = np.zeros((1, cfg.env.num_envs, 1))
    step_data["actions"] = np.zeros((1, cfg.env.num_envs, sum(actions_dim)))
    step_data["rewards"] = np.zeros((1, cfg.env.num_envs, 1))
    rb.add(step_data, validate_args=cfg.buffer.validate_args)
    player.init_states()

    cumulative_per_rank_gradient_steps = 0
<<<<<<< HEAD
    for iter_num in range(start_step, total_iters + 1):
        policy_step += cfg.env.num_envs * world_size
=======
    for update in range(start_step, num_updates + 1):
        policy_step += policy_steps_per_update
>>>>>>> 304e9312

        with torch.inference_mode():
            # Measure environment interaction time: this considers both the model forward
            # to get the action given the observation and the time taken into the environment
            with timer("Time/env_interaction_time", SumMetric, sync_on_compute=False):
                # Sample an action given the observation received by the environment
                if (
                    iter_num <= learning_starts
                    and cfg.checkpoint.resume_from is None
                    and "minedojo" not in cfg.env.wrapper._target_.lower()
                ):
                    real_actions = actions = np.array(envs.action_space.sample())
                    if not is_continuous:
                        actions = np.concatenate(
                            [
                                F.one_hot(torch.as_tensor(act), act_dim).numpy()
                                for act, act_dim in zip(actions.reshape(len(actions_dim), -1), actions_dim)
                            ],
                            axis=-1,
                        )
                else:
                    torch_obs = prepare_obs(fabric, obs, cnn_keys=cfg.algo.cnn_keys.encoder, num_envs=cfg.env.num_envs)
                    mask = {k: v for k, v in torch_obs.items() if k.startswith("mask")}
                    if len(mask) == 0:
                        mask = None
                    real_actions = actions = player.get_exploration_actions(torch_obs, mask=mask, step=policy_step)
                    actions = torch.cat(actions, -1).view(cfg.env.num_envs, -1).cpu().numpy()
                    if is_continuous:
                        real_actions = torch.cat(real_actions, -1).cpu().numpy()
                    else:
                        real_actions = (
                            torch.cat([real_act.argmax(dim=-1) for real_act in real_actions], dim=-1).cpu().numpy()
                        )
                next_obs, rewards, terminated, truncated, infos = envs.step(
                    real_actions.reshape(envs.action_space.shape)
                )
                dones = np.logical_or(terminated, truncated).astype(np.uint8)

            if cfg.metric.log_level > 0 and "final_info" in infos:
                for i, agent_ep_info in enumerate(infos["final_info"]):
                    if agent_ep_info is not None:
                        ep_rew = agent_ep_info["episode"]["r"]
                        ep_len = agent_ep_info["episode"]["l"]
                        if aggregator and not aggregator.disabled:
                            aggregator.update("Rewards/rew_avg", ep_rew)
                            aggregator.update("Game/ep_len_avg", ep_len)
                        fabric.print(f"Rank-0: policy_step={policy_step}, reward_env_{i}={ep_rew[-1]}")

            # Save the real next observation
            real_next_obs = copy.deepcopy(next_obs)
            if "final_observation" in infos:
                for idx, final_obs in enumerate(infos["final_observation"]):
                    if final_obs is not None:
                        for k, v in final_obs.items():
                            real_next_obs[k][idx] = v

            for k in obs_keys:
                if k in cfg.algo.cnn_keys.encoder:
                    next_obs[k] = next_obs[k].reshape(cfg.env.num_envs, -1, *next_obs[k].shape[-2:])
                    real_next_obs[k] = real_next_obs[k].reshape(cfg.env.num_envs, -1, *real_next_obs[k].shape[-2:])
                step_data[k] = real_next_obs[k][np.newaxis]

            # next_obs becomes the new obs
            obs = next_obs

            step_data["terminated"] = terminated[np.newaxis]
            step_data["truncated"] = truncated[np.newaxis]
            step_data["actions"] = actions[np.newaxis]
            step_data["rewards"] = clip_rewards_fn(rewards)[np.newaxis]
            rb.add(step_data, validate_args=cfg.buffer.validate_args)

            # Reset and save the observation coming from the automatic reset
            dones_idxes = dones.nonzero()[0].tolist()
            reset_envs = len(dones_idxes)
            if reset_envs > 0:
                reset_data = {}
                for k in obs_keys:
                    reset_data[k] = (next_obs[k][dones_idxes])[np.newaxis]
                reset_data["terminated"] = np.zeros((1, reset_envs, 1))
                reset_data["truncated"] = np.zeros((1, reset_envs, 1))
                reset_data["actions"] = np.zeros((1, reset_envs, np.sum(actions_dim)))
                reset_data["rewards"] = np.zeros((1, reset_envs, 1))
                rb.add(reset_data, dones_idxes, validate_args=cfg.buffer.validate_args)
                for d in dones_idxes:
                    step_data["terminated"][0, d] = np.zeros_like(step_data["terminated"][0, d])
                    step_data["truncated"][0, d] = np.zeros_like(step_data["truncated"][0, d])
                # Reset internal agent states
                player.init_states(reset_envs=dones_idxes)

        # Train the agent
<<<<<<< HEAD
        if iter_num >= learning_starts:
            per_rank_gradient_steps = ratio(policy_step / world_size)
=======
        if update >= learning_starts:
            ratio_steps = policy_step - prefill_steps + policy_steps_per_update
            per_rank_gradient_steps = ratio(ratio_steps / world_size)
>>>>>>> 304e9312
            if per_rank_gradient_steps > 0:
                with timer("Time/train_time", SumMetric, sync_on_compute=cfg.metric.sync_on_compute):
                    sample = rb.sample_tensors(
                        batch_size=cfg.algo.per_rank_batch_size,
                        sequence_length=cfg.algo.per_rank_sequence_length,
                        n_samples=per_rank_gradient_steps,
                        dtype=None,
                        device=device,
                        from_numpy=cfg.buffer.from_numpy,
                    )  # [N_samples, Seq_len, Batch_size, ...]
                    for i in range(per_rank_gradient_steps):
                        batch = {k: v[i].float() for k, v in sample.items()}
                        train(
                            fabric,
                            world_model,
                            actor,
                            critic,
                            world_optimizer,
                            actor_optimizer,
                            critic_optimizer,
                            batch,
                            aggregator,
                            cfg,
                        )
                        cumulative_per_rank_gradient_steps += 1
                    train_step += world_size
                if aggregator:
                    aggregator.update("Params/exploration_amount", actor._get_expl_amount(policy_step))

        # Log metrics
        if cfg.metric.log_level > 0 and (policy_step - last_log >= cfg.metric.log_every or iter_num == total_iters):
            # Sync distributed metrics
            if aggregator and not aggregator.disabled:
                metrics_dict = aggregator.compute()
                fabric.log_dict(metrics_dict, policy_step)
                aggregator.reset()

            # Log replay ratio
            fabric.log(
                "Params/replay_ratio", cumulative_per_rank_gradient_steps * world_size / policy_step, policy_step
            )

            # Sync distributed timers
            if not timer.disabled:
                timer_metrics = timer.compute()
                if "Time/train_time" in timer_metrics:
                    fabric.log(
                        "Time/sps_train",
                        (train_step - last_train) / timer_metrics["Time/train_time"],
                        policy_step,
                    )
                if "Time/env_interaction_time" in timer_metrics:
                    fabric.log(
                        "Time/sps_env_interaction",
                        ((policy_step - last_log) / world_size * cfg.env.action_repeat)
                        / timer_metrics["Time/env_interaction_time"],
                        policy_step,
                    )
                timer.reset()

            # Reset counters
            last_log = policy_step
            last_train = train_step

        # Checkpoint Model
        if (cfg.checkpoint.every > 0 and policy_step - last_checkpoint >= cfg.checkpoint.every) or (
            iter_num == total_iters and cfg.checkpoint.save_last
        ):
            last_checkpoint = policy_step
            state = {
                "world_model": world_model.state_dict(),
                "actor": actor.state_dict(),
                "critic": critic.state_dict(),
                "world_optimizer": world_optimizer.state_dict(),
                "actor_optimizer": actor_optimizer.state_dict(),
                "critic_optimizer": critic_optimizer.state_dict(),
                "ratio": ratio.state_dict(),
                "iter_num": iter_num * world_size,
                "batch_size": cfg.algo.per_rank_batch_size * world_size,
                "last_log": last_log,
                "last_checkpoint": last_checkpoint,
            }
            ckpt_path = log_dir + f"/checkpoint/ckpt_{policy_step}_{fabric.global_rank}.ckpt"
            fabric.call(
                "on_checkpoint_coupled",
                fabric=fabric,
                ckpt_path=ckpt_path,
                state=state,
                replay_buffer=rb if cfg.buffer.checkpoint else None,
            )

    envs.close()
    if fabric.is_global_zero and cfg.algo.run_test:
        test(player, fabric, cfg, log_dir)

    if not cfg.model_manager.disabled and fabric.is_global_zero:
        from sheeprl.algos.dreamer_v1.utils import log_models
        from sheeprl.utils.mlflow import register_model

        models_to_log = {"world_model": world_model, "actor": actor, "critic": critic}
        register_model(fabric, log_models, cfg, models_to_log)<|MERGE_RESOLUTION|>--- conflicted
+++ resolved
@@ -507,16 +507,10 @@
     policy_step = state["iter_num"] * cfg.env.num_envs if cfg.checkpoint.resume_from else 0
     last_log = state["last_log"] if cfg.checkpoint.resume_from else 0
     last_checkpoint = state["last_checkpoint"] if cfg.checkpoint.resume_from else 0
-<<<<<<< HEAD
     policy_steps_per_iter = int(cfg.env.num_envs * world_size)
     total_iters = int(cfg.algo.total_steps // policy_steps_per_iter) if not cfg.dry_run else 1
     learning_starts = (cfg.algo.learning_starts // policy_steps_per_iter) if not cfg.dry_run else 0
-=======
-    policy_steps_per_update = int(cfg.env.num_envs * world_size)
-    num_updates = cfg.algo.total_steps // policy_steps_per_update if not cfg.dry_run else 1
-    learning_starts = (cfg.algo.learning_starts // policy_steps_per_update) if not cfg.dry_run else 0
     prefill_steps = learning_starts + start_step
->>>>>>> 304e9312
     if cfg.checkpoint.resume_from:
         cfg.algo.per_rank_batch_size = state["batch_size"] // world_size
         learning_starts += start_step
@@ -557,13 +551,8 @@
     player.init_states()
 
     cumulative_per_rank_gradient_steps = 0
-<<<<<<< HEAD
     for iter_num in range(start_step, total_iters + 1):
-        policy_step += cfg.env.num_envs * world_size
-=======
-    for update in range(start_step, num_updates + 1):
-        policy_step += policy_steps_per_update
->>>>>>> 304e9312
+        policy_step += policy_steps_per_iter
 
         with torch.inference_mode():
             # Measure environment interaction time: this considers both the model forward
@@ -654,14 +643,9 @@
                 player.init_states(reset_envs=dones_idxes)
 
         # Train the agent
-<<<<<<< HEAD
         if iter_num >= learning_starts:
-            per_rank_gradient_steps = ratio(policy_step / world_size)
-=======
-        if update >= learning_starts:
-            ratio_steps = policy_step - prefill_steps + policy_steps_per_update
+            ratio_steps = policy_step - prefill_steps + policy_steps_per_iter
             per_rank_gradient_steps = ratio(ratio_steps / world_size)
->>>>>>> 304e9312
             if per_rank_gradient_steps > 0:
                 with timer("Time/train_time", SumMetric, sync_on_compute=cfg.metric.sync_on_compute):
                     sample = rb.sample_tensors(
