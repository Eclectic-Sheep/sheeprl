from __future__ import annotations

import copy
import os
import warnings
from typing import Any, Dict

import gymnasium as gym
import hydra
import numpy as np
import torch
import torch.nn.functional as F
from lightning.fabric import Fabric
from lightning.fabric.wrappers import _FabricModule, _FabricOptimizer
from torch import Tensor
from torch.distributions import Bernoulli, Independent, Normal
from torch.distributions.utils import logits_to_probs
from torchmetrics import SumMetric

from sheeprl.algos.dreamer_v1.agent import PlayerDV1, WorldModel, build_agent
from sheeprl.algos.dreamer_v1.loss import actor_loss, critic_loss, reconstruction_loss
from sheeprl.algos.dreamer_v1.utils import compute_lambda_values
from sheeprl.algos.dreamer_v2.utils import test
from sheeprl.data.buffers import EnvIndependentReplayBuffer, SequentialReplayBuffer
from sheeprl.utils.env import make_env
from sheeprl.utils.logger import get_log_dir, get_logger
from sheeprl.utils.metric import MetricAggregator
from sheeprl.utils.registry import register_algorithm
from sheeprl.utils.timer import timer
from sheeprl.utils.utils import Ratio, save_configs

# Decomment the following two lines if you cannot start an experiment with DMC environments
# os.environ["PYOPENGL_PLATFORM"] = ""
# os.environ["MUJOCO_GL"] = "osmesa"


def train(
    fabric: Fabric,
    world_model: WorldModel,
    actor: _FabricModule,
    critic: _FabricModule,
    world_optimizer: _FabricOptimizer,
    actor_optimizer: _FabricOptimizer,
    critic_optimizer: _FabricOptimizer,
    data: Dict[str, Tensor],
    aggregator: MetricAggregator | None,
    cfg: Dict[str, Any],
) -> None:
    """Runs one-step update of the agent.

    The follwing designations are used:
        - recurrent_state: is what is called ht or deterministic state from Figure 2c in
        [https://arxiv.org/abs/1811.04551](https://arxiv.org/abs/1811.04551).
        - stochastic_state: is what is called st or stochastic state from Figure 2c in
        [https://arxiv.org/abs/1811.04551](https://arxiv.org/abs/1811.04551).
            It can be both posterior or prior.
        - latent state: the concatenation of the stochastic and recurrent states on the last dimension.
        - p: the output of the representation model, from Eq. 9 in
        [https://arxiv.org/abs/1912.01603](https://arxiv.org/abs/1912.01603).
        - q: the output of the transition model, from Eq. 9 in
        [https://arxiv.org/abs/1912.01603](https://arxiv.org/abs/1912.01603).
        - qo: the output of the observation model, from Eq. 9 in
        [https://arxiv.org/abs/1912.01603](https://arxiv.org/abs/1912.01603).
        - qr: the output of the reward model, from Eq. 9 in
        [https://arxiv.org/abs/1912.01603](https://arxiv.org/abs/1912.01603).
        - qc: the output of the continue model.
        - qv: the output of the value model (critic), from Eq. 2 in
        [https://arxiv.org/abs/1912.01603](https://arxiv.org/abs/1912.01603).

    In particular, it updates the agent as specified by Algorithm 1 in
    [https://arxiv.org/abs/1912.01603](https://arxiv.org/abs/1912.01603).

    1. Dynamic Learning:
        - Encoder: encode the observations.
        - Recurrent Model: compute the recurrent state from the previous recurrent state,
            the previous stochastic state, and from the previous actions.
        - Transition Model: predict the posterior state from the recurrent state, i.e., the deterministic state or ht.
        - Representation Model: compute the posterior state from the recurrent state and
            from the embedded observations provided by the environment.
        - Observation Model: reconstructs observations from latent states.
        - Reward Model: estimate rewards from the latent states.
        - Update the models
    2. Behaviour Learning:
        - Imagine trajectories in the latent space from each latent state s_t up
        to the horizon H: s'_(t+1), ..., s'_(t+H).
        - Predict rewards and values in the imagined trajectories.
        - Compute lambda targets (Eq. 6 in [https://arxiv.org/abs/1912.01603](https://arxiv.org/abs/1912.01603))
        - Update the actor and the critic

    Args:
        fabric (Fabric): the fabric instance.
        world_model (WorldModel): the world model wrapped with Fabric.
        actor (_FabricModule): the actor model wrapped with Fabric.
        critic (_FabricModule): the critic model wrapped with Fabric.
        world_optimizer (_FabricOptimizer): the world optimizer.
        actor_optimizer (_FabricOptimizer): the actor optimizer.
        critic_optimizer (_FabricOptimizer): the critic optimizer.
        data (Dict[str, Tensor]): the batch of data to use for training.
        aggregator (MetricAggregator, optional): the aggregator to print the metrics.
        cfg (DictConfig): the configs.
    """
    batch_size = cfg.algo.per_rank_batch_size
    sequence_length = cfg.algo.per_rank_sequence_length
    recurrent_state_size = cfg.algo.world_model.recurrent_model.recurrent_state_size
    stochastic_size = cfg.algo.world_model.stochastic_size
    device = fabric.device
    batch_obs = {k: data[k] / 255 - 0.5 for k in cfg.algo.cnn_keys.encoder}
    batch_obs.update({k: data[k] for k in cfg.algo.mlp_keys.encoder})

    # Dynamic Learning
    # initialize the recurrent_state that must be a tuple of tensors (one for GRU or RNN).
    # the dimension of each vector must be (1, batch_size, recurrent_state_size)
    # the recurrent state is the deterministic state (or ht) from the Figure 2c in
    # [https://arxiv.org/abs/1811.04551](https://arxiv.org/abs/1811.04551)
    recurrent_state = torch.zeros(1, batch_size, recurrent_state_size, device=device)

    # initialize the posterior that must be of dimension (1, batch_size, stochastic_size)
    # the stochastic state is the stochastic state (or st) from the Figure 2c in
    # [https://arxiv.org/abs/1811.04551](https://arxiv.org/abs/1811.04551)
    posterior = torch.zeros(1, batch_size, stochastic_size, device=device)

    # initialize the tensors for dynamic learning
    # recurrent_states will contain all the recurrent states computed during the dynamic learning phase,
    # and its dimension is (sequence_length, batch_size, recurrent_state_size)
    recurrent_states = torch.empty(sequence_length, batch_size, recurrent_state_size, device=device)
    # posteriors will contain all the posterior states computed during the dynamic learning phase,
    # and its dimension is (sequence_length, batch_size, stochastic_size)
    posteriors = torch.empty(sequence_length, batch_size, stochastic_size, device=device)

    # posteriors_mean and posteriors_std will contain all
    # the actual means and stds of the posterior states respectively,
    # their dimension is (sequence_length, batch_size, stochastic_size)
    posteriors_mean = torch.empty(sequence_length, batch_size, stochastic_size, device=device)
    posteriors_std = torch.empty(sequence_length, batch_size, stochastic_size, device=device)

    # priors_mean and priors_std will contain all
    # the predicted means and stds of the prior states respectively,
    # their dimension is (sequence_length, batch_size, stochastic_size)
    priors_mean = torch.empty(sequence_length, batch_size, stochastic_size, device=device)
    priors_std = torch.empty(sequence_length, batch_size, stochastic_size, device=device)

    embedded_obs = world_model.encoder(batch_obs)

    for i in range(0, sequence_length):
        # one step of dynamic learning, take the posterior state, the recurrent state, the action, and the observation
        # compute the mean and std of both the posterior and prior state, the new recurrent state
        # and the new posterior state
        recurrent_state, posterior, _, posterior_mean_std, prior_state_mean_std = world_model.rssm.dynamic(
            posterior, recurrent_state, data["actions"][i : i + 1], embedded_obs[i : i + 1]
        )
        recurrent_states[i] = recurrent_state
        posteriors[i] = posterior
        posteriors_mean[i] = posterior_mean_std[0]
        posteriors_std[i] = posterior_mean_std[1]
        priors_mean[i] = prior_state_mean_std[0]
        priors_std[i] = prior_state_mean_std[1]

    # concatenate the posterior states with the recurrent states on the last dimension
    # latent_states tensor has dimension (sequence_length, batch_size, recurrent_state_size + stochastic_size)
    latent_states = torch.cat((posteriors, recurrent_states), -1)

    # compute predictions for the observations
    decoded_information: Dict[str, torch.Tensor] = world_model.observation_model(latent_states)
    # compute the distribution of the reconstructed observations
    # it is necessary an Independent distribution because
    # it is necessary to create (batch_size * sequence_length) independent distributions,
    # each producing a sample of size observations.shape
    qo = {k: Independent(Normal(rec_obs, 1), len(rec_obs.shape[2:])) for k, rec_obs in decoded_information.items()}

    # compute predictions for the rewards
    # it is necessary an Independent distribution because
    # it is necessary to create (batch_size * sequence_length) independent distributions,
    # each producing a sample of size equal to the number of rewards
    qr = Independent(Normal(world_model.reward_model(latent_states), 1), 1)

    # compute predictions for terminal steps, if required
    if cfg.algo.world_model.use_continues and world_model.continue_model:
<<<<<<< HEAD
        qc = Independent(
            Bernoulli(logits=world_model.continue_model(latent_states), validate_args=validate_args),
            1,
            validate_args=validate_args,
        )
        continues_targets = (1 - data["terminated"]) * cfg.algo.gamma
=======
        qc = Independent(Bernoulli(logits=world_model.continue_model(latent_states)), 1)
        continue_targets = (1 - data["dones"]) * cfg.algo.gamma
>>>>>>> 875166a0
    else:
        qc = continues_targets = None

    # compute the distributions of the states (posteriors and priors)
    # it is necessary an Independent distribution because
    # it is necessary to create (batch_size * sequence_length) independent distributions,
    # each producing a sample of size equal to the stochastic size
    posteriors_dist = Independent(Normal(posteriors_mean, posteriors_std), 1)
    priors_dist = Independent(Normal(priors_mean, priors_std), 1)

    # world model optimization step
    world_optimizer.zero_grad(set_to_none=True)
    # compute the overall loss of the world model
    rec_loss, kl, state_loss, reward_loss, observation_loss, continue_loss = reconstruction_loss(
        qo,
        batch_obs,
        qr,
        data["rewards"],
        posteriors_dist,
        priors_dist,
        cfg.algo.world_model.kl_free_nats,
        cfg.algo.world_model.kl_regularizer,
        qc,
        continues_targets,
        cfg.algo.world_model.continue_scale_factor,
    )
    fabric.backward(rec_loss)
    world_model_grads = None
    if cfg.algo.world_model.clip_gradients is not None and cfg.algo.world_model.clip_gradients > 0:
        world_model_grads = fabric.clip_gradients(
            module=world_model,
            optimizer=world_optimizer,
            max_norm=cfg.algo.world_model.clip_gradients,
            error_if_nonfinite=False,
        )
    world_optimizer.step()

    # Behaviour Learning
    # Unflatten first 2 dimensions of recurrent and posterior states in order
    # to have all the states on the first dimension.
    # The 1 in the second dimension is needed for the recurrent model in the imagination step,
    # 1 because the agent imagines one state at a time.
    # (1, batch_size * sequence_length, stochastic_size)
    imagined_prior = posteriors.detach().reshape(1, -1, stochastic_size)

    # initialize the recurrent state of the recurrent model with the recurrent states computed
    # during the dynamic learning phase, its shape is (1, batch_size * sequence_length, recurrent_state_size).
    recurrent_state = recurrent_states.detach().reshape(1, -1, recurrent_state_size)

    # starting states for the imagination phase.
    # (1, batch_size * sequence_length, determinisitic_size + stochastic_size)
    imagined_latent_states = torch.cat((imagined_prior, recurrent_state), -1)

    # initialize the tensor of the imagined states
    imagined_trajectories = torch.empty(
        cfg.algo.horizon, batch_size * sequence_length, stochastic_size + recurrent_state_size, device=device
    )

    # imagine trajectories in the latent space
    for i in range(cfg.algo.horizon):
        # actions tensor has dimension (1, batch_size * sequence_length, num_actions)
        actions = torch.cat(actor(imagined_latent_states.detach())[0], dim=-1)

        # imagination step
        imagined_prior, recurrent_state = world_model.rssm.imagination(imagined_prior, recurrent_state, actions)

        # update current state
        imagined_latent_states = torch.cat((imagined_prior, recurrent_state), -1)
        imagined_trajectories[i] = imagined_latent_states

    # predict values and rewards
    # it is necessary an Independent distribution because
    # it is necessary to create (batch_size * sequence_length) independent distributions,
    # each producing a sample of size equal to the number of values/rewards
    predicted_values = critic(imagined_trajectories)
    predicted_rewards = world_model.reward_model(imagined_trajectories)

    # predict the probability that the episode will continue in the imagined states
    if cfg.algo.world_model.use_continues and world_model.continue_model:
        predicted_continues = logits_to_probs(logits=world_model.continue_model(imagined_trajectories), is_binary=True)
    else:
        predicted_continues = torch.ones_like(predicted_rewards.detach()) * cfg.algo.gamma

    # compute the lambda_values, by passing as last values the values of the last imagined state
    # the dimensions of the lambda_values tensor are
    # (horizon, batch_size * sequence_length, recurrent_state_size + stochastic_size)
    lambda_values = compute_lambda_values(
        predicted_rewards,
        predicted_values,
        predicted_continues,
        last_values=predicted_values[-1],
        horizon=cfg.algo.horizon,
        lmbda=cfg.algo.lmbda,
    )

    # compute the discounts to multiply to the lambda values
    with torch.no_grad():
        # the time steps in Eq. 7 and Eq. 8 of the paper are weighted by the cumulative product of the predicted
        # discount factors, estimated by the continue model, so terms are wighted down based on how likely
        # the imagined trajectory would have ended.
        # Ref. subsection "Learning objectives" of paragraph 3 (Learning Behaviors by Latent Imagination)
        # in [https://doi.org/10.48550/arXiv.1912.01603](https://doi.org/10.48550/arXiv.1912.01603)
        #
        # Suppose the case in which the continue model is not used and gamma = .99
        # predicted_continues.shape = (15, 2500, 1)
        # predicted_continues = [
        #   [ [.99], ..., [.99] ], (2500 columns)
        #   ...
        # ] (15 rows)
        # torch.ones_like(predicted_continues[:1]) = [
        #   [ [1.], ..., [1.] ]
        # ] (1 row and 2500 columns), the discount of the time step 0 is 1.
        # predicted_continues[:-2] = [
        #   [ [.99], ..., [.99] ], (2500 columns)
        #   ...
        # ] (13 rows)
        # torch.cat((torch.ones_like(predicted_continues[:1]), predicted_continues[:-2]), 0) = [
        #   [ [1.], ..., [1.] ], (2500 columns)
        #   [ [.99], ..., [.99] ],
        #   ...,
        #   [ [.99], ..., [.99] ],
        # ] (14 rows), the total number of imagined steps is 15, but one is lost because of the values computation
        # torch.cumprod(torch.cat((torch.ones_like(predicted_continues[:1]), predicted_continues[:-2]), 0), 0) = [
        #   [ [1.], ..., [1.] ], (2500 columns)
        #   [ [.99], ..., [.99] ],
        #   [ [.9801], ..., [.9801] ],
        #   ...,
        #   [ [.8775], ..., [.8775] ],
        # ] (14 rows)
        discount = torch.cumprod(torch.cat((torch.ones_like(predicted_continues[:1]), predicted_continues[:-2]), 0), 0)

    # actor optimization step
    actor_optimizer.zero_grad(set_to_none=True)
    # compute the policy loss
    policy_loss = actor_loss(discount * lambda_values)
    fabric.backward(policy_loss)
    actor_grads = None
    if cfg.algo.actor.clip_gradients is not None and cfg.algo.actor.clip_gradients > 0:
        actor_grads = fabric.clip_gradients(
            module=actor,
            optimizer=actor_optimizer,
            max_norm=cfg.algo.actor.clip_gradients,
            error_if_nonfinite=False,
        )
    actor_optimizer.step()

    # Predict the values distribution only for the first H (horizon) imagined states
    # (to match the dimension with the lambda values),
    # it removes the last imagined state in the trajectory
    # because it is used only for computing correclty the lambda values
    qv = Independent(Normal(critic(imagined_trajectories.detach())[:-1], 1), 1)

    # critic optimization step
    critic_optimizer.zero_grad(set_to_none=True)
    # compute the value loss
    # the discount has shape (horizon, seuqence_length * batch_size, 1), so,
    # it is necessary to remove the last dimension to properly match the shapes
    # for the log prob
    value_loss = critic_loss(qv, lambda_values.detach(), discount[..., 0])
    fabric.backward(value_loss)
    critic_grads = None
    if cfg.algo.critic.clip_gradients is not None and cfg.algo.critic.clip_gradients > 0:
        critic_grads = fabric.clip_gradients(
            module=critic,
            optimizer=critic_optimizer,
            max_norm=cfg.algo.critic.clip_gradients,
            error_if_nonfinite=False,
        )
    critic_optimizer.step()

    # Log metrics
    if aggregator and not aggregator.disabled:
        aggregator.update("Loss/world_model_loss", rec_loss.detach())
        aggregator.update("Loss/observation_loss", observation_loss.detach())
        aggregator.update("Loss/reward_loss", reward_loss.detach())
        aggregator.update("Loss/state_loss", state_loss.detach())
        aggregator.update("Loss/continue_loss", continue_loss.detach())
        aggregator.update("State/kl", kl.detach())
        aggregator.update("State/post_entropy", posteriors_dist.entropy().mean().detach())
        aggregator.update("State/prior_entropy", priors_dist.entropy().mean().detach())
        aggregator.update("Loss/policy_loss", policy_loss.detach())
        aggregator.update("Loss/value_loss", value_loss.detach())
        if world_model_grads:
            aggregator.update("Grads/world_model", world_model_grads.mean().detach())
        if actor_grads:
            aggregator.update("Grads/actor", actor_grads.mean().detach())
        if critic_grads:
            aggregator.update("Grads/critic", critic_grads.mean().detach())

    # Reset everything
    actor_optimizer.zero_grad(set_to_none=True)
    critic_optimizer.zero_grad(set_to_none=True)
    world_optimizer.zero_grad(set_to_none=True)


@register_algorithm()
def main(fabric: Fabric, cfg: Dict[str, Any]):
    device = fabric.device
    rank = fabric.global_rank
    world_size = fabric.world_size

    if cfg.checkpoint.resume_from:
        state = fabric.load(cfg.checkpoint.resume_from)

    # These arguments cannot be changed
    cfg.env.screen_size = 64
    cfg.env.frame_stack = 1

    # Create Logger. This will create the logger only on the
    # rank-0 process
    logger = get_logger(fabric, cfg)
    if logger and fabric.is_global_zero:
        fabric._loggers = [logger]
        fabric.logger.log_hyperparams(cfg)
    log_dir = get_log_dir(fabric, cfg.root_dir, cfg.run_name)
    fabric.print(f"Log dir: {log_dir}")

    # Environment setup
    vectorized_env = gym.vector.SyncVectorEnv if cfg.env.sync_env else gym.vector.AsyncVectorEnv
    envs = vectorized_env(
        [
            make_env(
                cfg,
                cfg.seed + rank * cfg.env.num_envs + i,
                rank * cfg.env.num_envs,
                log_dir if rank == 0 else None,
                "train",
                vector_env_idx=i,
            )
            for i in range(cfg.env.num_envs)
        ]
    )
    action_space = envs.single_action_space
    observation_space = envs.single_observation_space

    is_continuous = isinstance(action_space, gym.spaces.Box)
    is_multidiscrete = isinstance(action_space, gym.spaces.MultiDiscrete)
    actions_dim = tuple(
        action_space.shape if is_continuous else (action_space.nvec.tolist() if is_multidiscrete else [action_space.n])
    )
    clip_rewards_fn = lambda r: np.tanh(r) if cfg.env.clip_rewards else r
    if not isinstance(observation_space, gym.spaces.Dict):
        raise RuntimeError(f"Unexpected observation type, should be of type Dict, got: {observation_space}")
    if (
        len(set(cfg.algo.cnn_keys.encoder).intersection(set(cfg.algo.cnn_keys.decoder))) == 0
        and len(set(cfg.algo.mlp_keys.encoder).intersection(set(cfg.algo.mlp_keys.decoder))) == 0
    ):
        raise RuntimeError("The CNN keys or the MLP keys of the encoder and decoder must not be disjointed")
    if len(set(cfg.algo.cnn_keys.decoder) - set(cfg.algo.cnn_keys.encoder)) > 0:
        raise RuntimeError(
            "The CNN keys of the decoder must be contained in the encoder ones. "
            f"Those keys are decoded without being encoded: {list(set(cfg.algo.cnn_keys.decoder))}"
        )
    if len(set(cfg.algo.mlp_keys.decoder) - set(cfg.algo.mlp_keys.encoder)) > 0:
        raise RuntimeError(
            "The MLP keys of the decoder must be contained in the encoder ones. "
            f"Those keys are decoded without being encoded: {list(set(cfg.algo.mlp_keys.decoder))}"
        )
    if cfg.metric.log_level > 0:
        fabric.print("Encoder CNN keys:", cfg.algo.cnn_keys.encoder)
        fabric.print("Encoder MLP keys:", cfg.algo.mlp_keys.encoder)
        fabric.print("Decoder CNN keys:", cfg.algo.cnn_keys.decoder)
        fabric.print("Decoder MLP keys:", cfg.algo.mlp_keys.decoder)
    obs_keys = cfg.algo.cnn_keys.encoder + cfg.algo.mlp_keys.encoder

    world_model, actor, critic = build_agent(
        fabric,
        actions_dim,
        is_continuous,
        cfg,
        observation_space,
        state["world_model"] if cfg.checkpoint.resume_from else None,
        state["actor"] if cfg.checkpoint.resume_from else None,
        state["critic"] if cfg.checkpoint.resume_from else None,
    )
    player = PlayerDV1(
        fabric,
        world_model.encoder,
        world_model.rssm.recurrent_model,
        world_model.rssm.representation_model,
        actor,
        actions_dim,
        cfg.env.num_envs,
        cfg.algo.world_model.stochastic_size,
        cfg.algo.world_model.recurrent_model.recurrent_state_size,
    )

    # Optimizers
    world_optimizer = hydra.utils.instantiate(
        cfg.algo.world_model.optimizer, params=world_model.parameters(), _convert_="all"
    )
    actor_optimizer = hydra.utils.instantiate(cfg.algo.actor.optimizer, params=actor.parameters(), _convert_="all")
    critic_optimizer = hydra.utils.instantiate(cfg.algo.critic.optimizer, params=critic.parameters(), _convert_="all")
    if cfg.checkpoint.resume_from:
        world_optimizer.load_state_dict(state["world_optimizer"])
        actor_optimizer.load_state_dict(state["actor_optimizer"])
        critic_optimizer.load_state_dict(state["critic_optimizer"])
    world_optimizer, actor_optimizer, critic_optimizer = fabric.setup_optimizers(
        world_optimizer, actor_optimizer, critic_optimizer
    )

    if fabric.is_global_zero:
        save_configs(cfg, log_dir)

    # Metrics
    aggregator = None
    if not MetricAggregator.disabled:
        aggregator: MetricAggregator = hydra.utils.instantiate(cfg.metric.aggregator, _convert_="all").to(device)

    # Local data
    buffer_size = cfg.buffer.size // int(cfg.env.num_envs * world_size) if not cfg.dry_run else 2
    rb = EnvIndependentReplayBuffer(
        buffer_size,
        cfg.env.num_envs,
        obs_keys=obs_keys,
        memmap=cfg.buffer.memmap,
        memmap_dir=os.path.join(log_dir, "memmap_buffer", f"rank_{fabric.global_rank}"),
        buffer_cls=SequentialReplayBuffer,
    )
    if cfg.checkpoint.resume_from and cfg.buffer.checkpoint:
        if isinstance(state["rb"], list) and world_size == len(state["rb"]):
            rb = state["rb"][fabric.global_rank]
        elif isinstance(state["rb"], EnvIndependentReplayBuffer):
            rb = state["rb"]
        else:
            raise RuntimeError(f"Given {len(state['rb'])}, but {world_size} processes are instantiated")

    # Global variables
    train_step = 0
    last_train = 0
    start_step = (
        # + 1 because the checkpoint is at the end of the update step
        # (when resuming from a checkpoint, the update at the checkpoint
        # is ended and you have to start with the next one)
        (state["update"] // world_size) + 1
        if cfg.checkpoint.resume_from
        else 1
    )
    policy_step = state["update"] * cfg.env.num_envs if cfg.checkpoint.resume_from else 0
    last_log = state["last_log"] if cfg.checkpoint.resume_from else 0
    last_checkpoint = state["last_checkpoint"] if cfg.checkpoint.resume_from else 0
    policy_steps_per_update = int(cfg.env.num_envs * world_size)
    num_updates = int(cfg.algo.total_steps // policy_steps_per_update) if not cfg.dry_run else 1
    learning_starts = (cfg.algo.learning_starts // policy_steps_per_update) if not cfg.dry_run else 0
    if cfg.checkpoint.resume_from:
        cfg.algo.per_rank_batch_size = state["batch_size"] // world_size
        if not cfg.buffer.checkpoint:
            learning_starts += start_step

    # Create Ratio class
    ratio = Ratio(cfg.algo.replay_ratio, pretrain_steps=cfg.algo.per_rank_pretrain_steps)
    if cfg.checkpoint.resume_from:
        ratio.load_state_dict(state["ratio"])

    # Warning for log and checkpoint every
    if cfg.metric.log_level > 0 and cfg.metric.log_every % policy_steps_per_update != 0:
        warnings.warn(
            f"The metric.log_every parameter ({cfg.metric.log_every}) is not a multiple of the "
            f"policy_steps_per_update value ({policy_steps_per_update}), so "
            "the metrics will be logged at the nearest greater multiple of the "
            "policy_steps_per_update value."
        )
    if cfg.checkpoint.every % policy_steps_per_update != 0:
        warnings.warn(
            f"The checkpoint.every parameter ({cfg.checkpoint.every}) is not a multiple of the "
            f"policy_steps_per_update value ({policy_steps_per_update}), so "
            "the checkpoint will be saved at the nearest greater multiple of the "
            "policy_steps_per_update value."
        )

    # Get the first environment observation and start the optimization
    step_data = {}
    obs = envs.reset(seed=cfg.seed)[0]
    for k in obs_keys:
        if k in cfg.algo.cnn_keys.encoder:
            obs[k] = obs[k].reshape(cfg.env.num_envs, -1, *obs[k].shape[-2:])
        step_data[k] = obs[k][np.newaxis]
    step_data["terminated"] = np.zeros((1, cfg.env.num_envs, 1))
    step_data["truncated"] = np.zeros((1, cfg.env.num_envs, 1))
    step_data["actions"] = np.zeros((1, cfg.env.num_envs, sum(actions_dim)))
    step_data["rewards"] = np.zeros((1, cfg.env.num_envs, 1))
    rb.add(step_data, validate_args=cfg.buffer.validate_args)
    player.init_states()

    cumulative_per_rank_gradient_steps = 0
    for update in range(start_step, num_updates + 1):
        policy_step += cfg.env.num_envs * world_size

        with torch.inference_mode():
            # Measure environment interaction time: this considers both the model forward
            # to get the action given the observation and the time taken into the environment
            with timer("Time/env_interaction_time", SumMetric, sync_on_compute=False):
                # Sample an action given the observation received by the environment
                if (
                    update <= learning_starts
                    and cfg.checkpoint.resume_from is None
                    and "minedojo" not in cfg.env.wrapper._target_.lower()
                ):
                    real_actions = actions = np.array(envs.action_space.sample())
                    if not is_continuous:
                        actions = np.concatenate(
                            [
                                F.one_hot(torch.as_tensor(act), act_dim).numpy()
                                for act, act_dim in zip(actions.reshape(len(actions_dim), -1), actions_dim)
                            ],
                            axis=-1,
                        )
                else:
                    normalized_obs = {}
                    for k in obs_keys:
                        torch_obs = torch.as_tensor(obs[k][np.newaxis], dtype=torch.float32, device=device)
                        if k in cfg.algo.cnn_keys.encoder:
                            torch_obs = torch_obs / 255 - 0.5
                        normalized_obs[k] = torch_obs
                    mask = {k: v for k, v in normalized_obs.items() if k.startswith("mask")}
                    if len(mask) == 0:
                        mask = None
                    real_actions = actions = player.get_exploration_actions(normalized_obs, mask, step=policy_step)
                    actions = torch.cat(actions, -1).view(cfg.env.num_envs, -1).cpu().numpy()
                    if is_continuous:
                        real_actions = torch.cat(real_actions, -1).cpu().numpy()
                    else:
                        real_actions = (
                            torch.cat([real_act.argmax(dim=-1) for real_act in real_actions], dim=-1).cpu().numpy()
                        )
                next_obs, rewards, terminated, truncated, infos = envs.step(
                    real_actions.reshape(envs.action_space.shape)
                )
                dones = np.logical_or(terminated, truncated).astype(np.uint8)

            if cfg.metric.log_level > 0 and "final_info" in infos:
                for i, agent_ep_info in enumerate(infos["final_info"]):
                    if agent_ep_info is not None:
                        ep_rew = agent_ep_info["episode"]["r"]
                        ep_len = agent_ep_info["episode"]["l"]
                        if aggregator and not aggregator.disabled:
                            aggregator.update("Rewards/rew_avg", ep_rew)
                            aggregator.update("Game/ep_len_avg", ep_len)
                        fabric.print(f"Rank-0: policy_step={policy_step}, reward_env_{i}={ep_rew[-1]}")

            # Save the real next observation
            real_next_obs = copy.deepcopy(next_obs)
            if "final_observation" in infos:
                for idx, final_obs in enumerate(infos["final_observation"]):
                    if final_obs is not None:
                        for k, v in final_obs.items():
                            real_next_obs[k][idx] = v

            for k in obs_keys:
                if k in cfg.algo.cnn_keys.encoder:
                    next_obs[k] = next_obs[k].reshape(cfg.env.num_envs, -1, *next_obs[k].shape[-2:])
                    real_next_obs[k] = real_next_obs[k].reshape(cfg.env.num_envs, -1, *real_next_obs[k].shape[-2:])
                step_data[k] = real_next_obs[k][np.newaxis]

            # next_obs becomes the new obs
            obs = next_obs

            step_data["terminated"] = terminated[np.newaxis]
            step_data["truncated"] = truncated[np.newaxis]
            step_data["actions"] = actions[np.newaxis]
            step_data["rewards"] = clip_rewards_fn(rewards)[np.newaxis]
            rb.add(step_data, validate_args=cfg.buffer.validate_args)

            # Reset and save the observation coming from the automatic reset
            dones_idxes = dones.nonzero()[0].tolist()
            reset_envs = len(dones_idxes)
            if reset_envs > 0:
                reset_data = {}
                for k in obs_keys:
                    reset_data[k] = (next_obs[k][dones_idxes])[np.newaxis]
                reset_data["terminated"] = np.zeros((1, reset_envs, 1))
                reset_data["truncated"] = np.zeros((1, reset_envs, 1))
                reset_data["actions"] = np.zeros((1, reset_envs, np.sum(actions_dim)))
                reset_data["rewards"] = np.zeros((1, reset_envs, 1))
                rb.add(reset_data, dones_idxes, validate_args=cfg.buffer.validate_args)
                for d in dones_idxes:
                    step_data["terminated"][0, d] = np.zeros_like(step_data["dones"][0, d])
                    step_data["truncated"][0, d] = np.zeros_like(step_data["dones"][0, d])
                # Reset internal agent states
                player.init_states(reset_envs=dones_idxes)

        # Train the agent
        if update >= learning_starts:
            per_rank_gradient_steps = ratio(policy_step / world_size)
            if per_rank_gradient_steps > 0:
                with timer("Time/train_time", SumMetric, sync_on_compute=cfg.metric.sync_on_compute):
                    sample = rb.sample_tensors(
                        batch_size=cfg.algo.per_rank_batch_size,
                        sequence_length=cfg.algo.per_rank_sequence_length,
                        n_samples=per_rank_gradient_steps,
                        dtype=None,
                        device=device,
                        from_numpy=cfg.buffer.from_numpy,
                    )  # [N_samples, Seq_len, Batch_size, ...]
                    for i in range(per_rank_gradient_steps):
                        batch = {k: v[i].float() for k, v in sample.items()}
                        train(
                            fabric,
                            world_model,
                            actor,
                            critic,
                            world_optimizer,
                            actor_optimizer,
                            critic_optimizer,
                            batch,
                            aggregator,
                            cfg,
                        )
                        cumulative_per_rank_gradient_steps += 1
                    train_step += world_size
                if aggregator:
                    aggregator.update("Params/exploration_amount", actor._get_expl_amount(policy_step))

        # Log metrics
        if cfg.metric.log_level > 0 and (policy_step - last_log >= cfg.metric.log_every or update == num_updates):
            # Sync distributed metrics
            if aggregator and not aggregator.disabled:
                metrics_dict = aggregator.compute()
                fabric.log_dict(metrics_dict, policy_step)
                aggregator.reset()

            # Log replay ratio
            fabric.log(
                "Params/replay_ratio", cumulative_per_rank_gradient_steps * world_size / policy_step, policy_step
            )

            # Sync distributed timers
            if not timer.disabled:
                timer_metrics = timer.compute()
                if "Time/train_time" in timer_metrics:
                    fabric.log(
                        "Time/sps_train",
                        (train_step - last_train) / timer_metrics["Time/train_time"],
                        policy_step,
                    )
                if "Time/env_interaction_time" in timer_metrics:
                    fabric.log(
                        "Time/sps_env_interaction",
                        ((policy_step - last_log) / world_size * cfg.env.action_repeat)
                        / timer_metrics["Time/env_interaction_time"],
                        policy_step,
                    )
                timer.reset()

            # Reset counters
            last_log = policy_step
            last_train = train_step

        # Checkpoint Model
        if (cfg.checkpoint.every > 0 and policy_step - last_checkpoint >= cfg.checkpoint.every) or (
            update == num_updates and cfg.checkpoint.save_last
        ):
            last_checkpoint = policy_step
            state = {
                "world_model": world_model.state_dict(),
                "actor": actor.state_dict(),
                "critic": critic.state_dict(),
                "world_optimizer": world_optimizer.state_dict(),
                "actor_optimizer": actor_optimizer.state_dict(),
                "critic_optimizer": critic_optimizer.state_dict(),
                "ratio": ratio.state_dict(),
                "update": update * world_size,
                "batch_size": cfg.algo.per_rank_batch_size * world_size,
                "last_log": last_log,
                "last_checkpoint": last_checkpoint,
            }
            ckpt_path = log_dir + f"/checkpoint/ckpt_{policy_step}_{fabric.global_rank}.ckpt"
            fabric.call(
                "on_checkpoint_coupled",
                fabric=fabric,
                ckpt_path=ckpt_path,
                state=state,
                replay_buffer=rb if cfg.buffer.checkpoint else None,
            )

    envs.close()
    if fabric.is_global_zero and cfg.algo.run_test:
        test(player, fabric, cfg, log_dir)

    if not cfg.model_manager.disabled and fabric.is_global_zero:
        from sheeprl.algos.dreamer_v1.utils import log_models
        from sheeprl.utils.mlflow import register_model

        models_to_log = {"world_model": world_model, "actor": actor, "critic": critic}
        register_model(fabric, log_models, cfg, models_to_log)<|MERGE_RESOLUTION|>--- conflicted
+++ resolved
@@ -175,17 +175,8 @@
 
     # compute predictions for terminal steps, if required
     if cfg.algo.world_model.use_continues and world_model.continue_model:
-<<<<<<< HEAD
-        qc = Independent(
-            Bernoulli(logits=world_model.continue_model(latent_states), validate_args=validate_args),
-            1,
-            validate_args=validate_args,
-        )
+        qc = Independent(Bernoulli(logits=world_model.continue_model(latent_states)), 1)
         continues_targets = (1 - data["terminated"]) * cfg.algo.gamma
-=======
-        qc = Independent(Bernoulli(logits=world_model.continue_model(latent_states)), 1)
-        continue_targets = (1 - data["dones"]) * cfg.algo.gamma
->>>>>>> 875166a0
     else:
         qc = continues_targets = None
 
@@ -662,8 +653,8 @@
                 reset_data["rewards"] = np.zeros((1, reset_envs, 1))
                 rb.add(reset_data, dones_idxes, validate_args=cfg.buffer.validate_args)
                 for d in dones_idxes:
-                    step_data["terminated"][0, d] = np.zeros_like(step_data["dones"][0, d])
-                    step_data["truncated"][0, d] = np.zeros_like(step_data["dones"][0, d])
+                    step_data["terminated"][0, d] = np.zeros_like(step_data["terminated"][0, d])
+                    step_data["truncated"][0, d] = np.zeros_like(step_data["truncated"][0, d])
                 # Reset internal agent states
                 player.init_states(reset_envs=dones_idxes)
 
