from __future__ import annotations

import copy
import os
import warnings
from typing import Any, Dict

import gymnasium as gym
import hydra
import numpy as np
import torch
import torch.nn.functional as F
from lightning.fabric import Fabric
from lightning.fabric.wrappers import _FabricModule, _FabricOptimizer
from torch import Tensor
from torch.distributions import Bernoulli, Independent, Normal
from torch.distributions.utils import logits_to_probs
from torchmetrics import SumMetric

from sheeprl.algos.dreamer_v1.agent import PlayerDV1, WorldModel, build_agent
from sheeprl.algos.dreamer_v1.loss import actor_loss, critic_loss, reconstruction_loss
from sheeprl.algos.dreamer_v1.utils import compute_lambda_values
from sheeprl.algos.dreamer_v2.utils import test
from sheeprl.data.buffers import EnvIndependentReplayBuffer, SequentialReplayBuffer
from sheeprl.utils.env import make_env
from sheeprl.utils.logger import get_log_dir, get_logger
from sheeprl.utils.metric import MetricAggregator
from sheeprl.utils.registry import register_algorithm
from sheeprl.utils.timer import timer
from sheeprl.utils.utils import Ratio, save_configs

# Decomment the following two lines if you cannot start an experiment with DMC environments
# os.environ["PYOPENGL_PLATFORM"] = ""
# os.environ["MUJOCO_GL"] = "osmesa"


def train(
    fabric: Fabric,
    world_model: WorldModel,
    actor: _FabricModule,
    critic: _FabricModule,
    world_optimizer: _FabricOptimizer,
    actor_optimizer: _FabricOptimizer,
    critic_optimizer: _FabricOptimizer,
    data: Dict[str, Tensor],
    aggregator: MetricAggregator | None,
    cfg: Dict[str, Any],
) -> None:
    """Runs one-step update of the agent.

    The follwing designations are used:
        - recurrent_state: is what is called ht or deterministic state from Figure 2c in
        [https://arxiv.org/abs/1811.04551](https://arxiv.org/abs/1811.04551).
        - stochastic_state: is what is called st or stochastic state from Figure 2c in
        [https://arxiv.org/abs/1811.04551](https://arxiv.org/abs/1811.04551).
            It can be both posterior or prior.
        - latent state: the concatenation of the stochastic and recurrent states on the last dimension.
        - p: the output of the representation model, from Eq. 9 in
        [https://arxiv.org/abs/1912.01603](https://arxiv.org/abs/1912.01603).
        - q: the output of the transition model, from Eq. 9 in
        [https://arxiv.org/abs/1912.01603](https://arxiv.org/abs/1912.01603).
        - qo: the output of the observation model, from Eq. 9 in
        [https://arxiv.org/abs/1912.01603](https://arxiv.org/abs/1912.01603).
        - qr: the output of the reward model, from Eq. 9 in
        [https://arxiv.org/abs/1912.01603](https://arxiv.org/abs/1912.01603).
        - qc: the output of the continue model.
        - qv: the output of the value model (critic), from Eq. 2 in
        [https://arxiv.org/abs/1912.01603](https://arxiv.org/abs/1912.01603).

    In particular, it updates the agent as specified by Algorithm 1 in
    [https://arxiv.org/abs/1912.01603](https://arxiv.org/abs/1912.01603).

    1. Dynamic Learning:
        - Encoder: encode the observations.
        - Recurrent Model: compute the recurrent state from the previous recurrent state,
            the previous stochastic state, and from the previous actions.
        - Transition Model: predict the posterior state from the recurrent state, i.e., the deterministic state or ht.
        - Representation Model: compute the posterior state from the recurrent state and
            from the embedded observations provided by the environment.
        - Observation Model: reconstructs observations from latent states.
        - Reward Model: estimate rewards from the latent states.
        - Update the models
    2. Behaviour Learning:
        - Imagine trajectories in the latent space from each latent state s_t up
        to the horizon H: s'_(t+1), ..., s'_(t+H).
        - Predict rewards and values in the imagined trajectories.
        - Compute lambda targets (Eq. 6 in [https://arxiv.org/abs/1912.01603](https://arxiv.org/abs/1912.01603))
        - Update the actor and the critic

    Args:
        fabric (Fabric): the fabric instance.
        world_model (WorldModel): the world model wrapped with Fabric.
        actor (_FabricModule): the actor model wrapped with Fabric.
        critic (_FabricModule): the critic model wrapped with Fabric.
        world_optimizer (_FabricOptimizer): the world optimizer.
        actor_optimizer (_FabricOptimizer): the actor optimizer.
        critic_optimizer (_FabricOptimizer): the critic optimizer.
        data (Dict[str, Tensor]): the batch of data to use for training.
        aggregator (MetricAggregator, optional): the aggregator to print the metrics.
        cfg (DictConfig): the configs.
    """
    batch_size = cfg.algo.per_rank_batch_size
    sequence_length = cfg.algo.per_rank_sequence_length
    recurrent_state_size = cfg.algo.world_model.recurrent_model.recurrent_state_size
    stochastic_size = cfg.algo.world_model.stochastic_size
    device = fabric.device
    batch_obs = {k: data[k] / 255 - 0.5 for k in cfg.algo.cnn_keys.encoder}
    batch_obs.update({k: data[k] for k in cfg.algo.mlp_keys.encoder})

    # Dynamic Learning
    # initialize the recurrent_state that must be a tuple of tensors (one for GRU or RNN).
    # the dimension of each vector must be (1, batch_size, recurrent_state_size)
    # the recurrent state is the deterministic state (or ht) from the Figure 2c in
    # [https://arxiv.org/abs/1811.04551](https://arxiv.org/abs/1811.04551)
    recurrent_state = torch.zeros(1, batch_size, recurrent_state_size, device=device)

    # initialize the posterior that must be of dimension (1, batch_size, stochastic_size)
    # the stochastic state is the stochastic state (or st) from the Figure 2c in
    # [https://arxiv.org/abs/1811.04551](https://arxiv.org/abs/1811.04551)
    posterior = torch.zeros(1, batch_size, stochastic_size, device=device)

    # initialize the tensors for dynamic learning
    # recurrent_states will contain all the recurrent states computed during the dynamic learning phase,
    # and its dimension is (sequence_length, batch_size, recurrent_state_size)
    recurrent_states = torch.empty(sequence_length, batch_size, recurrent_state_size, device=device)
    # posteriors will contain all the posterior states computed during the dynamic learning phase,
    # and its dimension is (sequence_length, batch_size, stochastic_size)
    posteriors = torch.empty(sequence_length, batch_size, stochastic_size, device=device)

    # posteriors_mean and posteriors_std will contain all
    # the actual means and stds of the posterior states respectively,
    # their dimension is (sequence_length, batch_size, stochastic_size)
    posteriors_mean = torch.empty(sequence_length, batch_size, stochastic_size, device=device)
    posteriors_std = torch.empty(sequence_length, batch_size, stochastic_size, device=device)

    # priors_mean and priors_std will contain all
    # the predicted means and stds of the prior states respectively,
    # their dimension is (sequence_length, batch_size, stochastic_size)
    priors_mean = torch.empty(sequence_length, batch_size, stochastic_size, device=device)
    priors_std = torch.empty(sequence_length, batch_size, stochastic_size, device=device)

    embedded_obs = world_model.encoder(batch_obs)

    for i in range(0, sequence_length):
        # one step of dynamic learning, take the posterior state, the recurrent state, the action, and the observation
        # compute the mean and std of both the posterior and prior state, the new recurrent state
        # and the new posterior state
        recurrent_state, posterior, _, posterior_mean_std, prior_state_mean_std = world_model.rssm.dynamic(
            posterior, recurrent_state, data["actions"][i : i + 1], embedded_obs[i : i + 1]
        )
        recurrent_states[i] = recurrent_state
        posteriors[i] = posterior
        posteriors_mean[i] = posterior_mean_std[0]
        posteriors_std[i] = posterior_mean_std[1]
        priors_mean[i] = prior_state_mean_std[0]
        priors_std[i] = prior_state_mean_std[1]

    # concatenate the posterior states with the recurrent states on the last dimension
    # latent_states tensor has dimension (sequence_length, batch_size, recurrent_state_size + stochastic_size)
    latent_states = torch.cat((posteriors, recurrent_states), -1)

    # compute predictions for the observations
    decoded_information: Dict[str, torch.Tensor] = world_model.observation_model(latent_states)
    # compute the distribution of the reconstructed observations
    # it is necessary an Independent distribution because
    # it is necessary to create (batch_size * sequence_length) independent distributions,
    # each producing a sample of size observations.shape
    qo = {k: Independent(Normal(rec_obs, 1), len(rec_obs.shape[2:])) for k, rec_obs in decoded_information.items()}

    # compute predictions for the rewards
    # it is necessary an Independent distribution because
    # it is necessary to create (batch_size * sequence_length) independent distributions,
    # each producing a sample of size equal to the number of rewards
    qr = Independent(Normal(world_model.reward_model(latent_states), 1), 1)

    # compute predictions for terminal steps, if required
    if cfg.algo.world_model.use_continues and world_model.continue_model:
<<<<<<< HEAD
        qc = Independent(Bernoulli(logits=world_model.continue_model(latent_states)), 1)
        continue_targets = (1 - data["dones"]) * cfg.algo.gamma
=======
        qc = Independent(
            Bernoulli(logits=world_model.continue_model(latent_states), validate_args=validate_args),
            1,
            validate_args=validate_args,
        )
        continues_targets = (1 - data["terminated"]) * cfg.algo.gamma
>>>>>>> 87c9098b
    else:
        qc = continues_targets = None

    # compute the distributions of the states (posteriors and priors)
    # it is necessary an Independent distribution because
    # it is necessary to create (batch_size * sequence_length) independent distributions,
    # each producing a sample of size equal to the stochastic size
    posteriors_dist = Independent(Normal(posteriors_mean, posteriors_std), 1)
    priors_dist = Independent(Normal(priors_mean, priors_std), 1)

    # world model optimization step
    world_optimizer.zero_grad(set_to_none=True)
    # compute the overall loss of the world model
    rec_loss, kl, state_loss, reward_loss, observation_loss, continue_loss = reconstruction_loss(
        qo,
        batch_obs,
        qr,
        data["rewards"],
        posteriors_dist,
        priors_dist,
        cfg.algo.world_model.kl_free_nats,
        cfg.algo.world_model.kl_regularizer,
        qc,
        continues_targets,
        cfg.algo.world_model.continue_scale_factor,
    )
    fabric.backward(rec_loss)
    world_model_grads = None
    if cfg.algo.world_model.clip_gradients is not None and cfg.algo.world_model.clip_gradients > 0:
        world_model_grads = fabric.clip_gradients(
            module=world_model,
            optimizer=world_optimizer,
            max_norm=cfg.algo.world_model.clip_gradients,
            error_if_nonfinite=False,
        )
    world_optimizer.step()

    # Behaviour Learning
    # Unflatten first 2 dimensions of recurrent and posterior states in order
    # to have all the states on the first dimension.
    # The 1 in the second dimension is needed for the recurrent model in the imagination step,
    # 1 because the agent imagines one state at a time.
    # (1, batch_size * sequence_length, stochastic_size)
    imagined_prior = posteriors.detach().reshape(1, -1, stochastic_size)

    # initialize the recurrent state of the recurrent model with the recurrent states computed
    # during the dynamic learning phase, its shape is (1, batch_size * sequence_length, recurrent_state_size).
    recurrent_state = recurrent_states.detach().reshape(1, -1, recurrent_state_size)

    # starting states for the imagination phase.
    # (1, batch_size * sequence_length, determinisitic_size + stochastic_size)
    imagined_latent_states = torch.cat((imagined_prior, recurrent_state), -1)

    # initialize the tensor of the imagined states
    imagined_trajectories = torch.empty(
        cfg.algo.horizon, batch_size * sequence_length, stochastic_size + recurrent_state_size, device=device
    )

    # imagine trajectories in the latent space
    for i in range(cfg.algo.horizon):
        # actions tensor has dimension (1, batch_size * sequence_length, num_actions)
        actions = torch.cat(actor(imagined_latent_states.detach())[0], dim=-1)

        # imagination step
        imagined_prior, recurrent_state = world_model.rssm.imagination(imagined_prior, recurrent_state, actions)

        # update current state
        imagined_latent_states = torch.cat((imagined_prior, recurrent_state), -1)
        imagined_trajectories[i] = imagined_latent_states

    # predict values and rewards
    # it is necessary an Independent distribution because
    # it is necessary to create (batch_size * sequence_length) independent distributions,
    # each producing a sample of size equal to the number of values/rewards
    predicted_values = critic(imagined_trajectories)
    predicted_rewards = world_model.reward_model(imagined_trajectories)

    # predict the probability that the episode will continue in the imagined states
    if cfg.algo.world_model.use_continues and world_model.continue_model:
        predicted_continues = logits_to_probs(logits=world_model.continue_model(imagined_trajectories), is_binary=True)
    else:
        predicted_continues = torch.ones_like(predicted_rewards.detach()) * cfg.algo.gamma

    # compute the lambda_values, by passing as last values the values of the last imagined state
    # the dimensions of the lambda_values tensor are
    # (horizon, batch_size * sequence_length, recurrent_state_size + stochastic_size)
    lambda_values = compute_lambda_values(
        predicted_rewards,
        predicted_values,
        predicted_continues,
        last_values=predicted_values[-1],
        horizon=cfg.algo.horizon,
        lmbda=cfg.algo.lmbda,
    )

    # compute the discounts to multiply to the lambda values
    with torch.no_grad():
        # the time steps in Eq. 7 and Eq. 8 of the paper are weighted by the cumulative product of the predicted
        # discount factors, estimated by the continue model, so terms are wighted down based on how likely
        # the imagined trajectory would have ended.
        # Ref. subsection "Learning objectives" of paragraph 3 (Learning Behaviors by Latent Imagination)
        # in [https://doi.org/10.48550/arXiv.1912.01603](https://doi.org/10.48550/arXiv.1912.01603)
        #
        # Suppose the case in which the continue model is not used and gamma = .99
        # predicted_continues.shape = (15, 2500, 1)
        # predicted_continues = [
        #   [ [.99], ..., [.99] ], (2500 columns)
        #   ...
        # ] (15 rows)
        # torch.ones_like(predicted_continues[:1]) = [
        #   [ [1.], ..., [1.] ]
        # ] (1 row and 2500 columns), the discount of the time step 0 is 1.
        # predicted_continues[:-2] = [
        #   [ [.99], ..., [.99] ], (2500 columns)
        #   ...
        # ] (13 rows)
        # torch.cat((torch.ones_like(predicted_continues[:1]), predicted_continues[:-2]), 0) = [
        #   [ [1.], ..., [1.] ], (2500 columns)
        #   [ [.99], ..., [.99] ],
        #   ...,
        #   [ [.99], ..., [.99] ],
        # ] (14 rows), the total number of imagined steps is 15, but one is lost because of the values computation
        # torch.cumprod(torch.cat((torch.ones_like(predicted_continues[:1]), predicted_continues[:-2]), 0), 0) = [
        #   [ [1.], ..., [1.] ], (2500 columns)
        #   [ [.99], ..., [.99] ],
        #   [ [.9801], ..., [.9801] ],
        #   ...,
        #   [ [.8775], ..., [.8775] ],
        # ] (14 rows)
        discount = torch.cumprod(torch.cat((torch.ones_like(predicted_continues[:1]), predicted_continues[:-2]), 0), 0)

    # actor optimization step
    actor_optimizer.zero_grad(set_to_none=True)
    # compute the policy loss
    policy_loss = actor_loss(discount * lambda_values)
    fabric.backward(policy_loss)
    actor_grads = None
    if cfg.algo.actor.clip_gradients is not None and cfg.algo.actor.clip_gradients > 0:
        actor_grads = fabric.clip_gradients(
            module=actor,
            optimizer=actor_optimizer,
            max_norm=cfg.algo.actor.clip_gradients,
            error_if_nonfinite=False,
        )
    actor_optimizer.step()

    # Predict the values distribution only for the first H (horizon) imagined states
    # (to match the dimension with the lambda values),
    # it removes the last imagined state in the trajectory
    # because it is used only for computing correclty the lambda values
    qv = Independent(Normal(critic(imagined_trajectories.detach())[:-1], 1), 1)

    # critic optimization step
    critic_optimizer.zero_grad(set_to_none=True)
    # compute the value loss
    # the discount has shape (horizon, seuqence_length * batch_size, 1), so,
    # it is necessary to remove the last dimension to properly match the shapes
    # for the log prob
    value_loss = critic_loss(qv, lambda_values.detach(), discount[..., 0])
    fabric.backward(value_loss)
    critic_grads = None
    if cfg.algo.critic.clip_gradients is not None and cfg.algo.critic.clip_gradients > 0:
        critic_grads = fabric.clip_gradients(
            module=critic,
            optimizer=critic_optimizer,
            max_norm=cfg.algo.critic.clip_gradients,
            error_if_nonfinite=False,
        )
    critic_optimizer.step()

    # Log metrics
    if aggregator and not aggregator.disabled:
        aggregator.update("Loss/world_model_loss", rec_loss.detach())
        aggregator.update("Loss/observation_loss", observation_loss.detach())
        aggregator.update("Loss/reward_loss", reward_loss.detach())
        aggregator.update("Loss/state_loss", state_loss.detach())
        aggregator.update("Loss/continue_loss", continue_loss.detach())
        aggregator.update("State/kl", kl.detach())
        aggregator.update("State/post_entropy", posteriors_dist.entropy().mean().detach())
        aggregator.update("State/prior_entropy", priors_dist.entropy().mean().detach())
        aggregator.update("Loss/policy_loss", policy_loss.detach())
        aggregator.update("Loss/value_loss", value_loss.detach())
        if world_model_grads:
            aggregator.update("Grads/world_model", world_model_grads.mean().detach())
        if actor_grads:
            aggregator.update("Grads/actor", actor_grads.mean().detach())
        if critic_grads:
            aggregator.update("Grads/critic", critic_grads.mean().detach())

    # Reset everything
    actor_optimizer.zero_grad(set_to_none=True)
    critic_optimizer.zero_grad(set_to_none=True)
    world_optimizer.zero_grad(set_to_none=True)


@register_algorithm()
def main(fabric: Fabric, cfg: Dict[str, Any]):
    device = fabric.device
    rank = fabric.global_rank
    world_size = fabric.world_size

    if cfg.checkpoint.resume_from:
        state = fabric.load(cfg.checkpoint.resume_from)

    # These arguments cannot be changed
    cfg.env.screen_size = 64
    cfg.env.frame_stack = 1

    # Create Logger. This will create the logger only on the
    # rank-0 process
    logger = get_logger(fabric, cfg)
    if logger and fabric.is_global_zero:
        fabric._loggers = [logger]
        fabric.logger.log_hyperparams(cfg)
    log_dir = get_log_dir(fabric, cfg.root_dir, cfg.run_name)
    fabric.print(f"Log dir: {log_dir}")

    # Environment setup
    vectorized_env = gym.vector.SyncVectorEnv if cfg.env.sync_env else gym.vector.AsyncVectorEnv
    envs = vectorized_env(
        [
            make_env(
                cfg,
                cfg.seed + rank * cfg.env.num_envs + i,
                rank * cfg.env.num_envs,
                log_dir if rank == 0 else None,
                "train",
                vector_env_idx=i,
            )
            for i in range(cfg.env.num_envs)
        ]
    )
    action_space = envs.single_action_space
    observation_space = envs.single_observation_space

    is_continuous = isinstance(action_space, gym.spaces.Box)
    is_multidiscrete = isinstance(action_space, gym.spaces.MultiDiscrete)
    actions_dim = tuple(
        action_space.shape if is_continuous else (action_space.nvec.tolist() if is_multidiscrete else [action_space.n])
    )
    clip_rewards_fn = lambda r: np.tanh(r) if cfg.env.clip_rewards else r
    if not isinstance(observation_space, gym.spaces.Dict):
        raise RuntimeError(f"Unexpected observation type, should be of type Dict, got: {observation_space}")
    if (
        len(set(cfg.algo.cnn_keys.encoder).intersection(set(cfg.algo.cnn_keys.decoder))) == 0
        and len(set(cfg.algo.mlp_keys.encoder).intersection(set(cfg.algo.mlp_keys.decoder))) == 0
    ):
        raise RuntimeError("The CNN keys or the MLP keys of the encoder and decoder must not be disjointed")
    if len(set(cfg.algo.cnn_keys.decoder) - set(cfg.algo.cnn_keys.encoder)) > 0:
        raise RuntimeError(
            "The CNN keys of the decoder must be contained in the encoder ones. "
            f"Those keys are decoded without being encoded: {list(set(cfg.algo.cnn_keys.decoder))}"
        )
    if len(set(cfg.algo.mlp_keys.decoder) - set(cfg.algo.mlp_keys.encoder)) > 0:
        raise RuntimeError(
            "The MLP keys of the decoder must be contained in the encoder ones. "
            f"Those keys are decoded without being encoded: {list(set(cfg.algo.mlp_keys.decoder))}"
        )
    if cfg.metric.log_level > 0:
        fabric.print("Encoder CNN keys:", cfg.algo.cnn_keys.encoder)
        fabric.print("Encoder MLP keys:", cfg.algo.mlp_keys.encoder)
        fabric.print("Decoder CNN keys:", cfg.algo.cnn_keys.decoder)
        fabric.print("Decoder MLP keys:", cfg.algo.mlp_keys.decoder)
    obs_keys = cfg.algo.cnn_keys.encoder + cfg.algo.mlp_keys.encoder

    world_model, actor, critic = build_agent(
        fabric,
        actions_dim,
        is_continuous,
        cfg,
        observation_space,
        state["world_model"] if cfg.checkpoint.resume_from else None,
        state["actor"] if cfg.checkpoint.resume_from else None,
        state["critic"] if cfg.checkpoint.resume_from else None,
    )
    player = PlayerDV1(
        fabric,
        world_model.encoder,
        world_model.rssm.recurrent_model,
        world_model.rssm.representation_model,
        actor,
        actions_dim,
        cfg.env.num_envs,
        cfg.algo.world_model.stochastic_size,
        cfg.algo.world_model.recurrent_model.recurrent_state_size,
    )

    # Optimizers
    world_optimizer = hydra.utils.instantiate(
        cfg.algo.world_model.optimizer, params=world_model.parameters(), _convert_="all"
    )
    actor_optimizer = hydra.utils.instantiate(cfg.algo.actor.optimizer, params=actor.parameters(), _convert_="all")
    critic_optimizer = hydra.utils.instantiate(cfg.algo.critic.optimizer, params=critic.parameters(), _convert_="all")
    if cfg.checkpoint.resume_from:
        world_optimizer.load_state_dict(state["world_optimizer"])
        actor_optimizer.load_state_dict(state["actor_optimizer"])
        critic_optimizer.load_state_dict(state["critic_optimizer"])
    world_optimizer, actor_optimizer, critic_optimizer = fabric.setup_optimizers(
        world_optimizer, actor_optimizer, critic_optimizer
    )

    if fabric.is_global_zero:
        save_configs(cfg, log_dir)

    # Metrics
    aggregator = None
    if not MetricAggregator.disabled:
        aggregator: MetricAggregator = hydra.utils.instantiate(cfg.metric.aggregator, _convert_="all").to(device)

    # Local data
    buffer_size = cfg.buffer.size // int(cfg.env.num_envs * world_size) if not cfg.dry_run else 2
    rb = EnvIndependentReplayBuffer(
        buffer_size,
        cfg.env.num_envs,
        obs_keys=obs_keys,
        memmap=cfg.buffer.memmap,
        memmap_dir=os.path.join(log_dir, "memmap_buffer", f"rank_{fabric.global_rank}"),
        buffer_cls=SequentialReplayBuffer,
    )
    if cfg.checkpoint.resume_from and cfg.buffer.checkpoint:
        if isinstance(state["rb"], list) and world_size == len(state["rb"]):
            rb = state["rb"][fabric.global_rank]
        elif isinstance(state["rb"], EnvIndependentReplayBuffer):
            rb = state["rb"]
        else:
            raise RuntimeError(f"Given {len(state['rb'])}, but {world_size} processes are instantiated")

    # Global variables
    train_step = 0
    last_train = 0
    start_step = (
        # + 1 because the checkpoint is at the end of the update step
        # (when resuming from a checkpoint, the update at the checkpoint
        # is ended and you have to start with the next one)
        (state["update"] // world_size) + 1
        if cfg.checkpoint.resume_from
        else 1
    )
    policy_step = state["update"] * cfg.env.num_envs if cfg.checkpoint.resume_from else 0
    last_log = state["last_log"] if cfg.checkpoint.resume_from else 0
    last_checkpoint = state["last_checkpoint"] if cfg.checkpoint.resume_from else 0
    policy_steps_per_update = int(cfg.env.num_envs * world_size)
    num_updates = int(cfg.algo.total_steps // policy_steps_per_update) if not cfg.dry_run else 1
    learning_starts = (cfg.algo.learning_starts // policy_steps_per_update) if not cfg.dry_run else 0
    if cfg.checkpoint.resume_from:
        cfg.algo.per_rank_batch_size = state["batch_size"] // world_size
        if not cfg.buffer.checkpoint:
            learning_starts += start_step

    # Create Ratio class
    ratio = Ratio(cfg.algo.replay_ratio, pretrain_steps=cfg.algo.per_rank_pretrain_steps)
    if cfg.checkpoint.resume_from:
        ratio.load_state_dict(state["ratio"])

    # Warning for log and checkpoint every
    if cfg.metric.log_level > 0 and cfg.metric.log_every % policy_steps_per_update != 0:
        warnings.warn(
            f"The metric.log_every parameter ({cfg.metric.log_every}) is not a multiple of the "
            f"policy_steps_per_update value ({policy_steps_per_update}), so "
            "the metrics will be logged at the nearest greater multiple of the "
            "policy_steps_per_update value."
        )
    if cfg.checkpoint.every % policy_steps_per_update != 0:
        warnings.warn(
            f"The checkpoint.every parameter ({cfg.checkpoint.every}) is not a multiple of the "
            f"policy_steps_per_update value ({policy_steps_per_update}), so "
            "the checkpoint will be saved at the nearest greater multiple of the "
            "policy_steps_per_update value."
        )

    # Get the first environment observation and start the optimization
    step_data = {}
    obs = envs.reset(seed=cfg.seed)[0]
    for k in obs_keys:
        if k in cfg.algo.cnn_keys.encoder:
            obs[k] = obs[k].reshape(cfg.env.num_envs, -1, *obs[k].shape[-2:])
        step_data[k] = obs[k][np.newaxis]
    step_data["terminated"] = np.zeros((1, cfg.env.num_envs, 1))
    step_data["truncated"] = np.zeros((1, cfg.env.num_envs, 1))
    step_data["actions"] = np.zeros((1, cfg.env.num_envs, sum(actions_dim)))
    step_data["rewards"] = np.zeros((1, cfg.env.num_envs, 1))
    rb.add(step_data, validate_args=cfg.buffer.validate_args)
    player.init_states()

    cumulative_per_rank_gradient_steps = 0
    for update in range(start_step, num_updates + 1):
        policy_step += cfg.env.num_envs * world_size

        with torch.inference_mode():
            # Measure environment interaction time: this considers both the model forward
            # to get the action given the observation and the time taken into the environment
            with timer("Time/env_interaction_time", SumMetric, sync_on_compute=False):
                # Sample an action given the observation received by the environment
                if (
                    update <= learning_starts
                    and cfg.checkpoint.resume_from is None
                    and "minedojo" not in cfg.env.wrapper._target_.lower()
                ):
                    real_actions = actions = np.array(envs.action_space.sample())
                    if not is_continuous:
                        actions = np.concatenate(
                            [
                                F.one_hot(torch.as_tensor(act), act_dim).numpy()
                                for act, act_dim in zip(actions.reshape(len(actions_dim), -1), actions_dim)
                            ],
                            axis=-1,
                        )
                else:
                    normalized_obs = {}
                    for k in obs_keys:
                        torch_obs = torch.as_tensor(obs[k][np.newaxis], dtype=torch.float32, device=device)
                        if k in cfg.algo.cnn_keys.encoder:
                            torch_obs = torch_obs / 255 - 0.5
                        normalized_obs[k] = torch_obs
                    mask = {k: v for k, v in normalized_obs.items() if k.startswith("mask")}
                    if len(mask) == 0:
                        mask = None
                    real_actions = actions = player.get_exploration_actions(normalized_obs, mask, step=policy_step)
                    actions = torch.cat(actions, -1).view(cfg.env.num_envs, -1).cpu().numpy()
                    if is_continuous:
                        real_actions = torch.cat(real_actions, -1).cpu().numpy()
                    else:
                        real_actions = (
                            torch.cat([real_act.argmax(dim=-1) for real_act in real_actions], dim=-1).cpu().numpy()
                        )
                next_obs, rewards, terminated, truncated, infos = envs.step(
                    real_actions.reshape(envs.action_space.shape)
                )
                dones = np.logical_or(terminated, truncated).astype(np.uint8)

            if cfg.metric.log_level > 0 and "final_info" in infos:
                for i, agent_ep_info in enumerate(infos["final_info"]):
                    if agent_ep_info is not None:
                        ep_rew = agent_ep_info["episode"]["r"]
                        ep_len = agent_ep_info["episode"]["l"]
                        if aggregator and not aggregator.disabled:
                            aggregator.update("Rewards/rew_avg", ep_rew)
                            aggregator.update("Game/ep_len_avg", ep_len)
                        fabric.print(f"Rank-0: policy_step={policy_step}, reward_env_{i}={ep_rew[-1]}")

            # Save the real next observation
            real_next_obs = copy.deepcopy(next_obs)
            if "final_observation" in infos:
                for idx, final_obs in enumerate(infos["final_observation"]):
                    if final_obs is not None:
                        for k, v in final_obs.items():
                            real_next_obs[k][idx] = v

            for k in obs_keys:
                if k in cfg.algo.cnn_keys.encoder:
                    next_obs[k] = next_obs[k].reshape(cfg.env.num_envs, -1, *next_obs[k].shape[-2:])
                    real_next_obs[k] = real_next_obs[k].reshape(cfg.env.num_envs, -1, *real_next_obs[k].shape[-2:])
                step_data[k] = real_next_obs[k][np.newaxis]

            # next_obs becomes the new obs
            obs = next_obs

            step_data["terminated"] = terminated[np.newaxis]
            step_data["truncated"] = truncated[np.newaxis]
            step_data["actions"] = actions[np.newaxis]
            step_data["rewards"] = clip_rewards_fn(rewards)[np.newaxis]
            rb.add(step_data, validate_args=cfg.buffer.validate_args)

            # Reset and save the observation coming from the automatic reset
            dones_idxes = dones.nonzero()[0].tolist()
            reset_envs = len(dones_idxes)
            if reset_envs > 0:
                reset_data = {}
                for k in obs_keys:
                    reset_data[k] = (next_obs[k][dones_idxes])[np.newaxis]
                reset_data["terminated"] = np.zeros((1, reset_envs, 1))
                reset_data["truncated"] = np.zeros((1, reset_envs, 1))
                reset_data["actions"] = np.zeros((1, reset_envs, np.sum(actions_dim)))
                reset_data["rewards"] = np.zeros((1, reset_envs, 1))
                rb.add(reset_data, dones_idxes, validate_args=cfg.buffer.validate_args)
                for d in dones_idxes:
                    step_data["terminated"][0, d] = np.zeros_like(step_data["dones"][0, d])
                    step_data["truncated"][0, d] = np.zeros_like(step_data["dones"][0, d])
                # Reset internal agent states
                player.init_states(reset_envs=dones_idxes)

        # Train the agent
        if update >= learning_starts:
            per_rank_gradient_steps = ratio(policy_step / world_size)
            if per_rank_gradient_steps > 0:
                with timer("Time/train_time", SumMetric, sync_on_compute=cfg.metric.sync_on_compute):
                    sample = rb.sample_tensors(
                        batch_size=cfg.algo.per_rank_batch_size,
                        sequence_length=cfg.algo.per_rank_sequence_length,
                        n_samples=per_rank_gradient_steps,
                        dtype=None,
                        device=device,
                        from_numpy=cfg.buffer.from_numpy,
                    )  # [N_samples, Seq_len, Batch_size, ...]
                    for i in range(per_rank_gradient_steps):
                        batch = {k: v[i].float() for k, v in sample.items()}
                        train(
                            fabric,
                            world_model,
                            actor,
                            critic,
                            world_optimizer,
                            actor_optimizer,
                            critic_optimizer,
                            batch,
                            aggregator,
                            cfg,
                        )
                        cumulative_per_rank_gradient_steps += 1
                    train_step += world_size
                if aggregator:
                    aggregator.update("Params/exploration_amount", actor._get_expl_amount(policy_step))

        # Log metrics
        if cfg.metric.log_level > 0 and (policy_step - last_log >= cfg.metric.log_every or update == num_updates):
            # Sync distributed metrics
            if aggregator and not aggregator.disabled:
                metrics_dict = aggregator.compute()
                fabric.log_dict(metrics_dict, policy_step)
                aggregator.reset()

            # Log replay ratio
            fabric.log(
                "Params/replay_ratio", cumulative_per_rank_gradient_steps * world_size / policy_step, policy_step
            )

            # Sync distributed timers
            if not timer.disabled:
                timer_metrics = timer.compute()
                if "Time/train_time" in timer_metrics:
                    fabric.log(
                        "Time/sps_train",
                        (train_step - last_train) / timer_metrics["Time/train_time"],
                        policy_step,
                    )
                if "Time/env_interaction_time" in timer_metrics:
                    fabric.log(
                        "Time/sps_env_interaction",
                        ((policy_step - last_log) / world_size * cfg.env.action_repeat)
                        / timer_metrics["Time/env_interaction_time"],
                        policy_step,
                    )
                timer.reset()

            # Reset counters
            last_log = policy_step
            last_train = train_step

        # Checkpoint Model
        if (cfg.checkpoint.every > 0 and policy_step - last_checkpoint >= cfg.checkpoint.every) or (
            update == num_updates and cfg.checkpoint.save_last
        ):
            last_checkpoint = policy_step
            state = {
                "world_model": world_model.state_dict(),
                "actor": actor.state_dict(),
                "critic": critic.state_dict(),
                "world_optimizer": world_optimizer.state_dict(),
                "actor_optimizer": actor_optimizer.state_dict(),
                "critic_optimizer": critic_optimizer.state_dict(),
                "ratio": ratio.state_dict(),
                "update": update * world_size,
                "batch_size": cfg.algo.per_rank_batch_size * world_size,
                "last_log": last_log,
                "last_checkpoint": last_checkpoint,
            }
            ckpt_path = log_dir + f"/checkpoint/ckpt_{policy_step}_{fabric.global_rank}.ckpt"
            fabric.call(
                "on_checkpoint_coupled",
                fabric=fabric,
                ckpt_path=ckpt_path,
                state=state,
                replay_buffer=rb if cfg.buffer.checkpoint else None,
            )

    envs.close()
    if fabric.is_global_zero and cfg.algo.run_test:
        test(player, fabric, cfg, log_dir)

    if not cfg.model_manager.disabled and fabric.is_global_zero:
        from sheeprl.algos.dreamer_v1.utils import log_models
        from sheeprl.utils.mlflow import register_model

        models_to_log = {"world_model": world_model, "actor": actor, "critic": critic}
        register_model(fabric, log_models, cfg, models_to_log)<|MERGE_RESOLUTION|>--- conflicted
+++ resolved
@@ -175,17 +175,8 @@
 
     # compute predictions for terminal steps, if required
     if cfg.algo.world_model.use_continues and world_model.continue_model:
-<<<<<<< HEAD
         qc = Independent(Bernoulli(logits=world_model.continue_model(latent_states)), 1)
-        continue_targets = (1 - data["dones"]) * cfg.algo.gamma
-=======
-        qc = Independent(
-            Bernoulli(logits=world_model.continue_model(latent_states), validate_args=validate_args),
-            1,
-            validate_args=validate_args,
-        )
         continues_targets = (1 - data["terminated"]) * cfg.algo.gamma
->>>>>>> 87c9098b
     else:
         qc = continues_targets = None
 
