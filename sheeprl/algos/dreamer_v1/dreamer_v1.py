from __future__ import annotations

import copy
import os
import warnings
from typing import Any, Dict

import gymnasium as gym
import hydra
import mlflow
import numpy as np
import torch
import torch.nn.functional as F
from lightning.fabric import Fabric
from lightning.fabric.wrappers import _FabricModule, _FabricOptimizer
from mlflow.models.model import ModelInfo
from tensordict import TensorDict
from tensordict.tensordict import TensorDictBase
from torch.distributions import Bernoulli, Independent, Normal
from torchmetrics import SumMetric

from sheeprl.algos.dreamer_v1.agent import PlayerDV1, WorldModel, build_agent
from sheeprl.algos.dreamer_v1.loss import actor_loss, critic_loss, reconstruction_loss
from sheeprl.algos.dreamer_v1.utils import compute_lambda_values
from sheeprl.algos.dreamer_v2.utils import test
from sheeprl.data.buffers import AsyncReplayBuffer
from sheeprl.utils.env import make_env
from sheeprl.utils.logger import get_log_dir, get_logger
from sheeprl.utils.metric import MetricAggregator
from sheeprl.utils.registry import register_algorithm
from sheeprl.utils.timer import timer
from sheeprl.utils.utils import polynomial_decay, register_model, unwrap_fabric

# Decomment the following two lines if you cannot start an experiment with DMC environments
# os.environ["PYOPENGL_PLATFORM"] = ""
# os.environ["MUJOCO_GL"] = "osmesa"


def train(
    fabric: Fabric,
    world_model: WorldModel,
    actor: _FabricModule,
    critic: _FabricModule,
    world_optimizer: _FabricOptimizer,
    actor_optimizer: _FabricOptimizer,
    critic_optimizer: _FabricOptimizer,
    data: TensorDictBase,
    aggregator: MetricAggregator | None,
    cfg: Dict[str, Any],
) -> None:
    """Runs one-step update of the agent.

    The follwing designations are used:
        - recurrent_state: is what is called ht or deterministic state from Figure 2c in
        [https://arxiv.org/abs/1811.04551](https://arxiv.org/abs/1811.04551).
        - stochastic_state: is what is called st or stochastic state from Figure 2c in
        [https://arxiv.org/abs/1811.04551](https://arxiv.org/abs/1811.04551).
            It can be both posterior or prior.
        - latent state: the concatenation of the stochastic and recurrent states on the last dimension.
        - p: the output of the representation model, from Eq. 9 in
        [https://arxiv.org/abs/1912.01603](https://arxiv.org/abs/1912.01603).
        - q: the output of the transition model, from Eq. 9 in
        [https://arxiv.org/abs/1912.01603](https://arxiv.org/abs/1912.01603).
        - qo: the output of the observation model, from Eq. 9 in
        [https://arxiv.org/abs/1912.01603](https://arxiv.org/abs/1912.01603).
        - qr: the output of the reward model, from Eq. 9 in
        [https://arxiv.org/abs/1912.01603](https://arxiv.org/abs/1912.01603).
        - qc: the output of the continue model.
        - qv: the output of the value model (critic), from Eq. 2 in
        [https://arxiv.org/abs/1912.01603](https://arxiv.org/abs/1912.01603).

    In particular, it updates the agent as specified by Algorithm 1 in
    [https://arxiv.org/abs/1912.01603](https://arxiv.org/abs/1912.01603).

    1. Dynamic Learning:
        - Encoder: encode the observations.
        - Recurrent Model: compute the recurrent state from the previous recurrent state,
            the previous stochastic state, and from the previous actions.
        - Transition Model: predict the posterior state from the recurrent state, i.e., the deterministic state or ht.
        - Representation Model: compute the posterior state from the recurrent state and
            from the embedded observations provided by the environment.
        - Observation Model: reconstructs observations from latent states.
        - Reward Model: estimate rewards from the latent states.
        - Update the models
    2. Behaviour Learning:
        - Imagine trajectories in the latent space from each latent state s_t up
        to the horizon H: s'_(t+1), ..., s'_(t+H).
        - Predict rewards and values in the imagined trajectories.
        - Compute lambda targets (Eq. 6 in [https://arxiv.org/abs/1912.01603](https://arxiv.org/abs/1912.01603))
        - Update the actor and the critic

    Args:
        fabric (Fabric): the fabric instance.
        world_model (WorldModel): the world model wrapped with Fabric.
        actor (_FabricModule): the actor model wrapped with Fabric.
        critic (_FabricModule): the critic model wrapped with Fabric.
        world_optimizer (_FabricOptimizer): the world optimizer.
        actor_optimizer (_FabricOptimizer): the actor optimizer.
        critic_optimizer (_FabricOptimizer): the critic optimizer.
        data (TensorDictBase): the batch of data to use for training.
        aggregator (MetricAggregator, optional): the aggregator to print the metrics.
        cfg (DictConfig): the configs.
    """
    batch_size = cfg.algo.per_rank_batch_size
    sequence_length = cfg.algo.per_rank_sequence_length
    validate_args = cfg.distribution.validate_args
    recurrent_state_size = cfg.algo.world_model.recurrent_model.recurrent_state_size
    stochastic_size = cfg.algo.world_model.stochastic_size
    device = fabric.device
    batch_obs = {k: data[k] / 255 - 0.5 for k in cfg.algo.cnn_keys.encoder}
    batch_obs.update({k: data[k] for k in cfg.algo.mlp_keys.encoder})

    # Dynamic Learning
    # initialize the recurrent_state that must be a tuple of tensors (one for GRU or RNN).
    # the dimension of each vector must be (1, batch_size, recurrent_state_size)
    # the recurrent state is the deterministic state (or ht) from the Figure 2c in
    # [https://arxiv.org/abs/1811.04551](https://arxiv.org/abs/1811.04551)
    recurrent_state = torch.zeros(1, batch_size, recurrent_state_size, device=device)

    # initialize the posterior that must be of dimension (1, batch_size, stochastic_size)
    # the stochastic state is the stochastic state (or st) from the Figure 2c in
    # [https://arxiv.org/abs/1811.04551](https://arxiv.org/abs/1811.04551)
    posterior = torch.zeros(1, batch_size, stochastic_size, device=device)

    # initialize the tensors for dynamic learning
    # recurrent_states will contain all the recurrent states computed during the dynamic learning phase,
    # and its dimension is (sequence_length, batch_size, recurrent_state_size)
    recurrent_states = torch.empty(sequence_length, batch_size, recurrent_state_size, device=device)
    # posteriors will contain all the posterior states computed during the dynamic learning phase,
    # and its dimension is (sequence_length, batch_size, stochastic_size)
    posteriors = torch.empty(sequence_length, batch_size, stochastic_size, device=device)

    # posteriors_mean and posteriors_std will contain all
    # the actual means and stds of the posterior states respectively,
    # their dimension is (sequence_length, batch_size, stochastic_size)
    posteriors_mean = torch.empty(sequence_length, batch_size, stochastic_size, device=device)
    posteriors_std = torch.empty(sequence_length, batch_size, stochastic_size, device=device)

    # priors_mean and priors_std will contain all
    # the predicted means and stds of the prior states respectively,
    # their dimension is (sequence_length, batch_size, stochastic_size)
    priors_mean = torch.empty(sequence_length, batch_size, stochastic_size, device=device)
    priors_std = torch.empty(sequence_length, batch_size, stochastic_size, device=device)

    embedded_obs = world_model.encoder(batch_obs)

    for i in range(0, sequence_length):
        # one step of dynamic learning, take the posterior state, the recurrent state, the action, and the observation
        # compute the mean and std of both the posterior and prior state, the new recurrent state
        # and the new posterior state
        recurrent_state, posterior, _, posterior_mean_std, prior_state_mean_std = world_model.rssm.dynamic(
            posterior, recurrent_state, data["actions"][i : i + 1], embedded_obs[i : i + 1]
        )
        recurrent_states[i] = recurrent_state
        posteriors[i] = posterior
        posteriors_mean[i] = posterior_mean_std[0]
        posteriors_std[i] = posterior_mean_std[1]
        priors_mean[i] = prior_state_mean_std[0]
        priors_std[i] = prior_state_mean_std[1]

    # concatenate the posterior states with the recurrent states on the last dimension
    # latent_states tensor has dimension (sequence_length, batch_size, recurrent_state_size + stochastic_size)
    latent_states = torch.cat((posteriors, recurrent_states), -1)

    # compute predictions for the observations
    decoded_information: Dict[str, torch.Tensor] = world_model.observation_model(latent_states)
    # compute the distribution of the reconstructed observations
    # it is necessary an Independent distribution because
    # it is necessary to create (batch_size * sequence_length) independent distributions,
    # each producing a sample of size observations.shape
    qo = {
        k: Independent(
            Normal(rec_obs, 1, validate_args=validate_args),
            len(rec_obs.shape[2:]),
            validate_args=validate_args,
        )
        for k, rec_obs in decoded_information.items()
    }

    # compute predictions for the rewards
    # it is necessary an Independent distribution because
    # it is necessary to create (batch_size * sequence_length) independent distributions,
    # each producing a sample of size equal to the number of rewards
    qr = Independent(
        Normal(world_model.reward_model(latent_states), 1, validate_args=validate_args),
        1,
        validate_args=validate_args,
    )

    # compute predictions for terminal steps, if required
    if cfg.algo.world_model.use_continues and world_model.continue_model:
        qc = Independent(
            Bernoulli(logits=world_model.continue_model(latent_states), validate_args=validate_args),
            1,
            validate_args=validate_args,
        )
        continue_targets = (1 - data["dones"]) * cfg.algo.gamma
    else:
        qc = continue_targets = None

    # compute the distributions of the states (posteriors and priors)
    # it is necessary an Independent distribution because
    # it is necessary to create (batch_size * sequence_length) independent distributions,
    # each producing a sample of size equal to the stochastic size
    posteriors_dist = Independent(
        Normal(posteriors_mean, posteriors_std, validate_args=validate_args),
        1,
        validate_args=validate_args,
    )
    priors_dist = Independent(
        Normal(priors_mean, priors_std, validate_args=validate_args),
        1,
        validate_args=validate_args,
    )

    # world model optimization step
    world_optimizer.zero_grad(set_to_none=True)
    # compute the overall loss of the world model
    rec_loss, kl, state_loss, reward_loss, observation_loss, continue_loss = reconstruction_loss(
        qo,
        batch_obs,
        qr,
        data["rewards"],
        posteriors_dist,
        priors_dist,
        cfg.algo.world_model.kl_free_nats,
        cfg.algo.world_model.kl_regularizer,
        qc,
        continue_targets,
        cfg.algo.world_model.continue_scale_factor,
    )
    fabric.backward(rec_loss)
    if cfg.algo.world_model.clip_gradients is not None and cfg.algo.world_model.clip_gradients > 0:
        world_model_grads = fabric.clip_gradients(
            module=world_model, optimizer=world_optimizer, max_norm=cfg.algo.world_model.clip_gradients
        )
    world_optimizer.step()
    if aggregator and not aggregator.disabled:
        aggregator.update("Grads/world_model", world_model_grads.mean().detach())
        aggregator.update("Loss/world_model_loss", rec_loss.detach())
        aggregator.update("Loss/observation_loss", observation_loss.detach())
        aggregator.update("Loss/reward_loss", reward_loss.detach())
        aggregator.update("Loss/state_loss", state_loss.detach())
        aggregator.update("Loss/continue_loss", continue_loss.detach())
        aggregator.update("State/kl", kl.detach())
        aggregator.update("State/post_entropy", posteriors_dist.entropy().mean().detach())
        aggregator.update("State/prior_entropy", priors_dist.entropy().mean().detach())

    # Behaviour Learning
    # Unflatten first 2 dimensions of recurrent and posterior states in order
    # to have all the states on the first dimension.
    # The 1 in the second dimension is needed for the recurrent model in the imagination step,
    # 1 because the agent imagines one state at a time.
    # (1, batch_size * sequence_length, stochastic_size)
    imagined_prior = posteriors.detach().reshape(1, -1, stochastic_size)

    # initialize the recurrent state of the recurrent model with the recurrent states computed
    # during the dynamic learning phase, its shape is (1, batch_size * sequence_length, recurrent_state_size).
    recurrent_state = recurrent_states.detach().reshape(1, -1, recurrent_state_size)

    # starting states for the imagination phase.
    # (1, batch_size * sequence_length, determinisitic_size + stochastic_size)
    imagined_latent_states = torch.cat((imagined_prior, recurrent_state), -1)

    # initialize the tensor of the imagined states
    imagined_trajectories = torch.empty(
        cfg.algo.horizon, batch_size * sequence_length, stochastic_size + recurrent_state_size, device=device
    )

    # imagine trajectories in the latent space
    for i in range(cfg.algo.horizon):
        # actions tensor has dimension (1, batch_size * sequence_length, num_actions)
        actions = torch.cat(actor(imagined_latent_states.detach())[0], dim=-1)

        # imagination step
        imagined_prior, recurrent_state = world_model.rssm.imagination(imagined_prior, recurrent_state, actions)

        # update current state
        imagined_latent_states = torch.cat((imagined_prior, recurrent_state), -1)
        imagined_trajectories[i] = imagined_latent_states

    # predict values and rewards
    # it is necessary an Independent distribution because
    # it is necessary to create (batch_size * sequence_length) independent distributions,
    # each producing a sample of size equal to the number of values/rewards
    predicted_values = Independent(
        Normal(critic(imagined_trajectories), 1, validate_args=validate_args),
        1,
        validate_args=validate_args,
    ).mean
    predicted_rewards = Independent(
        Normal(world_model.reward_model(imagined_trajectories), 1, validate_args=validate_args),
        1,
        validate_args=validate_args,
    ).mean

    # predict the probability that the episode will continue in the imagined states
    if cfg.algo.world_model.use_continues and world_model.continue_model:
        predicted_continues = Independent(
            Bernoulli(logits=world_model.continue_model(imagined_trajectories), validate_args=validate_args),
            1,
            validate_args=validate_args,
        ).mean
    else:
        predicted_continues = torch.ones_like(predicted_rewards.detach()) * cfg.algo.gamma

    # compute the lambda_values, by passing as last values the values of the last imagined state
    # the dimensions of the lambda_values tensor are
    # (horizon, batch_size * sequence_length, recurrent_state_size + stochastic_size)
    lambda_values = compute_lambda_values(
        predicted_rewards,
        predicted_values,
        predicted_continues,
        last_values=predicted_values[-1],
        horizon=cfg.algo.horizon,
        lmbda=cfg.algo.lmbda,
    )

    # compute the discounts to multiply to the lambda values
    with torch.no_grad():
        # the time steps in Eq. 7 and Eq. 8 of the paper are weighted by the cumulative product of the predicted
        # discount factors, estimated by the continue model, so terms are wighted down based on how likely
        # the imagined trajectory would have ended.
        # Ref. subsection "Learning objectives" of paragraph 3 (Learning Behaviors by Latent Imagination)
        # in [https://doi.org/10.48550/arXiv.1912.01603](https://doi.org/10.48550/arXiv.1912.01603)
        #
        # Suppose the case in which the continue model is not used and gamma = .99
        # predicted_continues.shape = (15, 2500, 1)
        # predicted_continues = [
        #   [ [.99], ..., [.99] ], (2500 columns)
        #   ...
        # ] (15 rows)
        # torch.ones_like(predicted_continues[:1]) = [
        #   [ [1.], ..., [1.] ]
        # ] (1 row and 2500 columns), the discount of the time step 0 is 1.
        # predicted_continues[:-2] = [
        #   [ [.99], ..., [.99] ], (2500 columns)
        #   ...
        # ] (13 rows)
        # torch.cat((torch.ones_like(predicted_continues[:1]), predicted_continues[:-2]), 0) = [
        #   [ [1.], ..., [1.] ], (2500 columns)
        #   [ [.99], ..., [.99] ],
        #   ...,
        #   [ [.99], ..., [.99] ],
        # ] (14 rows), the total number of imagined steps is 15, but one is lost because of the values computation
        # torch.cumprod(torch.cat((torch.ones_like(predicted_continues[:1]), predicted_continues[:-2]), 0), 0) = [
        #   [ [1.], ..., [1.] ], (2500 columns)
        #   [ [.99], ..., [.99] ],
        #   [ [.9801], ..., [.9801] ],
        #   ...,
        #   [ [.8775], ..., [.8775] ],
        # ] (14 rows)
        discount = torch.cumprod(torch.cat((torch.ones_like(predicted_continues[:1]), predicted_continues[:-2]), 0), 0)

    # actor optimization step
    actor_optimizer.zero_grad(set_to_none=True)
    # compute the policy loss
    policy_loss = actor_loss(discount * lambda_values)
    fabric.backward(policy_loss)
    if cfg.algo.actor.clip_gradients is not None and cfg.algo.actor.clip_gradients > 0:
        actor_grads = fabric.clip_gradients(
            module=actor, optimizer=actor_optimizer, max_norm=cfg.algo.actor.clip_gradients
        )
    actor_optimizer.step()
    if aggregator and not aggregator.disabled:
        aggregator.update("Grads/actor", actor_grads.mean().detach())
        aggregator.update("Loss/policy_loss", policy_loss.detach())

    # Predict the values distribution only for the first H (horizon) imagined states
    # (to match the dimension with the lambda values),
    # it removes the last imagined state in the trajectory
    # because it is used only for computing correclty the lambda values
    qv = Independent(
        Normal(critic(imagined_trajectories.detach())[:-1], 1, validate_args=validate_args),
        1,
        validate_args=validate_args,
    )

    # critic optimization step
    critic_optimizer.zero_grad(set_to_none=True)
    # compute the value loss
    # the discount has shape (horizon, seuqence_length * batch_size, 1), so,
    # it is necessary to remove the last dimension to properly match the shapes
    # for the log prob
    value_loss = critic_loss(qv, lambda_values.detach(), discount[..., 0])
    fabric.backward(value_loss)
    if cfg.algo.critic.clip_gradients is not None and cfg.algo.critic.clip_gradients > 0:
        critic_grads = fabric.clip_gradients(
            module=critic, optimizer=critic_optimizer, max_norm=cfg.algo.critic.clip_gradients
        )
    critic_optimizer.step()
    if aggregator and not aggregator.disabled:
        aggregator.update("Grads/critic", critic_grads.mean().detach())
        aggregator.update("Loss/value_loss", value_loss.detach())

    # Reset everything
    actor_optimizer.zero_grad(set_to_none=True)
    critic_optimizer.zero_grad(set_to_none=True)
    world_optimizer.zero_grad(set_to_none=True)


@register_algorithm()
def main(fabric: Fabric, cfg: Dict[str, Any]):
    device = fabric.device
    rank = fabric.global_rank
    world_size = fabric.world_size
    fabric.seed_everything(cfg.seed)
    torch.backends.cudnn.deterministic = cfg.torch_deterministic

    if cfg.checkpoint.resume_from:
        state = fabric.load(cfg.checkpoint.resume_from)
        cfg.algo.per_rank_batch_size = state["batch_size"] // world_size

    # These arguments cannot be changed
    cfg.env.screen_size = 64
    cfg.env.frame_stack = 1

    # Create Logger. This will create the logger only on the
    # rank-0 process
    logger = get_logger(fabric, cfg)
    if logger and fabric.is_global_zero:
        fabric._loggers = [logger]
        fabric.logger.log_hyperparams(cfg)
    log_dir = get_log_dir(fabric, cfg.root_dir, cfg.run_name)

    # Environment setup
    vectorized_env = gym.vector.SyncVectorEnv if cfg.env.sync_env else gym.vector.AsyncVectorEnv
    envs = vectorized_env(
        [
            make_env(
                cfg,
                cfg.seed + rank * cfg.env.num_envs + i,
                rank * cfg.env.num_envs,
                log_dir if rank == 0 else None,
                "train",
                vector_env_idx=i,
            )
            for i in range(cfg.env.num_envs)
        ]
    )
    action_space = envs.single_action_space
    observation_space = envs.single_observation_space

    is_continuous = isinstance(action_space, gym.spaces.Box)
    is_multidiscrete = isinstance(action_space, gym.spaces.MultiDiscrete)
    actions_dim = tuple(
        action_space.shape if is_continuous else (action_space.nvec.tolist() if is_multidiscrete else [action_space.n])
    )
    clip_rewards_fn = lambda r: torch.tanh(r) if cfg.env.clip_rewards else r
    if not isinstance(observation_space, gym.spaces.Dict):
        raise RuntimeError(f"Unexpected observation type, should be of type Dict, got: {observation_space}")
    if (
        len(set(cfg.algo.cnn_keys.encoder).intersection(set(cfg.algo.cnn_keys.decoder))) == 0
        and len(set(cfg.algo.mlp_keys.encoder).intersection(set(cfg.algo.mlp_keys.decoder))) == 0
    ):
        raise RuntimeError("The CNN keys or the MLP keys of the encoder and decoder must not be disjointed")
    if len(set(cfg.algo.cnn_keys.decoder) - set(cfg.algo.cnn_keys.encoder)) > 0:
        raise RuntimeError(
            "The CNN keys of the decoder must be contained in the encoder ones. "
            f"Those keys are decoded without being encoded: {list(set(cfg.algo.cnn_keys.decoder))}"
        )
    if len(set(cfg.algo.mlp_keys.decoder) - set(cfg.algo.mlp_keys.encoder)) > 0:
        raise RuntimeError(
            "The MLP keys of the decoder must be contained in the encoder ones. "
            f"Those keys are decoded without being encoded: {list(set(cfg.algo.mlp_keys.decoder))}"
        )
    if cfg.metric.log_level > 0:
        fabric.print("Encoder CNN keys:", cfg.algo.cnn_keys.encoder)
        fabric.print("Encoder MLP keys:", cfg.algo.mlp_keys.encoder)
        fabric.print("Decoder CNN keys:", cfg.algo.cnn_keys.decoder)
        fabric.print("Decoder MLP keys:", cfg.algo.mlp_keys.decoder)
    obs_keys = cfg.algo.cnn_keys.encoder + cfg.algo.mlp_keys.encoder

    world_model, actor, critic = build_agent(
        fabric,
        actions_dim,
        is_continuous,
        cfg,
        observation_space,
        state["world_model"] if cfg.checkpoint.resume_from else None,
        state["actor"] if cfg.checkpoint.resume_from else None,
        state["critic"] if cfg.checkpoint.resume_from else None,
    )
    player = PlayerDV1(
        world_model.encoder.module,
        world_model.rssm.recurrent_model.module,
        world_model.rssm.representation_model.module,
        actor.module,
        actions_dim,
        cfg.env.num_envs,
        cfg.algo.world_model.stochastic_size,
        cfg.algo.world_model.recurrent_model.recurrent_state_size,
        fabric.device,
    )

    # Optimizers
    world_optimizer = hydra.utils.instantiate(cfg.algo.world_model.optimizer, params=world_model.parameters())
    actor_optimizer = hydra.utils.instantiate(cfg.algo.actor.optimizer, params=actor.parameters())
    critic_optimizer = hydra.utils.instantiate(cfg.algo.critic.optimizer, params=critic.parameters())
    if cfg.checkpoint.resume_from:
        world_optimizer.load_state_dict(state["world_optimizer"])
        actor_optimizer.load_state_dict(state["actor_optimizer"])
        critic_optimizer.load_state_dict(state["critic_optimizer"])
    world_optimizer, actor_optimizer, critic_optimizer = fabric.setup_optimizers(
        world_optimizer, actor_optimizer, critic_optimizer
    )

    local_vars = locals()

    # Metrics
    aggregator = None
    if not MetricAggregator.disabled:
        aggregator: MetricAggregator = hydra.utils.instantiate(cfg.metric.aggregator).to(device)

    # Local data
    buffer_size = cfg.buffer.size // int(cfg.env.num_envs * world_size) if not cfg.dry_run else 2
    rb = AsyncReplayBuffer(
        buffer_size,
        cfg.env.num_envs,
        device=fabric.device if cfg.buffer.memmap else "cpu",
        memmap=cfg.buffer.memmap,
        memmap_dir=os.path.join(log_dir, "memmap_buffer", f"rank_{fabric.global_rank}"),
        sequential=True,
    )
    if cfg.checkpoint.resume_from and cfg.buffer.checkpoint:
        if isinstance(state["rb"], list) and world_size == len(state["rb"]):
            rb = state["rb"][fabric.global_rank]
        elif isinstance(state["rb"], AsyncReplayBuffer):
            rb = state["rb"]
        else:
            raise RuntimeError(f"Given {len(state['rb'])}, but {world_size} processes are instantiated")
    step_data = TensorDict({}, batch_size=[cfg.env.num_envs], device=fabric.device if cfg.buffer.memmap else "cpu")
    expl_decay_steps = state["expl_decay_steps"] if cfg.checkpoint.resume_from else 0

    # Global variables
    train_step = 0
    last_train = 0
    start_step = state["update"] // world_size if cfg.checkpoint.resume_from else 1
    policy_step = state["update"] * cfg.env.num_envs if cfg.checkpoint.resume_from else 0
    last_log = state["last_log"] if cfg.checkpoint.resume_from else 0
    last_checkpoint = state["last_checkpoint"] if cfg.checkpoint.resume_from else 0
    policy_steps_per_update = int(cfg.env.num_envs * world_size)
    updates_before_training = cfg.algo.train_every // policy_steps_per_update if not cfg.dry_run else 0
    num_updates = int(cfg.algo.total_steps // policy_steps_per_update) if not cfg.dry_run else 1
    learning_starts = (cfg.algo.learning_starts // policy_steps_per_update) if not cfg.dry_run else 0
    if cfg.checkpoint.resume_from and not cfg.buffer.checkpoint:
        learning_starts += start_step
    max_step_expl_decay = cfg.algo.actor.max_step_expl_decay // (cfg.algo.per_rank_gradient_steps * world_size)
    if cfg.checkpoint.resume_from:
        actor.expl_amount = polynomial_decay(
            expl_decay_steps,
            initial=cfg.algo.actor.expl_amount,
            final=cfg.algo.actor.expl_min,
            max_decay_steps=max_step_expl_decay,
        )

    # Warning for log and checkpoint every
    if cfg.metric.log_level > 0 and cfg.metric.log_every % policy_steps_per_update != 0:
        warnings.warn(
            f"The metric.log_every parameter ({cfg.metric.log_every}) is not a multiple of the "
            f"policy_steps_per_update value ({policy_steps_per_update}), so "
            "the metrics will be logged at the nearest greater multiple of the "
            "policy_steps_per_update value."
        )
    if cfg.checkpoint.every % policy_steps_per_update != 0:
        warnings.warn(
            f"The checkpoint.every parameter ({cfg.checkpoint.every}) is not a multiple of the "
            f"policy_steps_per_update value ({policy_steps_per_update}), so "
            "the checkpoint will be saved at the nearest greater multiple of the "
            "policy_steps_per_update value."
        )

    # Get the first environment observation and start the optimization
    o = envs.reset(seed=cfg.seed)[0]
    obs = {k: torch.from_numpy(v).view(cfg.env.num_envs, *v.shape[1:]) for k, v in o.items() if k.startswith("mask")}
    for k in obs_keys:
        torch_obs = torch.from_numpy(o[k]).view(cfg.env.num_envs, *o[k].shape[1:])
        if k in cfg.algo.mlp_keys.encoder:
            torch_obs = torch_obs.float()
        step_data[k] = torch_obs
        obs[k] = torch_obs
    step_data["dones"] = torch.zeros(cfg.env.num_envs, 1)
    step_data["actions"] = torch.zeros(cfg.env.num_envs, sum(actions_dim))
    step_data["rewards"] = torch.zeros(cfg.env.num_envs, 1)
    rb.add(step_data[None, ...])
    player.init_states()

    for update in range(start_step, num_updates + 1):
        policy_step += cfg.env.num_envs * world_size

        # Measure environment interaction time: this considers both the model forward
        # to get the action given the observation and the time taken into the environment
        with timer("Time/env_interaction_time", SumMetric(sync_on_compute=False)):
            # Sample an action given the observation received by the environment
            if (
                update <= learning_starts
                and cfg.checkpoint.resume_from is None
                and "minedojo" not in cfg.env.wrapper._target_.lower()
            ):
                real_actions = actions = np.array(envs.action_space.sample())
                if not is_continuous:
                    actions = np.concatenate(
                        [
                            F.one_hot(torch.tensor(act), act_dim).numpy()
                            for act, act_dim in zip(actions.reshape(len(actions_dim), -1), actions_dim)
                        ],
                        axis=-1,
                    )
            else:
                with torch.no_grad():
                    preprocessed_obs = {}
                    for k, v in obs.items():
                        if k in cfg.algo.cnn_keys.encoder:
                            preprocessed_obs[k] = v[None, ...].to(device) / 255 - 0.5
                        else:
                            preprocessed_obs[k] = v[None, ...].to(device)
                    mask = {k: v for k, v in preprocessed_obs.items() if k.startswith("mask")}
                    if len(mask) == 0:
                        mask = None
                    real_actions = actions = player.get_exploration_action(preprocessed_obs, mask)
                    actions = torch.cat(actions, -1).cpu().numpy()
                    if is_continuous:
                        real_actions = torch.cat(real_actions, -1).cpu().numpy()
                    else:
                        real_actions = np.array([real_act.cpu().argmax(dim=-1).numpy() for real_act in real_actions])
            o, rewards, dones, truncated, infos = envs.step(real_actions.reshape(envs.action_space.shape))
            dones = np.logical_or(dones, truncated)

        if cfg.metric.log_level > 0 and "final_info" in infos:
            for i, agent_ep_info in enumerate(infos["final_info"]):
                if agent_ep_info is not None:
                    ep_rew = agent_ep_info["episode"]["r"]
                    ep_len = agent_ep_info["episode"]["l"]
                    if aggregator and not aggregator.disabled:
                        aggregator.update("Rewards/rew_avg", ep_rew)
                        aggregator.update("Game/ep_len_avg", ep_len)
                    fabric.print(f"Rank-0: policy_step={policy_step}, reward_env_{i}={ep_rew[-1]}")

        # Save the real next observation
        real_next_obs = copy.deepcopy(o)
        if "final_observation" in infos:
            for idx, final_obs in enumerate(infos["final_observation"]):
                if final_obs is not None:
                    for k, v in final_obs.items():
                        real_next_obs[k][idx] = v

        next_obs = {
            k: torch.from_numpy(v).view(cfg.env.num_envs, *v.shape[1:]) for k, v in o.items() if k.startswith("mask")
        }
        for k in obs_keys:  # [N_envs, N_obs]
            next_obs[k] = torch.from_numpy(o[k]).view(cfg.env.num_envs, *o[k].shape[1:])
            step_data[k] = torch.from_numpy(real_next_obs[k]).view(cfg.env.num_envs, *real_next_obs[k].shape[1:])
            if k in cfg.algo.mlp_keys.encoder:
                next_obs[k] = next_obs[k].float()
                step_data[k] = step_data[k].float()
        actions = torch.from_numpy(actions).view(cfg.env.num_envs, -1).float()
        rewards = torch.from_numpy(rewards).view(cfg.env.num_envs, -1).float()
        dones = torch.from_numpy(dones).view(cfg.env.num_envs, -1).float()

        # next_obs becomes the new obs
        obs = next_obs

        step_data["dones"] = dones
        step_data["actions"] = actions
        step_data["rewards"] = clip_rewards_fn(rewards)
        rb.add(step_data[None, ...])

        # Reset and save the observation coming from the automatic reset
        dones_idxes = dones.nonzero(as_tuple=True)[0].tolist()
        reset_envs = len(dones_idxes)
        if reset_envs > 0:
            reset_data = TensorDict({}, batch_size=[reset_envs], device="cpu")
            for k in obs_keys:
                reset_data[k] = next_obs[k][dones_idxes]
            reset_data["dones"] = torch.zeros(reset_envs, 1)
            reset_data["actions"] = torch.zeros(reset_envs, np.sum(actions_dim))
            reset_data["rewards"] = torch.zeros(reset_envs, 1)
            rb.add(reset_data[None, ...], dones_idxes)
            # Reset dones so that `is_first` is updated
            for d in dones_idxes:
                step_data["dones"][d] = torch.zeros_like(step_data["dones"][d])
            # Reset internal agent states
            player.init_states(dones_idxes)

        updates_before_training -= 1

        # Train the agent
        if update > learning_starts and updates_before_training <= 0:
<<<<<<< HEAD
=======
            local_data = rb.sample(
                cfg.algo.per_rank_batch_size,
                sequence_length=cfg.algo.per_rank_sequence_length,
                n_samples=cfg.algo.per_rank_gradient_steps,
            ).to(device)
            distributed_sampler = BatchSampler(range(local_data.shape[0]), batch_size=1, drop_last=False)
>>>>>>> 647410c5
            # Start training
            with timer("Time/train_time", SumMetric(sync_on_compute=cfg.metric.sync_on_compute)):
                for i in range(cfg.algo.per_rank_gradient_steps):
                    local_data = rb.sample(
                        cfg.per_rank_batch_size,
                        sequence_length=cfg.per_rank_sequence_length,
                        n_samples=1,
                    ).to(device)
                    train(
                        fabric,
                        world_model,
                        actor,
                        critic,
                        world_optimizer,
                        actor_optimizer,
                        critic_optimizer,
<<<<<<< HEAD
                        local_data[0].view(cfg.per_rank_sequence_length, cfg.per_rank_batch_size),
=======
                        local_data[i].view(cfg.algo.per_rank_sequence_length, cfg.algo.per_rank_batch_size),
>>>>>>> 647410c5
                        aggregator,
                        cfg,
                    )
                train_step += world_size
            updates_before_training = cfg.algo.train_every // policy_steps_per_update
            if cfg.algo.actor.expl_decay:
                expl_decay_steps += 1
                actor.expl_amount = polynomial_decay(
                    expl_decay_steps,
                    initial=cfg.algo.actor.expl_amount,
                    final=cfg.algo.actor.expl_min,
                    max_decay_steps=max_step_expl_decay,
                )
            if aggregator:
                aggregator.update("Params/exploration_amount", actor.expl_amount)

        # Log metrics
        if cfg.metric.log_level > 0 and (policy_step - last_log >= cfg.metric.log_every or update == num_updates):
            # Sync distributed metrics
            if aggregator and not aggregator.disabled:
                metrics_dict = aggregator.compute()
                fabric.log_dict(metrics_dict, policy_step)
                aggregator.reset()

            # Sync distributed timers
            if not timer.disabled:
                timer_metrics = timer.compute()
                if "Time/train_time" in timer_metrics:
                    fabric.log(
                        "Time/sps_train",
                        (train_step - last_train) / timer_metrics["Time/train_time"],
                        policy_step,
                    )
                if "Time/env_interaction_time" in timer_metrics:
                    fabric.log(
                        "Time/sps_env_interaction",
                        ((policy_step - last_log) / world_size * cfg.env.action_repeat)
                        / timer_metrics["Time/env_interaction_time"],
                        policy_step,
                    )
                timer.reset()

            # Reset counters
            last_log = policy_step
            last_train = train_step

        # Checkpoint Model
        if (cfg.checkpoint.every > 0 and policy_step - last_checkpoint >= cfg.checkpoint.every) or (
            update == num_updates and cfg.checkpoint.save_last
        ):
            last_checkpoint = policy_step
            state = {
                "world_model": world_model.state_dict(),
                "actor": actor.state_dict(),
                "critic": critic.state_dict(),
                "world_optimizer": world_optimizer.state_dict(),
                "actor_optimizer": actor_optimizer.state_dict(),
                "critic_optimizer": critic_optimizer.state_dict(),
                "expl_decay_steps": expl_decay_steps,
                "update": update * world_size,
                "batch_size": cfg.algo.per_rank_batch_size * world_size,
                "last_log": last_log,
                "last_checkpoint": last_checkpoint,
            }
            ckpt_path = log_dir + f"/checkpoint/ckpt_{policy_step}_{fabric.global_rank}.ckpt"
            fabric.call(
                "on_checkpoint_coupled",
                fabric=fabric,
                ckpt_path=ckpt_path,
                state=state,
                replay_buffer=rb if cfg.buffer.checkpoint else None,
            )

    envs.close()
    if fabric.is_global_zero:
        test(player, fabric, cfg, log_dir)

    if not cfg.model_manager.disabled and fabric.is_global_zero:

        def log_models(
            run_id: str, experiment_id: str | None = None, run_name: str | None = None
        ) -> Dict[str, ModelInfo]:
            with mlflow.start_run(run_id=run_id, experiment_id=experiment_id, run_name=run_name, nested=True) as _:
                model_info = {}
                unwrapped_models = {}
                for k in cfg.model_manager.models.keys():
                    unwrapped_models[k] = unwrap_fabric(local_vars[k])
                    model_info[k] = mlflow.pytorch.log_model(unwrapped_models[k], artifact_path=k)
                mlflow.log_dict(cfg, "config.json")
            return model_info

        register_model(fabric, log_models, cfg)<|MERGE_RESOLUTION|>--- conflicted
+++ resolved
@@ -17,6 +17,7 @@
 from tensordict import TensorDict
 from tensordict.tensordict import TensorDictBase
 from torch.distributions import Bernoulli, Independent, Normal
+from torch.utils.data import BatchSampler
 from torchmetrics import SumMetric
 
 from sheeprl.algos.dreamer_v1.agent import PlayerDV1, WorldModel, build_agent
@@ -686,23 +687,15 @@
 
         # Train the agent
         if update > learning_starts and updates_before_training <= 0:
-<<<<<<< HEAD
-=======
             local_data = rb.sample(
                 cfg.algo.per_rank_batch_size,
                 sequence_length=cfg.algo.per_rank_sequence_length,
                 n_samples=cfg.algo.per_rank_gradient_steps,
             ).to(device)
             distributed_sampler = BatchSampler(range(local_data.shape[0]), batch_size=1, drop_last=False)
->>>>>>> 647410c5
             # Start training
             with timer("Time/train_time", SumMetric(sync_on_compute=cfg.metric.sync_on_compute)):
-                for i in range(cfg.algo.per_rank_gradient_steps):
-                    local_data = rb.sample(
-                        cfg.per_rank_batch_size,
-                        sequence_length=cfg.per_rank_sequence_length,
-                        n_samples=1,
-                    ).to(device)
+                for i in distributed_sampler:
                     train(
                         fabric,
                         world_model,
@@ -711,11 +704,7 @@
                         world_optimizer,
                         actor_optimizer,
                         critic_optimizer,
-<<<<<<< HEAD
-                        local_data[0].view(cfg.per_rank_sequence_length, cfg.per_rank_batch_size),
-=======
                         local_data[i].view(cfg.algo.per_rank_sequence_length, cfg.algo.per_rank_batch_size),
->>>>>>> 647410c5
                         aggregator,
                         cfg,
                     )
