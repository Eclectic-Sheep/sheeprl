--- conflicted
+++ resolved
@@ -1,9 +1,6 @@
-<<<<<<< HEAD
-import copy
-=======
 from __future__ import annotations
 
->>>>>>> 939d30d5
+import copy
 from typing import Any, Dict, List, Optional, Sequence, Tuple
 
 import gymnasium
