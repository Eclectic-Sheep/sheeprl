--- conflicted
+++ resolved
@@ -44,26 +44,5 @@
             )
     fabric.print("Encoder MLP keys:", cfg.algo.mlp_keys.encoder)
 
-<<<<<<< HEAD
     agent = build_agent(fabric, cfg, observation_space, action_space, state["agent"])
-=======
-    act_dim = prod(action_space.shape)
-    obs_dim = sum([prod(observation_space[k].shape) for k in cfg.algo.mlp_keys.encoder])
-    actor = SACActor(
-        observation_dim=obs_dim,
-        action_dim=act_dim,
-        distribution_cfg=cfg.distribution,
-        hidden_size=cfg.algo.actor.hidden_size,
-        action_low=action_space.low,
-        action_high=action_space.high,
-    )
-    critics = [
-        SACCritic(observation_dim=obs_dim + act_dim, hidden_size=cfg.algo.critic.hidden_size, num_critics=1)
-        for _ in range(cfg.algo.critic.n)
-    ]
-    target_entropy = -act_dim
-    agent = SACAgent(actor, critics, target_entropy, alpha=cfg.algo.alpha.alpha, tau=cfg.algo.tau, device=fabric.device)
-    agent.load_state_dict(state["agent"])
-    agent = fabric.setup_module(agent)
->>>>>>> ad59960d
     test(agent.actor, fabric, cfg, log_dir)