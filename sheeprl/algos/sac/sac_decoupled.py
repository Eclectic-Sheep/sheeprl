--- conflicted
+++ resolved
@@ -150,11 +150,7 @@
         learning_starts += start_step
 
     # Create Ratio class
-<<<<<<< HEAD
-    ratio = Ratio(cfg.algo.replay_ratio)
-=======
     ratio = Ratio(cfg.algo.replay_ratio, pretrain_steps=cfg.algo.per_rank_pretrain_steps)
->>>>>>> 3dc227bd
     if cfg.checkpoint.resume_from:
         ratio.load_state_dict(state["ratio"])
 
@@ -230,33 +226,6 @@
         obs = next_obs
 
         # Send data to the training agents
-<<<<<<< HEAD
-        per_rank_gradient_steps = ratio(policy_step / (fabric.world_size - 1))
-        cumulative_per_rank_gradient_steps += per_rank_gradient_steps
-        if update >= learning_starts and per_rank_gradient_steps > 0:
-            # Send local info to the trainers
-            if not first_info_sent:
-                world_collective.broadcast_object_list(
-                    [{"update": update, "last_log": last_log, "last_checkpoint": last_checkpoint}], src=0
-                )
-                first_info_sent = True
-
-            # Sample data to be sent to the trainers
-            sample = rb.sample_tensors(
-                batch_size=per_rank_gradient_steps * cfg.algo.per_rank_batch_size * (fabric.world_size - 1),
-                sample_next_obs=cfg.buffer.sample_next_obs,
-                dtype=None,
-                device=device,
-                from_numpy=cfg.buffer.from_numpy,
-            )
-            # chunks = {k1: [k1_chunk_1, k1_chunk_2, ...], k2: [k2_chunk_1, k2_chunk_2, ...]}
-            chunks = {
-                k: v.float().split(per_rank_gradient_steps * cfg.algo.per_rank_batch_size) for k, v in sample.items()
-            }
-            # chunks = [{k1: k1_chunk_1, k2: k2_chunk_1}, {k1: k1_chunk_2, k2: k2_chunk_2}, ...]
-            chunks = [{k: v[i] for k, v in chunks.items()} for i in range(len(chunks[next(iter(chunks.keys()))]))]
-            world_collective.scatter_object_list([None], [None] + chunks, src=0)
-=======
         if update >= learning_starts:
             per_rank_gradient_steps = ratio(policy_step / (fabric.world_size - 1))
             cumulative_per_rank_gradient_steps += per_rank_gradient_steps
@@ -284,7 +253,6 @@
                 # chunks = [{k1: k1_chunk_1, k2: k2_chunk_1}, {k1: k1_chunk_2, k2: k2_chunk_2}, ...]
                 chunks = [{k: v[i] for k, v in chunks.items()} for i in range(len(chunks[next(iter(chunks.keys()))]))]
                 world_collective.scatter_object_list([None], [None] + chunks, src=0)
->>>>>>> 3dc227bd
 
                 # Wait the trainers to finish
                 player_trainer_collective.broadcast(flattened_parameters, src=1)
