import os
import time
from dataclasses import asdict
from datetime import datetime, timedelta
from math import prod

import gymnasium as gym
import numpy as np
import torch
from lightning.fabric import Fabric
from lightning.fabric.fabric import _is_using_cli
from lightning.fabric.loggers import TensorBoardLogger
from lightning.fabric.plugins.collectives import TorchCollective
from lightning.fabric.plugins.collectives.collective import CollectibleGroup
from lightning.fabric.strategies import DDPStrategy
from tensordict import TensorDict, make_tensordict
from tensordict.tensordict import TensorDictBase
from torch.optim import Adam
from torch.utils.data.sampler import BatchSampler
from torchmetrics import MeanMetric

from sheeprl.algos.sac.agent import SACActor, SACAgent, SACCritic
from sheeprl.algos.sac.args import SACArgs
from sheeprl.algos.sac.sac import train
from sheeprl.algos.sac.utils import test
from sheeprl.data.buffers import ReplayBuffer
from sheeprl.utils.callback import CheckpointCallback
from sheeprl.utils.metric import MetricAggregator
from sheeprl.utils.parser import HfArgumentParser
from sheeprl.utils.registry import register_algorithm
from sheeprl.utils.utils import make_env


@torch.no_grad()
def player(args: SACArgs, world_collective: TorchCollective, player_trainer_collective: TorchCollective):
    root_dir = (
<<<<<<< HEAD
        os.path.join("logs", "sac_decoupled", args.root_dir)
=======
        args.root_dir
>>>>>>> 5f4fb032
        if args.root_dir is not None
        else os.path.join("logs", "sac_decoupled", datetime.today().strftime("%Y-%m-%d_%H-%M-%S"))
    )
    run_name = (
        args.run_name if args.run_name is not None else f"{args.env_id}_{args.exp_name}_{args.seed}_{int(time.time())}"
    )
    logger = TensorBoardLogger(root_dir=root_dir, name=run_name)
    logger.log_hyperparams(asdict(args))

    # Initialize Fabric
    fabric = Fabric(loggers=logger, callbacks=[CheckpointCallback()])
    if not _is_using_cli():
        fabric.launch()
    rank = fabric.global_rank
    device = fabric.device
    fabric.seed_everything(args.seed)
    torch.backends.cudnn.deterministic = args.torch_deterministic

    # Environment setup
    envs = gym.vector.SyncVectorEnv(
        [
            make_env(
                args.env_id,
                args.seed + rank * args.num_envs + i,
                rank,
                args.capture_video,
                logger.log_dir,
                "train",
                mask_velocities=False,
                vector_env_idx=i,
            )
            for i in range(args.num_envs)
        ]
    )
    assert isinstance(envs.single_action_space, gym.spaces.Box), "only continuous action space is supported"

    # Define the agent and the optimizer and setup them with Fabric
    act_dim = prod(envs.single_action_space.shape)
    obs_dim = prod(envs.single_observation_space.shape)
    actor = SACActor(
        observation_dim=obs_dim,
        action_dim=act_dim,
        action_low=envs.single_action_space.low,
        action_high=envs.single_action_space.high,
    ).to(device)
    flattened_parameters = torch.empty_like(
        torch.nn.utils.convert_parameters.parameters_to_vector(actor.parameters()), device=device
    )

    # Receive the first weights from the rank-1, a.k.a. the first of the trainers
    # In this way we are sure that before the first iteration everyone starts with the same parameters
    player_trainer_collective.broadcast(flattened_parameters, src=1)
    torch.nn.utils.convert_parameters.vector_to_parameters(flattened_parameters, actor.parameters())

    # Metrics
    with device:
        aggregator = MetricAggregator(
            {
                "Rewards/rew_avg": MeanMetric(sync_on_compute=False),
                "Game/ep_len_avg": MeanMetric(sync_on_compute=False),
                "Time/step_per_second": MeanMetric(sync_on_compute=False),
            }
        )

    # Local data
    buffer_size = args.buffer_size // args.num_envs if not args.dry_run else 1
    rb = ReplayBuffer(buffer_size, args.num_envs, device=device)
    step_data = TensorDict({}, batch_size=[args.num_envs], device=device)

    # Global variables
    start_time = time.time()
    num_updates = int(args.total_steps // args.num_envs) if not args.dry_run else 1
    args.learning_starts = args.learning_starts // args.num_envs if not args.dry_run else 0

    with device:
        # Get the first environment observation and start the optimization
        obs = torch.tensor(envs.reset(seed=args.seed)[0], dtype=torch.float32)  # [N_envs, N_obs]

    for global_step in range(1, num_updates + 1):
        # Sample an action given the observation received by the environment
        with torch.no_grad():
            actions, _ = actor(obs)
            actions = actions.cpu().numpy()
        next_obs, rewards, dones, truncated, infos = envs.step(actions)
        dones = np.logical_or(dones, truncated)

        if "final_info" in infos:
            for i, agent_final_info in enumerate(infos["final_info"]):
                if agent_final_info is not None and "episode" in agent_final_info:
                    fabric.print(
                        f"Rank-0: global_step={global_step}, reward_env_{i}={agent_final_info['episode']['r'][0]}"
                    )
                    aggregator.update("Rewards/rew_avg", agent_final_info["episode"]["r"][0])
                    aggregator.update("Game/ep_len_avg", agent_final_info["episode"]["l"][0])

        # Save the real next observation
        real_next_obs = next_obs.copy()
        if "final_observation" in infos:
            for idx, final_obs in enumerate(infos["final_observation"]):
                if final_obs is not None:
                    real_next_obs[idx] = final_obs

        with device:
            next_obs = torch.tensor(real_next_obs, dtype=torch.float32)
            actions = torch.tensor(actions, dtype=torch.float32).view(args.num_envs, -1)
            rewards = torch.tensor(rewards, dtype=torch.float32).view(args.num_envs, -1)  # [N_envs, 1]
            dones = torch.tensor(dones, dtype=torch.float32).view(args.num_envs, -1)

        step_data["dones"] = dones
        step_data["actions"] = actions
        step_data["observations"] = obs
        step_data["next_observations"] = real_next_obs
        step_data["rewards"] = rewards
        rb.add(step_data.unsqueeze(0))

        # next_obs becomes the new obs
        obs = next_obs

        # Send data to the training agents
        if global_step > args.learning_starts:
            chunks = rb.sample(args.gradient_steps * args.per_rank_batch_size * (fabric.world_size - 1)).split(
                args.gradient_steps * args.per_rank_batch_size
            )
            world_collective.scatter_object_list([None], [None] + chunks, src=0)

            # Gather metrics from the trainers to be plotted
            metrics = [None]
            player_trainer_collective.broadcast_object_list(metrics, src=1)

            # Wait the trainers to finish
            player_trainer_collective.broadcast(flattened_parameters, src=1)

            # Convert back the parameters
            torch.nn.utils.convert_parameters.vector_to_parameters(flattened_parameters, actor.parameters())

            fabric.log_dict(metrics[0], global_step)
        aggregator.update("Time/step_per_second", int(global_step / (time.time() - start_time)))
        fabric.log_dict(aggregator.compute(), global_step)
        aggregator.reset()

        # Checkpoint model
        if (args.checkpoint_every > 0 and global_step % args.checkpoint_every == 0) or args.dry_run:
<<<<<<< HEAD
            ckpt_path = fabric.logger.log_dir + f"/checkpoint/ckpt_{global_step}_{fabric.global_rank}.ckpt"
            fabric.call(
                "on_checkpoint_player",
                fabric=fabric,
                player_trainer_collective=player_trainer_collective,
                ckpt_path=ckpt_path,
                rb=rb if args.checkpoint_buffer else None,
            )
=======
            state = [None]
            player_trainer_collective.broadcast_object_list(state, src=1)
            state = state[0]
            if args.checkpoint_buffer:
                true_done = rb["dones"][(rb._pos - 1) % rb.buffer_size, :].clone()
                rb["dones"][(rb._pos - 1) % rb.buffer_size, :] = True
                state["rb"] = rb
            ckpt_path = fabric.logger.log_dir + f"/checkpoint/ckpt_{global_step}_{fabric.global_rank}.ckpt"
            fabric.save(ckpt_path, state)
            if args.checkpoint_buffer:
                rb["dones"][(rb._pos - 1) % rb.buffer_size, :] = true_done
>>>>>>> 5f4fb032

    world_collective.scatter_object_list([None], [None] + [-1] * (world_collective.world_size - 1), src=0)

    # Last Checkpoint
    ckpt_path = fabric.logger.log_dir + f"/checkpoint/ckpt_{num_updates}_{fabric.global_rank}.ckpt"
    fabric.call(
        "on_checkpoint_player",
        fabric=fabric,
        player_trainer_collective=player_trainer_collective,
        ckpt_path=ckpt_path,
        rb=rb if args.checkpoint_buffer else None,
    )

    envs.close()
    if fabric.is_global_zero:
        test_env = make_env(
            args.env_id,
            None,
            0,
            args.capture_video,
            fabric.logger.log_dir,
            "test",
            mask_velocities=False,
            vector_env_idx=0,
        )()
        test(actor, test_env, fabric, args)


def trainer(
    args: SACArgs,
    world_collective: TorchCollective,
    player_trainer_collective: TorchCollective,
    optimization_pg: CollectibleGroup,
):
    global_rank = world_collective.rank
    global_rank - 1

    # Initialize Fabric
    fabric = Fabric(strategy=DDPStrategy(process_group=optimization_pg), callbacks=[CheckpointCallback()])
    if not _is_using_cli():
        fabric.launch()
    device = fabric.device
    fabric.seed_everything(args.seed)
    torch.backends.cudnn.deterministic = args.torch_deterministic

    # Environment setup
    envs = gym.vector.SyncVectorEnv([make_env(args.env_id, 0, 0, False, None, mask_velocities=False)])
    assert isinstance(envs.single_action_space, gym.spaces.Box), "only continuous action space is supported"

    # Define the agent and the optimizer and setup them with Fabric
    act_dim = prod(envs.single_action_space.shape)
    obs_dim = prod(envs.single_observation_space.shape)
    actor = fabric.setup_module(
        SACActor(
            observation_dim=obs_dim,
            action_dim=act_dim,
            action_low=envs.single_action_space.low,
            action_high=envs.single_action_space.high,
        )
    )
    critics = [
        fabric.setup_module(SACCritic(observation_dim=obs_dim + act_dim, num_critics=1))
        for _ in range(args.num_critics)
    ]
    target_entropy = -act_dim
    agent = SACAgent(actor, critics, target_entropy, alpha=args.alpha, tau=args.tau, device=fabric.device)

    # Optimizers
    qf_optimizer, actor_optimizer, alpha_optimizer = fabric.setup_optimizers(
        Adam(agent.qfs.parameters(), lr=args.q_lr, eps=1e-4),
        Adam(agent.actor.parameters(), lr=args.policy_lr, eps=1e-4),
        Adam([agent.log_alpha], lr=args.alpha_lr, eps=1e-4),
    )

    # Send weights to rank-0, a.k.a. the player
    if global_rank == 1:
        player_trainer_collective.broadcast(
            torch.nn.utils.convert_parameters.parameters_to_vector(actor.parameters()), src=1
        )

    # Metrics
    with fabric.device:
        aggregator = MetricAggregator(
            {
                "Loss/value_loss": MeanMetric(process_group=optimization_pg),
                "Loss/policy_loss": MeanMetric(process_group=optimization_pg),
                "Loss/alpha_loss": MeanMetric(process_group=optimization_pg),
            }
        )

    # Start training
    global_step = 1
    while True:
        # Wait for data
        data = [None]
        world_collective.scatter_object_list(data, [None for _ in range(world_collective.world_size)], src=0)
        data = data[0]
        if not isinstance(data, TensorDictBase) and data == -1:
            # Last Checkpoint
            if global_rank == 1:
                state = {
                    "agent": agent.state_dict(),
                    "qf_optimizer": qf_optimizer.state_dict(),
                    "actor_optimizer": actor_optimizer.state_dict(),
                    "alpha_optimizer": alpha_optimizer.state_dict(),
                    "args": asdict(args),
                    "global_step": global_step,
                }
                fabric.call("on_checkpoint_trainer", player_trainer_collective=player_trainer_collective, state=state)
            return
        data = make_tensordict(data, device=device)
        sampler = BatchSampler(range(len(data)), batch_size=args.per_rank_batch_size, drop_last=False)
        for batch_idxes in sampler:
            train(
                fabric,
                agent,
                actor_optimizer,
                qf_optimizer,
                alpha_optimizer,
                data[batch_idxes],
                aggregator,
                global_step,
                args,
                group=optimization_pg,
            )
            global_step += 1

        # Send updated weights to the player
        metrics = aggregator.compute()
        aggregator.reset()
        if global_rank == 1:
            player_trainer_collective.broadcast_object_list(
                [metrics], src=1
            )  # Broadcast metrics: fake send with object list between rank-0 and rank-1
            player_trainer_collective.broadcast(
                torch.nn.utils.convert_parameters.parameters_to_vector(actor.parameters()), src=1
            )

        # Checkpoint model on rank-0: send it everything
        if (args.checkpoint_every > 0 and global_step % args.checkpoint_every == 0) or args.dry_run:
            if global_rank == 1:
                state = {
                    "agent": agent.state_dict(),
                    "qf_optimizer": qf_optimizer.state_dict(),
                    "actor_optimizer": actor_optimizer.state_dict(),
                    "alpha_optimizer": alpha_optimizer.state_dict(),
                    "args": asdict(args),
                    "global_step": global_step,
                }
                fabric.call("on_checkpoint_trainer", player_trainer_collective=player_trainer_collective, state=state)


@register_algorithm(decoupled=True)
def main():
    parser = HfArgumentParser(SACArgs)
    args: SACArgs = parser.parse_args_into_dataclasses()[0]

    world_collective = TorchCollective()
    player_trainer_collective = TorchCollective()
    world_collective.setup(
        backend="nccl" if os.environ.get("LT_ACCELERATOR", None) in ("gpu", "cuda") else "gloo",
        timeout=timedelta(days=1),
    )

    # Create a global group, assigning it to the collective: used by the player to exchange
    # collected experiences with the trainers
    world_collective.create_group(timeout=timedelta(days=1))
    global_rank = world_collective.rank

    if world_collective.world_size == 1:
        raise RuntimeError(
            "Please run the script with the number of devices greater than 1: "
            "`lightning run model --devices=2 sheeprl.py ...`"
        )

    # Create a group between rank-0 (player) and rank-1 (trainer), assigning it to the collective:
    # used by rank-1 to send metrics to be tracked by the rank-0 at the end of a training episode
    player_trainer_collective.create_group(ranks=[0, 1], timeout=timedelta(days=1))

    # Create a new group, without assigning it to the collective: in this way the trainers can
    # still communicate with the player through the global group, but they can optimize the agent
    # between themselves
    optimization_pg = world_collective.new_group(
        ranks=list(range(1, world_collective.world_size)), timeout=timedelta(days=1)
    )
    if global_rank == 0:
        player(args, world_collective, player_trainer_collective)
    else:
        trainer(args, world_collective, player_trainer_collective, optimization_pg)


if __name__ == "__main__":
    main()<|MERGE_RESOLUTION|>--- conflicted
+++ resolved
@@ -34,11 +34,7 @@
 @torch.no_grad()
 def player(args: SACArgs, world_collective: TorchCollective, player_trainer_collective: TorchCollective):
     root_dir = (
-<<<<<<< HEAD
-        os.path.join("logs", "sac_decoupled", args.root_dir)
-=======
         args.root_dir
->>>>>>> 5f4fb032
         if args.root_dir is not None
         else os.path.join("logs", "sac_decoupled", datetime.today().strftime("%Y-%m-%d_%H-%M-%S"))
     )
@@ -181,7 +177,6 @@
 
         # Checkpoint model
         if (args.checkpoint_every > 0 and global_step % args.checkpoint_every == 0) or args.dry_run:
-<<<<<<< HEAD
             ckpt_path = fabric.logger.log_dir + f"/checkpoint/ckpt_{global_step}_{fabric.global_rank}.ckpt"
             fabric.call(
                 "on_checkpoint_player",
@@ -190,19 +185,6 @@
                 ckpt_path=ckpt_path,
                 rb=rb if args.checkpoint_buffer else None,
             )
-=======
-            state = [None]
-            player_trainer_collective.broadcast_object_list(state, src=1)
-            state = state[0]
-            if args.checkpoint_buffer:
-                true_done = rb["dones"][(rb._pos - 1) % rb.buffer_size, :].clone()
-                rb["dones"][(rb._pos - 1) % rb.buffer_size, :] = True
-                state["rb"] = rb
-            ckpt_path = fabric.logger.log_dir + f"/checkpoint/ckpt_{global_step}_{fabric.global_rank}.ckpt"
-            fabric.save(ckpt_path, state)
-            if args.checkpoint_buffer:
-                rb["dones"][(rb._pos - 1) % rb.buffer_size, :] = true_done
->>>>>>> 5f4fb032
 
     world_collective.scatter_object_list([None], [None] + [-1] * (world_collective.world_size - 1), src=0)
 
