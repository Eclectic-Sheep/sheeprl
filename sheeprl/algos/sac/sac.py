--- conflicted
+++ resolved
@@ -79,12 +79,8 @@
 
 
 @register_algorithm()
-<<<<<<< HEAD
-@hydra.main(version_base=None, config_path="../../configs", config_name="config")
-def main(cfg: DictConfig):
-    print_config(cfg)
-
-    if "minedojo" in cfg.env.env._target_.lower():
+def main(fabric: Fabric, cfg: DictConfig):
+    if "minedojo" in cfg.env.wrapper._target_.lower():
         raise ValueError(
             "MineDojo is not currently supported by SAC agent, since it does not take "
             "into consideration the action masks provided by the environment, but needed "
@@ -92,13 +88,6 @@
             "As an alternative you can use one of the Dreamers' agents."
         )
 
-    # Initialize Fabric
-    fabric = Fabric(callbacks=[CheckpointCallback()])
-    if not _is_using_cli():
-        fabric.launch()
-=======
-def main(fabric: Fabric, cfg: DictConfig):
->>>>>>> d8a06aaf
     device = fabric.device
     rank = fabric.global_rank
     world_size = fabric.world_size
@@ -117,13 +106,10 @@
         cfg.root_dir = root_dir
         cfg.run_name = run_name
 
-<<<<<<< HEAD
     if len(cfg.cnn_keys.encoder) > 0:
         warnings.warn("SAC algorithm cannot allow to use images as observations, the CNN keys will be ignored")
         cfg.cnn_keys.encoder = []
 
-=======
->>>>>>> d8a06aaf
     # Create TensorBoardLogger. This will create the logger only on the
     # rank-0 process
     logger, log_dir = create_tensorboard_logger(fabric, cfg)
@@ -162,24 +148,14 @@
             )
 
     # Define the agent and the optimizer and setup sthem with Fabric
-<<<<<<< HEAD
     act_dim = prod(action_space.shape)
     obs_dim = sum([prod(observation_space[k].shape) for k in cfg.mlp_keys.encoder])
-=======
-    act_dim = prod(envs.single_action_space.shape)
-    obs_dim = prod(envs.single_observation_space.shape)
->>>>>>> d8a06aaf
     actor = SACActor(
         observation_dim=obs_dim,
         action_dim=act_dim,
         hidden_size=cfg.algo.actor.hidden_size,
-<<<<<<< HEAD
         action_low=action_space.low,
         action_high=action_space.high,
-=======
-        action_low=envs.single_action_space.low,
-        action_high=envs.single_action_space.high,
->>>>>>> d8a06aaf
     )
     critics = [
         SACCritic(observation_dim=obs_dim + act_dim, hidden_size=cfg.algo.critic.hidden_size, num_critics=1)
@@ -264,21 +240,12 @@
             "policy_steps_per_update value."
         )
 
-<<<<<<< HEAD
     with device:
         # Get the first environment observation and start the optimization
         o = envs.reset(seed=cfg.seed)[0]
         obs = torch.cat(
             [torch.tensor(o[k], dtype=torch.float32) for k in cfg.mlp_keys.encoder], dim=-1
         )  # [N_envs, N_obs]
-=======
-    # Get the first environment observation and start the optimization
-    obs = torch.tensor(
-        envs.reset(seed=cfg.seed)[0],
-        dtype=torch.float32,
-        device=device,
-    )  # [N_envs, N_obs]
->>>>>>> d8a06aaf
 
     for update in range(start_step, num_updates + 1):
         policy_step += cfg.env.num_envs * world_size
@@ -442,12 +409,4 @@
             "test",
             vector_env_idx=0,
         )()
-<<<<<<< HEAD
-        test(agent.actor.module, test_env, fabric, cfg)
-
-
-if __name__ == "__main__":
-    main()
-=======
-        test(agent.actor.module, test_env, fabric, cfg)
->>>>>>> d8a06aaf
+        test(agent.actor.module, test_env, fabric, cfg)