from __future__ import annotations

import copy
import os
import warnings
from typing import Any, Dict, Optional

import gymnasium as gym
import hydra
import numpy as np
import torch
from lightning.fabric import Fabric
from lightning.fabric.plugins.collectives.collective import CollectibleGroup
from torch import Tensor
from torch.optim import Optimizer
from torch.utils.data.distributed import DistributedSampler
from torch.utils.data.sampler import BatchSampler
from torchmetrics import SumMetric

from sheeprl.algos.sac.agent import SACAgent, build_agent
from sheeprl.algos.sac.loss import critic_loss, entropy_loss, policy_loss
from sheeprl.algos.sac.utils import test
from sheeprl.data.buffers import ReplayBuffer
from sheeprl.utils.env import make_env
from sheeprl.utils.fabric import get_single_device_fabric
from sheeprl.utils.logger import get_log_dir, get_logger
from sheeprl.utils.metric import MetricAggregator
from sheeprl.utils.registry import register_algorithm
from sheeprl.utils.timer import timer
from sheeprl.utils.utils import Ratio, save_configs


def train(
    fabric: Fabric,
    agent: SACAgent,
    actor_optimizer: Optimizer,
    qf_optimizer: Optimizer,
    alpha_optimizer: Optimizer,
    data: Dict[str, Tensor],
    aggregator: MetricAggregator | None,
    update: int,
    cfg: Dict[str, Any],
    policy_steps_per_update: int,
    group: Optional[CollectibleGroup] = None,
):
    # Update the soft-critic
    next_target_qf_value = agent.get_next_target_q_values(
        data["next_observations"], data["rewards"], data["terminated"], cfg.algo.gamma
    )
    qf_values = agent.get_q_values(data["observations"], data["actions"])
    qf_loss = critic_loss(qf_values, next_target_qf_value, agent.num_critics)
    qf_optimizer.zero_grad(set_to_none=True)
    fabric.backward(qf_loss)
    qf_optimizer.step()

    # Update the target networks with EMA
    if update % (cfg.algo.critic.target_network_frequency // policy_steps_per_update + 1) == 0:
        agent.qfs_target_ema()

    # Update the actor
    actions, logprobs = agent.get_actions_and_log_probs(data["observations"])
    qf_values = agent.get_q_values(data["observations"], actions)
    min_qf_values = torch.min(qf_values, dim=-1, keepdim=True)[0]
    actor_loss = policy_loss(agent.alpha, logprobs, min_qf_values)
    actor_optimizer.zero_grad(set_to_none=True)
    fabric.backward(actor_loss)
    actor_optimizer.step()

    # Update the entropy value
    alpha_loss = entropy_loss(agent.log_alpha, logprobs.detach(), agent.target_entropy)
    alpha_optimizer.zero_grad(set_to_none=True)
    fabric.backward(alpha_loss)
    agent.log_alpha.grad = fabric.all_reduce(agent.log_alpha.grad, group=group)
    alpha_optimizer.step()

    if aggregator and not aggregator.disabled:
        aggregator.update("Loss/value_loss", qf_loss)
        aggregator.update("Loss/policy_loss", actor_loss)
        aggregator.update("Loss/alpha_loss", alpha_loss)


@register_algorithm()
def main(fabric: Fabric, cfg: Dict[str, Any]):
    if "minedojo" in cfg.env.wrapper._target_.lower():
        raise ValueError(
            "MineDojo is not currently supported by SAC agent, since it does not take "
            "into consideration the action masks provided by the environment, but needed "
            "in order to play correctly the game. "
            "As an alternative you can use one of the Dreamers' agents."
        )

    device = fabric.device
    rank = fabric.global_rank
    world_size = fabric.world_size

    # Resume from checkpoint
    if cfg.checkpoint.resume_from:
        state = fabric.load(cfg.checkpoint.resume_from)

    if len(cfg.algo.cnn_keys.encoder) > 0:
        warnings.warn("SAC algorithm cannot allow to use images as observations, the CNN keys will be ignored")
        cfg.algo.cnn_keys.encoder = []

    # Create Logger. This will create the logger only on the
    # rank-0 process
    logger = get_logger(fabric, cfg)
    if logger and fabric.is_global_zero:
        fabric._loggers = [logger]
        fabric.logger.log_hyperparams(cfg)
    log_dir = get_log_dir(fabric, cfg.root_dir, cfg.run_name)
    fabric.print(f"Log dir: {log_dir}")

    # Environment setup
    vectorized_env = gym.vector.SyncVectorEnv if cfg.env.sync_env else gym.vector.AsyncVectorEnv
    envs = vectorized_env(
        [
            make_env(
                cfg,
                cfg.seed + rank * cfg.env.num_envs + i,
                rank * cfg.env.num_envs,
                log_dir if rank == 0 else None,
                "train",
                vector_env_idx=i,
            )
            for i in range(cfg.env.num_envs)
        ]
    )
    action_space = envs.single_action_space
    observation_space = envs.single_observation_space
    if not isinstance(action_space, gym.spaces.Box):
        raise ValueError("Only continuous action space is supported for the SAC agent")
    if not isinstance(observation_space, gym.spaces.Dict):
        raise RuntimeError(f"Unexpected observation type, should be of type Dict, got: {observation_space}")
    if len(cfg.algo.mlp_keys.encoder) == 0:
        raise RuntimeError("You should specify at least one MLP key for the encoder: `mlp_keys.encoder=[state]`")
    for k in cfg.algo.mlp_keys.encoder:
        if len(observation_space[k].shape) > 1:
            raise ValueError(
                "Only environments with vector-only observations are supported by the SAC agent. "
                f"The observation with key '{k}' has shape {observation_space[k].shape}. "
                f"Provided environment: {cfg.env.id}"
            )
    if cfg.metric.log_level > 0:
        fabric.print("Encoder MLP keys:", cfg.algo.mlp_keys.encoder)

    # Define the agent and the optimizer and setup sthem with Fabric
    agent = build_agent(
        fabric, cfg, observation_space, action_space, state["agent"] if cfg.checkpoint.resume_from else None
    )
    fabric_player = get_single_device_fabric(fabric)
    actor = fabric_player.setup_module(agent.actor.module)

    # Optimizers
    qf_optimizer = hydra.utils.instantiate(cfg.algo.critic.optimizer, params=agent.qfs.parameters(), _convert_="all")
    actor_optimizer = hydra.utils.instantiate(
        cfg.algo.actor.optimizer, params=agent.actor.parameters(), _convert_="all"
    )
    alpha_optimizer = hydra.utils.instantiate(cfg.algo.alpha.optimizer, params=[agent.log_alpha], _convert_="all")
    if cfg.checkpoint.resume_from:
        qf_optimizer.load_state_dict(state["qf_optimizer"])
        actor_optimizer.load_state_dict(state["actor_optimizer"])
        alpha_optimizer.load_state_dict(state["alpha_optimizer"])
    qf_optimizer, actor_optimizer, alpha_optimizer = fabric.setup_optimizers(
        qf_optimizer, actor_optimizer, alpha_optimizer
    )

    if fabric.is_global_zero:
        save_configs(cfg, log_dir)

    # Create a metric aggregator to log the metrics
    aggregator = None
    if not MetricAggregator.disabled:
        aggregator: MetricAggregator = hydra.utils.instantiate(cfg.metric.aggregator, _convert_="all").to(device)

    # Local data
    buffer_size = cfg.buffer.size // int(cfg.env.num_envs * world_size) if not cfg.dry_run else 1
    rb = ReplayBuffer(
        buffer_size,
        cfg.env.num_envs,
        memmap=cfg.buffer.memmap,
        memmap_dir=os.path.join(log_dir, "memmap_buffer", f"rank_{fabric.global_rank}"),
    )
    if cfg.checkpoint.resume_from and cfg.buffer.checkpoint:
        if isinstance(state["rb"], list) and fabric.world_size == len(state["rb"]):
            rb = state["rb"][fabric.global_rank]
        elif isinstance(state["rb"], ReplayBuffer):
            rb = state["rb"]
        else:
            raise RuntimeError(f"Given {len(state['rb'])}, but {fabric.world_size} processes are instantiated")

    # Global variables
    last_train = 0
    train_step = 0
    start_step = (
        # + 1 because the checkpoint is at the end of the update step
        # (when resuming from a checkpoint, the update at the checkpoint
        # is ended and you have to start with the next one)
        (state["update"] // fabric.world_size) + 1
        if cfg.checkpoint.resume_from
        else 1
    )
    policy_step = state["update"] * cfg.env.num_envs if cfg.checkpoint.resume_from else 0
    last_log = state["last_log"] if cfg.checkpoint.resume_from else 0
    last_checkpoint = state["last_checkpoint"] if cfg.checkpoint.resume_from else 0
    policy_steps_per_update = int(cfg.env.num_envs * fabric.world_size)
    policy_steps_per_update = int(cfg.env.num_envs * world_size)
    num_updates = int(cfg.algo.total_steps // policy_steps_per_update) if not cfg.dry_run else 1
    learning_starts = cfg.algo.learning_starts // policy_steps_per_update if not cfg.dry_run else 0
    if cfg.checkpoint.resume_from:
        cfg.algo.per_rank_batch_size = state["batch_size"] // fabric.world_size
        if not cfg.buffer.checkpoint:
            learning_starts += start_step

    # Create Ratio class
<<<<<<< HEAD
    ratio = Ratio(cfg.algo.replay_ratio)
=======
    ratio = Ratio(cfg.algo.replay_ratio, pretrain_steps=cfg.algo.per_rank_pretrain_steps)
>>>>>>> 3dc227bd
    if cfg.checkpoint.resume_from:
        ratio.load_state_dict(state["ratio"])

    # Warning for log and checkpoint every
    if cfg.metric.log_level > 0 and cfg.metric.log_every % policy_steps_per_update != 0:
        warnings.warn(
            f"The metric.log_every parameter ({cfg.metric.log_every}) is not a multiple of the "
            f"policy_steps_per_update value ({policy_steps_per_update}), so "
            "the metrics will be logged at the nearest greater multiple of the "
            "policy_steps_per_update value."
        )
    if cfg.checkpoint.every % policy_steps_per_update != 0:
        warnings.warn(
            f"The checkpoint.every parameter ({cfg.checkpoint.every}) is not a multiple of the "
            f"policy_steps_per_update value ({policy_steps_per_update}), so "
            "the checkpoint will be saved at the nearest greater multiple of the "
            "policy_steps_per_update value."
        )

    step_data = {}
    # Get the first environment observation and start the optimization
    obs = envs.reset(seed=cfg.seed)[0]
    obs = np.concatenate([obs[k] for k in cfg.algo.mlp_keys.encoder], axis=-1)

    per_rank_gradient_steps = 0
    cumulative_per_rank_gradient_steps = 0
    for update in range(start_step, num_updates + 1):
        policy_step += cfg.env.num_envs * world_size

        # Measure environment interaction time: this considers both the model forward
        # to get the action given the observation and the time taken into the environment
        with timer("Time/env_interaction_time", SumMetric, sync_on_compute=False):
            if update <= learning_starts:
                actions = envs.action_space.sample()
            else:
                # Sample an action given the observation received by the environment
                with torch.inference_mode():
                    torch_obs = torch.as_tensor(obs, dtype=torch.float32, device=device)
                    actions, _ = actor(torch_obs)
                    actions = actions.cpu().numpy()
            next_obs, rewards, terminated, truncated, infos = envs.step(actions)
            next_obs = np.concatenate([next_obs[k] for k in cfg.algo.mlp_keys.encoder], axis=-1)
            rewards = rewards.reshape(cfg.env.num_envs, -1)

        if cfg.metric.log_level > 0 and "final_info" in infos:
            for i, agent_ep_info in enumerate(infos["final_info"]):
                if agent_ep_info is not None:
                    ep_rew = agent_ep_info["episode"]["r"]
                    ep_len = agent_ep_info["episode"]["l"]
                    if aggregator and not aggregator.disabled:
                        aggregator.update("Rewards/rew_avg", ep_rew)
                        aggregator.update("Game/ep_len_avg", ep_len)
                    fabric.print(f"Rank-0: policy_step={policy_step}, reward_env_{i}={ep_rew[-1]}")

        # Save the real next observation
        real_next_obs = copy.deepcopy(next_obs)
        if "final_observation" in infos:
            for idx, final_obs in enumerate(infos["final_observation"]):
                if final_obs is not None:
                    real_next_obs[idx] = np.concatenate(
                        [v for k, v in final_obs.items() if k in cfg.algo.mlp_keys.encoder], axis=-1
                    )

        step_data["terminated"] = terminated.reshape(1, cfg.env.num_envs, -1).astype(np.uint8)
        step_data["truncated"] = truncated.reshape(1, cfg.env.num_envs, -1).astype(np.uint8)
        step_data["actions"] = actions[np.newaxis]
        step_data["observations"] = obs[np.newaxis]
        if not cfg.buffer.sample_next_obs:
            step_data["next_observations"] = real_next_obs[np.newaxis]
        step_data["rewards"] = rewards[np.newaxis]
        rb.add(step_data, validate_args=cfg.buffer.validate_args)

        # next_obs becomes the new obs
        obs = next_obs

        # Train the agent
<<<<<<< HEAD
        per_rank_gradient_steps = ratio(policy_step / world_size)
        if update >= learning_starts and per_rank_gradient_steps > 0:
            # We sample one time to reduce the communications between processes
            sample = rb.sample_tensors(
                batch_size=per_rank_gradient_steps * cfg.algo.per_rank_batch_size,
                sample_next_obs=cfg.buffer.sample_next_obs,
                dtype=None,
                device=device,
                from_numpy=cfg.buffer.from_numpy,
            )  # [G*B]
            gathered_data: Dict[str, torch.Tensor] = fabric.all_gather(sample)  # [World, G*B]
            for k, v in gathered_data.items():
                gathered_data[k] = v.float()  # [G*B*World]
                if fabric.world_size > 1:
                    gathered_data[k] = gathered_data[k].flatten(start_dim=0, end_dim=2)
=======
        if update >= learning_starts:
            per_rank_gradient_steps = ratio(policy_step / world_size)
            if per_rank_gradient_steps > 0:
                # We sample one time to reduce the communications between processes
                sample = rb.sample_tensors(
                    batch_size=per_rank_gradient_steps * cfg.algo.per_rank_batch_size,
                    sample_next_obs=cfg.buffer.sample_next_obs,
                    dtype=None,
                    device=device,
                    from_numpy=cfg.buffer.from_numpy,
                )  # [G*B]
                gathered_data: Dict[str, torch.Tensor] = fabric.all_gather(sample)  # [World, G*B]
                for k, v in gathered_data.items():
                    gathered_data[k] = v.float()  # [G*B*World]
                    if fabric.world_size > 1:
                        gathered_data[k] = gathered_data[k].flatten(start_dim=0, end_dim=2)
                    else:
                        gathered_data[k] = gathered_data[k].flatten(start_dim=0, end_dim=1)
                idxes_to_sample = list(range(next(iter(gathered_data.values())).shape[0]))
                if world_size > 1:
                    dist_sampler: DistributedSampler = DistributedSampler(
                        idxes_to_sample,
                        num_replicas=world_size,
                        rank=fabric.global_rank,
                        shuffle=True,
                        seed=cfg.seed,
                        drop_last=False,
                    )
                    sampler: BatchSampler = BatchSampler(
                        sampler=dist_sampler, batch_size=cfg.algo.per_rank_batch_size, drop_last=False
                    )
>>>>>>> 3dc227bd
                else:
                    sampler = BatchSampler(
                        sampler=idxes_to_sample, batch_size=cfg.algo.per_rank_batch_size, drop_last=False
                    )
<<<<<<< HEAD
                    cumulative_per_rank_gradient_steps += 1
                train_step += world_size
=======

                # Start training
                with timer("Time/train_time", SumMetric, sync_on_compute=cfg.metric.sync_on_compute):
                    for batch_idxes in sampler:
                        batch = {k: v[batch_idxes] for k, v in gathered_data.items()}
                        train(
                            fabric,
                            agent,
                            actor_optimizer,
                            qf_optimizer,
                            alpha_optimizer,
                            batch,
                            aggregator,
                            update,
                            cfg,
                            policy_steps_per_update,
                        )
                        cumulative_per_rank_gradient_steps += 1
                    train_step += world_size
>>>>>>> 3dc227bd

        # Log metrics
        if cfg.metric.log_level > 0 and (policy_step - last_log >= cfg.metric.log_every or update == num_updates):
            # Sync distributed metrics
            if aggregator and not aggregator.disabled:
                metrics_dict = aggregator.compute()
                fabric.log_dict(metrics_dict, policy_step)
                aggregator.reset()

            # Log replay ratio
            fabric.log(
                "Params/replay_ratio", cumulative_per_rank_gradient_steps * world_size / policy_step, policy_step
            )

            # Sync distributed timers
            if not timer.disabled:
                timer_metrics = timer.compute()
                if "Time/train_time" in timer_metrics:
                    fabric.log(
                        "Time/sps_train",
                        (train_step - last_train) / timer_metrics["Time/train_time"],
                        policy_step,
                    )
                if "Time/env_interaction_time" in timer_metrics:
                    fabric.log(
                        "Time/sps_env_interaction",
                        ((policy_step - last_log) / world_size * cfg.env.action_repeat)
                        / timer_metrics["Time/env_interaction_time"],
                        policy_step,
                    )
                timer.reset()

            # Reset counters
            last_log = policy_step
            last_train = train_step

        # Checkpoint model
        if (cfg.checkpoint.every > 0 and policy_step - last_checkpoint >= cfg.checkpoint.every) or (
            update == num_updates and cfg.checkpoint.save_last
        ):
            last_checkpoint = policy_step
            state = {
                "agent": agent.state_dict(),
                "qf_optimizer": qf_optimizer.state_dict(),
                "actor_optimizer": actor_optimizer.state_dict(),
                "alpha_optimizer": alpha_optimizer.state_dict(),
                "ratio": ratio.state_dict(),
                "update": update * fabric.world_size,
                "batch_size": cfg.algo.per_rank_batch_size * fabric.world_size,
                "last_log": last_log,
                "last_checkpoint": last_checkpoint,
            }
            ckpt_path = os.path.join(log_dir, f"checkpoint/ckpt_{policy_step}_{fabric.global_rank}.ckpt")
            fabric.call(
                "on_checkpoint_coupled",
                fabric=fabric,
                ckpt_path=ckpt_path,
                state=state,
                replay_buffer=rb if cfg.buffer.checkpoint else None,
            )

    envs.close()
    if fabric.is_global_zero and cfg.algo.run_test:
        test(actor, fabric, cfg, log_dir)

    if not cfg.model_manager.disabled and fabric.is_global_zero:
        from sheeprl.algos.sac.utils import log_models
        from sheeprl.utils.mlflow import register_model

        models_to_log = {"agent": agent}
        register_model(fabric, log_models, cfg, models_to_log)<|MERGE_RESOLUTION|>--- conflicted
+++ resolved
@@ -212,11 +212,7 @@
             learning_starts += start_step
 
     # Create Ratio class
-<<<<<<< HEAD
-    ratio = Ratio(cfg.algo.replay_ratio)
-=======
     ratio = Ratio(cfg.algo.replay_ratio, pretrain_steps=cfg.algo.per_rank_pretrain_steps)
->>>>>>> 3dc227bd
     if cfg.checkpoint.resume_from:
         ratio.load_state_dict(state["ratio"])
 
@@ -293,23 +289,6 @@
         obs = next_obs
 
         # Train the agent
-<<<<<<< HEAD
-        per_rank_gradient_steps = ratio(policy_step / world_size)
-        if update >= learning_starts and per_rank_gradient_steps > 0:
-            # We sample one time to reduce the communications between processes
-            sample = rb.sample_tensors(
-                batch_size=per_rank_gradient_steps * cfg.algo.per_rank_batch_size,
-                sample_next_obs=cfg.buffer.sample_next_obs,
-                dtype=None,
-                device=device,
-                from_numpy=cfg.buffer.from_numpy,
-            )  # [G*B]
-            gathered_data: Dict[str, torch.Tensor] = fabric.all_gather(sample)  # [World, G*B]
-            for k, v in gathered_data.items():
-                gathered_data[k] = v.float()  # [G*B*World]
-                if fabric.world_size > 1:
-                    gathered_data[k] = gathered_data[k].flatten(start_dim=0, end_dim=2)
-=======
         if update >= learning_starts:
             per_rank_gradient_steps = ratio(policy_step / world_size)
             if per_rank_gradient_steps > 0:
@@ -341,15 +320,10 @@
                     sampler: BatchSampler = BatchSampler(
                         sampler=dist_sampler, batch_size=cfg.algo.per_rank_batch_size, drop_last=False
                     )
->>>>>>> 3dc227bd
                 else:
                     sampler = BatchSampler(
                         sampler=idxes_to_sample, batch_size=cfg.algo.per_rank_batch_size, drop_last=False
                     )
-<<<<<<< HEAD
-                    cumulative_per_rank_gradient_steps += 1
-                train_step += world_size
-=======
 
                 # Start training
                 with timer("Time/train_time", SumMetric, sync_on_compute=cfg.metric.sync_on_compute):
@@ -369,7 +343,6 @@
                         )
                         cumulative_per_rank_gradient_steps += 1
                     train_step += world_size
->>>>>>> 3dc227bd
 
         # Log metrics
         if cfg.metric.log_level > 0 and (policy_step - last_log >= cfg.metric.log_every or update == num_updates):
