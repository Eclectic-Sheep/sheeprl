--- conflicted
+++ resolved
@@ -1,3 +1,4 @@
+import os
 from typing import TYPE_CHECKING, List, Optional, Union
 
 import gymnasium as gym
@@ -11,10 +12,11 @@
 from sheeprl.utils.env import make_dict_env
 
 if TYPE_CHECKING:
-    from sheeprl.algos.dreamer_v2.agent import Player
-
-from sheeprl.algos.dreamer_v1.args import DreamerV1Args
-from sheeprl.algos.dreamer_v2.args import DreamerV2Args
+    from sheeprl.algos.dreamer_v1.args import DreamerV1Args
+    from sheeprl.algos.dreamer_v2.agent import PlayerDV2
+    from sheeprl.algos.dreamer_v3.agent import PlayerDV3
+    from sheeprl.algos.dreamer_v2.args import DreamerV2Args
+    from sheeprl.algos.dreamer_v3.args import DreamerV3Args
 
 
 def compute_stochastic_state(logits: Tensor, discrete: int = 32, sample=True) -> Tensor:
@@ -80,40 +82,29 @@
 
 @torch.no_grad()
 def test(
-    player: "Player",
+    player: Union["PlayerDV2", "PlayerDV3"],
     fabric: Fabric,
-<<<<<<< HEAD
-    args: DreamerV2Args,
+    args: Union["DreamerV3Args", "DreamerV2Args", "DreamerV1Args"],
     cnn_keys: List[str],
     mlp_keys: List[str],
     test_name: str = "",
     sample_actions: bool = False,
-=======
-    args: Union[DreamerV2Args, "DreamerV1Args"],
-    cnn_keys: List[str],
-    mlp_keys: List[str],
-    test_name: str = "",
->>>>>>> 42f8892c
 ):
     """Test the model on the environment with the frozen model.
 
     Args:
-        player (Player): the agent which contains all the models needed to play.
+        player (PlayerDV2): the agent which contains all the models needed to play.
         fabric (Fabric): the fabric instance.
-        args (Union[DreamerV2Args, DreamerV1Args]): the hyper-parameters.
+        args (Union[DreamerV3Args, DreamerV2Args, DreamerV1Args]): the hyper-parameters.
         cnn_keys (Sequence[str]): the keys encoded by the cnn encoder.
         mlp_keys (Sequence[str]): the keys encoded by the mlp encoder.
         test_name (str): the name of the test.
             Default to "".
     """
-<<<<<<< HEAD
     log_dir = fabric.logger.log_dir if len(fabric.loggers) > 0 else os.getcwd()
-    env = make_env(args.env_id, args.seed, 0, args, log_dir, "test" + (f"_{test_name}" if test_name != "" else ""))()
-=======
     env: gym.Env = make_dict_env(
-        args.env_id, args.seed, 0, args, fabric.logger.log_dir, "test" + (f"_{test_name}" if test_name != "" else "")
+        args.env_id, args.seed, 0, args, log_dir, "test" + (f"_{test_name}" if test_name != "" else "")
     )()
->>>>>>> 42f8892c
     done = False
     cumulative_rew = 0
     device = fabric.device
@@ -147,24 +138,4 @@
     fabric.print("Test - Reward:", cumulative_rew)
     if len(fabric.loggers) > 0:
         fabric.logger.log_metrics({"Test/cumulative_reward": cumulative_rew}, 0)
-    env.close()
-
-
-def compute_lambda_values(
-    rewards: Tensor,
-    values: Tensor,
-    continues: Tensor,
-    bootstrap: Optional[Tensor] = None,
-    horizon: int = 15,
-    lmbda: float = 0.95,
-):
-    if bootstrap is None:
-        bootstrap = torch.zeros_like(values[-1:])
-    agg = bootstrap
-    next_val = torch.cat((values[1:], bootstrap), dim=0)
-    inputs = rewards + continues * next_val * (1 - lmbda)
-    lv = []
-    for i in reversed(range(horizon)):
-        agg = inputs[i] + continues[i] * lmbda * agg
-        lv.append(agg)
-    return torch.cat(list(reversed(lv)), dim=0)+    env.close()