--- conflicted
+++ resolved
@@ -483,8 +483,6 @@
         self.is_continuous = is_continuous
         self.init_std = torch.tensor(init_std)
         self.min_std = min_std
-<<<<<<< HEAD
-=======
         self.distribution_cfg = distribution_cfg
         self._expl_amount = expl_amount
 
@@ -495,7 +493,6 @@
     @expl_amount.setter
     def expl_amount(self, amount: float):
         self._expl_amount = amount
->>>>>>> 80cdea29
 
     def forward(
         self, state: Tensor, is_training: bool = True, mask: Optional[Dict[str, Tensor]] = None
