import copy
from typing import Any, Dict, List, Optional, Sequence, Tuple, Union

import numpy as np
import torch
import torch.nn.functional as F
from lightning.fabric import Fabric
from lightning.fabric.wrappers import _FabricModule
from torch import Tensor, nn
from torch.distributions import (
    Distribution,
    Independent,
    Normal,
    OneHotCategorical,
    OneHotCategoricalStraightThrough,
    TanhTransform,
    TransformedDistribution,
)

from sheeprl.algos.dreamer_v1.utils import cnn_forward
from sheeprl.algos.dreamer_v2.args import DreamerV2Args
from sheeprl.algos.dreamer_v2.utils import compute_stochastic_state, init_weights
from sheeprl.models.models import CNN, MLP, DeCNN, LayerNormGRUCell
from sheeprl.utils.distribution import TruncatedNormal
from sheeprl.utils.model import LayerNormChannelLast, ModuleType


class MultiEncoder(nn.Module):
    def __init__(
        self,
        obs_space: Dict[str, Any],
        cnn_keys: Sequence[str],
        mlp_keys: Sequence[str],
        cnn_channels_multiplier: int,
        mlp_layers: int = 4,
        dense_units: int = 512,
        cnn_act: Optional[Union[ModuleType, Sequence[ModuleType]]] = nn.ELU,
        mlp_act: Optional[Union[ModuleType, Sequence[ModuleType]]] = nn.ELU,
        device: Union[str, torch.device] = "cpu",
        layer_norm: bool = False,
    ) -> None:
        super().__init__()
        if isinstance(device, str):
            self.device = torch.device(device)
        else:
            self.device = device
        self.cnn_keys = cnn_keys
        self.mlp_keys = mlp_keys
        self.mlp_input_dim = sum([obs_space[k].shape[0] for k in mlp_keys])
        cnn_input_channels = sum([obs_space[k].shape[0] for k in cnn_keys])
        self.cnn_input_dim = (cnn_input_channels, *obs_space[cnn_keys[0]].shape[1:])
        if self.cnn_keys != []:
            self.cnn_encoder = nn.Sequential(
                CNN(
                    input_channels=cnn_input_channels,
                    hidden_channels=(torch.tensor([1, 2, 4, 8]) * cnn_channels_multiplier).tolist(),
                    layer_args={"kernel_size": 4, "stride": 2},
                    activation=cnn_act,
                    norm_layer=[LayerNormChannelLast for _ in range(4)] if layer_norm else None,
                    norm_args=[{"normalized_shape": (2**i) * cnn_channels_multiplier} for i in range(4)]
                    if layer_norm
                    else None,
                ),
                nn.Flatten(-3, -1),
            )
            with torch.no_grad():
                self.cnn_output_dim = self.cnn_encoder(torch.zeros(1, *self.cnn_input_dim)).shape[-1]
        else:
            self.cnn_output_dim = 0

        if self.mlp_keys != []:
            self.mlp_encoder = MLP(
                self.mlp_input_dim,
                None,
                [dense_units] * mlp_layers,
                activation=mlp_act,
                norm_layer=[nn.LayerNorm for _ in range(mlp_layers)] if layer_norm else None,
                norm_args=[{"normalized_shape": dense_units} for _ in range(mlp_layers)] if layer_norm else None,
            )
            self.mlp_output_dim = dense_units
        else:
            self.mlp_output_dim = 0

    def forward(self, obs):
        cnn_out = torch.tensor((), device=self.device)
        mlp_out = torch.tensor((), device=self.device)
        if self.cnn_keys != []:
            cnn_input = torch.cat([obs[k] for k in self.cnn_keys], -3)  # channels dimension
            cnn_out = cnn_forward(self.cnn_encoder, cnn_input, cnn_input.shape[-3:], (-1,))
        if self.mlp_keys != []:
            mlp_input = torch.cat([obs[k] for k in self.mlp_keys], -1).type(torch.float32)
            mlp_out = self.mlp_encoder(mlp_input)
        return torch.cat((cnn_out, mlp_out), -1)


class MultiDecoder(nn.Module):
    def __init__(
        self,
        obs_space: Dict[str, Any],
        cnn_keys: Sequence[str],
        mlp_keys: Sequence[str],
        cnn_channels_multiplier: int,
        latent_state_size: int,
        cnn_decoder_input_dim: int,
        cnn_decoder_output_dim: Tuple[int, int, int],
        mlp_layers: int = 4,
        dense_units: int = 512,
        cnn_act: Optional[Union[ModuleType, Sequence[ModuleType]]] = nn.ELU,
        mlp_act: Optional[Union[ModuleType, Sequence[ModuleType]]] = nn.ELU,
        device: Union[str, torch.device] = "cpu",
        layer_norm: bool = False,
    ) -> None:
        super().__init__()
        if isinstance(device, str):
            self.device = torch.device(device)
        else:
            self.device = device
        self.mlp_splits = [obs_space[k].shape[0] for k in mlp_keys]
        self.cnn_splits = [obs_space[k].shape[0] for k in cnn_keys]
        self.cnn_keys = cnn_keys
        self.mlp_keys = mlp_keys
        self.cnn_decoder_output_dim = cnn_decoder_output_dim
        if self.cnn_keys != []:
            self.cnn_decoder = nn.Sequential(
                nn.Linear(latent_state_size, cnn_decoder_input_dim),
                nn.Unflatten(1, (cnn_decoder_input_dim, 1, 1)),
                DeCNN(
                    input_channels=cnn_decoder_input_dim,
                    hidden_channels=(torch.tensor([4, 2, 1]) * cnn_channels_multiplier).tolist()
                    + [cnn_decoder_output_dim[0]],
                    layer_args=[
                        {"kernel_size": 5, "stride": 2},
                        {"kernel_size": 5, "stride": 2},
                        {"kernel_size": 6, "stride": 2},
                        {"kernel_size": 6, "stride": 2},
                    ],
                    activation=[cnn_act, cnn_act, cnn_act, None],
                    norm_layer=[LayerNormChannelLast for _ in range(3)] + [None] if layer_norm else None,
                    norm_args=[{"normalized_shape": (2 ** (4 - i - 2)) * cnn_channels_multiplier} for i in range(3)]
                    + [None]
                    if layer_norm
                    else None,
                ),
            )
        if self.mlp_keys != []:
            self.mlp_decoder = MLP(
                latent_state_size,
                None,
                [dense_units] * mlp_layers,
                activation=mlp_act,
                norm_layer=[nn.LayerNorm for _ in range(mlp_layers)] if layer_norm else None,
                norm_args=[{"normalized_shape": dense_units} for _ in range(mlp_layers)] if layer_norm else None,
            )
            self.mlp_heads = nn.ModuleList([nn.Linear(dense_units, mlp_dim) for mlp_dim in self.mlp_splits])

    def forward(self, latent_states: Tensor) -> Dict[str, Tensor]:
        reconstructed_obs = {}
        if self.cnn_keys != []:
            cnn_out = cnn_forward(
                self.cnn_decoder, latent_states, (latent_states.shape[-1],), self.cnn_decoder_output_dim
            )
            reconstructed_obs.update(
                {k: rec_obs for k, rec_obs in zip(self.cnn_keys, torch.split(cnn_out, self.cnn_splits, -3))}
            )
        if self.mlp_keys != []:
            mlp_out = self.mlp_decoder(latent_states)
            reconstructed_obs.update({k: head(mlp_out) for k, head in zip(self.mlp_keys, self.mlp_heads)})
        return reconstructed_obs


class RecurrentModel(nn.Module):
    """
    Recurrent model for the model-base Dreamer agent.

    Args:
        input_size (int): the input size of the model.
        dense_units (int): the number of dense units.
        recurrent_state_size (int): the size of the recurrent state.
        activation_fn (nn.Module): the activation function.
            Default to ELU.
        layer_norm (bool, optional): whether to use the LayerNorm inside the GRU.
            Defaults to True.
    """

    def __init__(
        self,
        input_size: int,
        recurrent_state_size: int,
        dense_units: int,
        activation_fn: nn.Module = nn.ELU,
        layer_norm: bool = False,
    ) -> None:
        super().__init__()
        self.mlp = MLP(
            input_dims=input_size,
            output_dim=None,
            hidden_sizes=[dense_units],
            activation=activation_fn,
            norm_layer=[nn.LayerNorm] if layer_norm else None,
            norm_args=[{"normalized_shape": dense_units}] if layer_norm else None,
        )
        self.rnn = LayerNormGRUCell(dense_units, recurrent_state_size, bias=True, batch_first=False, layer_norm=True)

    def forward(self, input: Tensor, recurrent_state: Tensor) -> Tensor:
        """
        Compute the next recurrent state from the latent state (stochastic and recurrent states) and the actions.

        Args:
            input (Tensor): the input tensor composed by the stochastic state and the actions concatenated together.
            recurrent_state (Tensor): the previous recurrent state.

        Returns:
            the computed recurrent output and recurrent state.
        """
        feat = self.mlp(input)
        out = self.rnn(feat, recurrent_state)
        return out


class RSSM(nn.Module):
    """RSSM model for the model-base Dreamer agent.

    Args:
        recurrent_model (nn.Module): the recurrent model of the RSSM model described in [https://arxiv.org/abs/1811.04551](https://arxiv.org/abs/1811.04551).
        representation_model (nn.Module): the representation model composed by a multi-layer perceptron to compute the stochastic part of the latent state.
            For more information see [https://arxiv.org/abs/2010.02193](https://arxiv.org/abs/2010.02193).
        transition_model (nn.Module): the transition model described in [https://arxiv.org/abs/2010.02193](https://arxiv.org/abs/2010.02193).
            The model is composed by a multu-layer perceptron to predict the stochastic part of the latent state.
        discrete (int, optional): the size of the Categorical variables.
            Defaults to 32.
    """

    def __init__(
        self,
        recurrent_model: nn.Module,
        representation_model: nn.Module,
        transition_model: nn.Module,
        discrete: Optional[int] = 32,
    ) -> None:
        super().__init__()
        self.recurrent_model = recurrent_model
        self.representation_model = representation_model
        self.transition_model = transition_model
        self.discrete = discrete

    def dynamic(
        self, posterior: Tensor, recurrent_state: Tensor, action: Tensor, embedded_obs: Tensor, is_first: Tensor
    ) -> Tuple[Tensor, Tensor, Tensor, Tensor, Tensor]:
        """
        Perform one step of the dynamic learning:
            Recurrent model: compute the recurrent state from the previous latent space, the action taken by the agent,
                i.e., it computes the deterministic state (or ht).
            Transition model: predict the prior from the recurrent output.
            Representation model: compute the posterior from the recurrent state and from
                the embedded observations provided by the environment.
        For more information see [https://arxiv.org/abs/1811.04551](https://arxiv.org/abs/1811.04551) and [https://arxiv.org/abs/2010.02193](https://arxiv.org/abs/2010.02193).

        Args:
            posterior (Tensor): the stochastic state computed by the representation model (posterior). It is expected
                to be of dimension `[stoch_size, self.discrete]`, which by default is `[32, 32]`.
            recurrent_state (Tensor): a tuple representing the recurrent state of the recurrent model.
            action (Tensor): the action taken by the agent.
            embedded_obs (Tensor): the embedded observations provided by the environment.
            is_first (Tensor): if this is the first step in the episode.

        Returns:
            The recurrent state (Tensor): the recurrent state of the recurrent model.
            The posterior stochastic state (Tensor): computed by the representation model
            The prior stochastic state (Tensor): computed by the transition model
            The logits of the posterior state (Tensor): computed by the transition model from the recurrent state.
            The logits of the prior state (Tensor): computed by the transition model from the recurrent state.
            from the recurrent state and the embbedded observation.
        """
        action = (1 - is_first) * action
        posterior = (1 - is_first) * posterior.view(*posterior.shape[:-2], -1)
        recurrent_state = (1 - is_first) * recurrent_state
        recurrent_state = self.recurrent_model(torch.cat((posterior, action), -1), recurrent_state)
        prior_logits, prior = self._transition(recurrent_state)
        posterior_logits, posterior = self._representation(recurrent_state, embedded_obs)
        return recurrent_state, posterior, prior, posterior_logits, prior_logits

    def _representation(self, recurrent_state: Tensor, embedded_obs: Tensor) -> Tuple[Tensor, Tensor]:
        """
        Args:
            recurrent_state (Tensor): the recurrent state of the recurrent model, i.e.,
                what is called h or deterministic state in [https://arxiv.org/abs/1811.04551](https://arxiv.org/abs/1811.04551).
            embedded_obs (Tensor): the embedded real observations provided by the environment.

        Returns:
            logits (Tensor): the logits of the distribution of the posterior state.
            posterior (Tensor): the sampled posterior stochastic state.
        """
        logits = self.representation_model(torch.cat((recurrent_state, embedded_obs), -1))
        return logits, compute_stochastic_state(logits, discrete=self.discrete)

    def _transition(self, recurrent_out: Tensor) -> Tuple[Tensor, Tensor]:
        """
        Args:
            recurrent_out (Tensor): the output of the recurrent model, i.e., the deterministic part of the latent space.

        Returns:
            logits (Tensor): the logits of the distribution of the prior state.
            prior (Tensor): the sampled prior stochastic state.
        """
        logits = self.transition_model(recurrent_out)
        return logits, compute_stochastic_state(logits, discrete=self.discrete)

    def imagination(self, prior: Tensor, recurrent_state: Tensor, actions: Tensor) -> Tuple[Tensor, Tensor]:
        """
        One-step imagination of the next latent state.
        It can be used several times to imagine trajectories in the latent space (Transition Model).

        Args:
            prior (Tensor): the prior state.
            recurrent_state (Tensor): the recurrent state of the recurrent model.
            actions (Tensor): the actions taken by the agent.

        Returns:
            The imagined prior state (Tuple[Tensor, Tensor]): the imagined prior state.
            The recurrent state (Tensor).
        """
        recurrent_state = self.recurrent_model(torch.cat((prior, actions), -1), recurrent_state)
        _, imagined_prior = self._transition(recurrent_state)
        return imagined_prior, recurrent_state


class Actor(nn.Module):
    """
    The wrapper class of the Dreamer_v2 Actor model.

    Args:
        latent_state_size (int): the dimension of the latent state (stochastic size + recurrent_state_size).
        actions_dim (Sequence[int]): the dimension in output of the actor.
            The number of actions if continuous, the dimension of the action if discrete.
        is_continuous (bool): whether or not the actions are continuous.
        init_std (float): the amount to sum to the input of the softplus function for the standard deviation.
            Default to 5.
        min_std (float): the minimum standard deviation for the actions.
            Default to 0.1.
        dense_units (int): the dimension of the hidden dense layers.
            Default to 400.
        dense_act (int): the activation function to apply after the dense layers.
            Default to nn.ELU.
        distribution (str): the distribution for the action. Possible values are: `auto`, `discrete`, `normal`,
            `tanh_normal` and `trunc_normal`. If `auto`, then the distribution will be `discrete` if the
            space is a discrete one, `trunc_normal` otherwise.
            Defaults to `auto`.
    """

    def __init__(
        self,
        latent_state_size: int,
        actions_dim: Sequence[int],
        is_continuous: bool,
        init_std: float = 0.0,
        min_std: float = 0.1,
        dense_units: int = 400,
        dense_act: nn.Module = nn.ELU,
        mlp_layers: int = 4,
        distribution: str = "auto",
        layer_norm: bool = False,
    ) -> None:
        super().__init__()
        self.distribution = distribution.lower()
        if self.distribution not in ("auto", "normal", "tanh_normal", "discrete", "trunc_normal"):
            raise ValueError(
                "The distribution must be on of: `auto`, `discrete`, `normal`, `tanh_normal` and `trunc_normal`. "
                f"Found: {self.distribution}"
            )
        if self.distribution == "discrete" and is_continuous:
            raise ValueError("You have choose a discrete distribution but `is_continuous` is true")
        if self.distribution == "auto":
            if is_continuous:
                self.distribution = "trunc_normal"
            else:
                self.distribution = "discrete"
        self.model = MLP(
            input_dims=latent_state_size,
            output_dim=None,
            hidden_sizes=[dense_units] * mlp_layers,
            activation=dense_act,
            flatten_dim=None,
            norm_layer=[nn.LayerNorm for _ in range(mlp_layers)] if layer_norm else None,
            norm_args=[{"normalized_shape": dense_units} for _ in range(mlp_layers)] if layer_norm else None,
        )
        if is_continuous:
            self.mlp_heads = nn.ModuleList([nn.Linear(dense_units, np.sum(actions_dim) * 2)])
        else:
            self.mlp_heads = nn.ModuleList([nn.Linear(dense_units, action_dim) for action_dim in actions_dim])
        self.actions_dim = actions_dim
        self.is_continuous = is_continuous
        self.init_std = torch.tensor(init_std)
        self.min_std = min_std

    def forward(
        self, state: Tensor, is_training: bool = True, mask: Optional[Dict[str, np.ndarray]] = None
    ) -> Tuple[Sequence[Tensor], Sequence[Distribution]]:
        """
        Call the forward method of the actor model and reorganizes the result with shape (batch_size, *, num_actions),
        where * means any number of dimensions including None.

        Args:
            state (Tensor): the current state of shape (batch_size, *, stochastic_size + recurrent_state_size).

        Returns:
            The tensor of the actions taken by the agent with shape (batch_size, *, num_actions).
            The distribution of the actions
        """
        out: Tensor = self.model(state)
        pre_dist: List[Tensor] = [head(out) for head in self.mlp_heads]
        if self.is_continuous:
            mean, std = torch.chunk(pre_dist[0], 2, -1)
            if self.distribution == "tanh_normal":
                mean = 5 * torch.tanh(mean / 5)
                std = F.softplus(std + self.init_std) + self.min_std
                actions_dist = Normal(mean, std)
                actions_dist = Independent(TransformedDistribution(actions_dist, TanhTransform()), 1)
            elif self.distribution == "normal":
                actions_dist = Normal(mean, std)
                actions_dist = Independent(actions_dist, 1)
            elif self.distribution == "trunc_normal":
                std = 2 * torch.sigmoid((std + self.init_std) / 2) + self.min_std
                dist = TruncatedNormal(torch.tanh(mean), std, -1, 1)
                actions_dist = Independent(dist, 1)
            if is_training:
                actions = actions_dist.rsample()
            else:
                sample = actions_dist.sample((100,))
                log_prob = actions_dist.log_prob(sample)
                actions = sample[log_prob.argmax(0)].view(1, 1, -1)
            actions = [actions]
            actions_dist = [actions_dist]
        else:
            actions_dist: List[Distribution] = []
            actions: List[Tensor] = []
            for logits in pre_dist:
                actions_dist.append(OneHotCategoricalStraightThrough(logits=logits))
                if is_training:
                    actions.append(actions_dist[-1].rsample())
                else:
                    actions.append(actions_dist[-1].mode)
        return tuple(actions), tuple(actions_dist)


class MinedojoActor(Actor):
    def __init__(
        self,
        latent_state_size: int,
        actions_dim: Sequence[int],
        is_continuous: bool,
        init_std: float = 0,
        min_std: float = 0.1,
        dense_units: int = 400,
        dense_act: nn.Module = nn.ELU,
        mlp_layers: int = 4,
        distribution: str = "auto",
        layer_norm: bool = False,
    ) -> None:
        super().__init__(
            latent_state_size,
            actions_dim,
            is_continuous,
            init_std,
            min_std,
            dense_units,
            dense_act,
            mlp_layers,
            distribution,
            layer_norm,
        )

    def forward(
        self, state: Tensor, is_training: bool = True, mask: Optional[Dict[str, np.ndarray]] = None
    ) -> Tuple[Sequence[Tensor], Sequence[Distribution]]:
        """
        Call the forward method of the actor model and reorganizes the result with shape (batch_size, *, num_actions),
        where * means any number of dimensions including None.

        Args:
            state (Tensor): the current state of shape (batch_size, *, stochastic_size + recurrent_state_size).

        Returns:
            The tensor of the actions taken by the agent with shape (batch_size, *, num_actions).
            The distribution of the actions
        """
        out: Tensor = self.model(state)
        actions_logits: List[Tensor] = [head(out) for head in self.mlp_heads]
        actions_dist: List[Distribution] = []
        actions: List[Tensor] = []
        functional_action = None
        for i, logits in enumerate(actions_logits):
            if mask is not None:
                if i == 0:
                    logits[torch.logical_not(mask["mask_action_type"].expand_as(logits))] = -torch.inf
                elif i == 1:
                    mask["mask_craft_smelt"] = mask["mask_craft_smelt"].expand_as(logits)
                    for t in range(functional_action.shape[0]):
                        for b in range(functional_action.shape[1]):
                            sampled_action = functional_action[t, b].item()
                            if sampled_action == 15:  # Craft action
                                logits[t, b][torch.logical_not(mask["mask_craft_smelt"][t, b])] = -torch.inf
                elif i == 2:
                    mask["mask_destroy"][t, b] = mask["mask_destroy"].expand_as(logits)
                    mask["mask_equip/place"] = mask["mask_equip/place"].expand_as(logits)
                    for t in range(functional_action.shape[0]):
                        for b in range(functional_action.shape[1]):
                            sampled_action = functional_action[t, b].item()
                            if sampled_action in (16, 17):  # Equip/Place action
                                logits[t, b][torch.logical_not(mask["mask_equip/place"][t, b])] = -torch.inf
                            elif sampled_action == 18:  # Destroy action
                                logits[t, b][torch.logical_not(mask["mask_destroy"][t, b])] = -torch.inf
            actions_dist.append(OneHotCategoricalStraightThrough(logits=logits))
            if is_training:
                actions.append(actions_dist[-1].rsample())
            else:
                actions.append(actions_dist[-1].mode)
            if functional_action is None:
                functional_action = actions[0].argmax(dim=-1)  # [T, B]
        return tuple(actions), tuple(actions_dist)


class WorldModel(nn.Module):
    """
    Wrapper class for the World model.

    Args:
        encoder (_FabricModule): the encoder.
        rssm (RSSM): the rssm.
        observation_model (_FabricModule): the observation model.
        reward_model (_FabricModule): the reward model.
        continue_model (_FabricModule, optional): the continue model.
    """

    def __init__(
        self,
        encoder: _FabricModule,
        rssm: RSSM,
        observation_model: _FabricModule,
        reward_model: _FabricModule,
        continue_model: Optional[_FabricModule],
    ) -> None:
        super().__init__()
        self.encoder = encoder
        self.rssm = rssm
        self.observation_model = observation_model
        self.reward_model = reward_model
        self.continue_model = continue_model


class Player(nn.Module):
    """
    The model of the Dreamer_v1 player.

    Args:
        encoder (_FabricModule): the encoder.
        recurrent_model (_FabricModule): the recurrent model.
        representation_model (_FabricModule): the representation model.
        actor (_FabricModule): the actor.
        actions_dim (Sequence[int]): the dimension of the actions.
        expl_amout (float): the exploration amout to use during training.
        num_envs (int): the number of environments.
        stochastic_size (int): the size of the stochastic state.
        recurrent_state_size (int): the size of the recurrent state.
        device (torch.device): the device to work on.
        discrete_size (int): the dimension of a single Categorical variable in the
            stochastic state (prior or posterior).
            Defaults to 32.
    """

    def __init__(
        self,
        encoder: _FabricModule,
        recurrent_model: _FabricModule,
        representation_model: _FabricModule,
        actor: _FabricModule,
        actions_dim: Sequence[int],
        expl_amount: float,
        num_envs: int,
        stochastic_size: int,
        recurrent_state_size: int,
        device: torch.device,
        discrete_size: int = 32,
    ) -> None:
        super().__init__()
        self.encoder = encoder
        self.recurrent_model = recurrent_model
        self.representation_model = representation_model
        self.actor = actor
        self.device = device
        self.expl_amount = expl_amount
        self.actions_dim = actions_dim
        self.stochastic_size = stochastic_size
        self.discrete_size = discrete_size
        self.recurrent_state_size = recurrent_state_size
        self.num_envs = num_envs

    def init_states(self, reset_envs: Optional[Sequence[int]] = None) -> None:
        """Initialize the states and the actions for the ended environments.

        Args:
            reset_envs (Optional[Sequence[int]], optional): which environments' states to reset.
                If None, then all environments' states are reset.
                Defaults to None.
        """
        if reset_envs is None or len(reset_envs) == 0:
            self.actions = torch.zeros(1, self.num_envs, np.sum(self.actions_dim), device=self.device)
            self.recurrent_state = torch.zeros(1, self.num_envs, self.recurrent_state_size, device=self.device)
            self.stochastic_state = torch.zeros(
                1, self.num_envs, self.stochastic_size * self.discrete_size, device=self.device
            )
        else:
            self.actions[:, reset_envs] = torch.zeros_like(self.actions[:, reset_envs])
            self.recurrent_state[:, reset_envs] = torch.zeros_like(self.recurrent_state[:, reset_envs])
            self.stochastic_state[:, reset_envs] = torch.zeros_like(self.stochastic_state[:, reset_envs])

    def get_exploration_action(
        self,
        obs: Dict[str, Tensor],
        is_continuous: bool,
        mask: Optional[Dict[str, np.ndarray]] = None,
<<<<<<< HEAD
        dones: Optional[Tensor] = None,
=======
>>>>>>> 0fae2a9f
    ) -> Tensor:
        """
        Return the actions with a certain amount of noise for exploration.

        Args:
            obs (Dict[str, Tensor]): the current observations.
            is_continuous (bool): whether or not the actions are continuous.

        Returns:
            The actions the agent has to perform.
        """
        actions = self.get_greedy_action(obs, mask=mask, dones=dones)
        if is_continuous:
            self.actions = torch.cat(actions, -1)
            if self.expl_amount > 0.0:
                self.actions = torch.clip(Normal(self.actions, self.expl_amount).sample(), -1, 1)
            expl_actions = [self.actions]
        else:
            expl_actions = []
            for act in actions:
                sample = OneHotCategorical(logits=torch.zeros_like(act)).sample().to(self.device)
                expl_actions.append(
                    torch.where(torch.rand(act.shape[:1], device=self.device) < self.expl_amount, sample, act)
                )
            self.actions = torch.cat(expl_actions, -1)
        return tuple(expl_actions)

    def get_greedy_action(
        self,
        obs: Dict[str, Tensor],
        is_training: bool = True,
        mask: Optional[Dict[str, np.ndarray]] = None,
<<<<<<< HEAD
        dones: Optional[Tensor] = None,
=======
>>>>>>> 0fae2a9f
    ) -> Sequence[Tensor]:
        """
        Return the greedy actions.

        Args:
            obs (Dict[str, Tensor]): the current observations.
            is_training (bool): whether it is training.
                Default to True.

        Returns:
            The actions the agent has to perform.
        """
        if self.recurrent_state is None or self.stochastic_state is None or self.actions is None:
            self.init_states()
        if dones is not None:
            self.actions = (1 - dones) * self.actions
            self.recurrent_state = (1 - dones) * self.recurrent_state
            self.stochastic_state = (1 - dones) * self.stochastic_state
        embedded_obs = self.encoder(obs)
        self.recurrent_state = self.recurrent_model(
            torch.cat((self.stochastic_state, self.actions), -1), self.recurrent_state
        )
        posterior_logits = self.representation_model(torch.cat((self.recurrent_state, embedded_obs), -1))
        stochastic_state = compute_stochastic_state(posterior_logits, discrete=self.discrete_size)
        self.stochastic_state = stochastic_state.view(
            *stochastic_state.shape[:-2], self.stochastic_size * self.discrete_size
        )
        actions, _ = self.actor(torch.cat((self.stochastic_state, self.recurrent_state), -1), is_training, mask)
        self.actions = torch.cat(actions, -1)
        return actions


def build_models(
    fabric: Fabric,
    actions_dim: Sequence[int],
    is_continuous: bool,
    args: DreamerV2Args,
    obs_space: Dict[str, Any],
    cnn_keys: Sequence[str],
    mlp_keys: Sequence[str],
    world_model_state: Optional[Dict[str, Tensor]] = None,
    actor_state: Optional[Dict[str, Tensor]] = None,
    critic_state: Optional[Dict[str, Tensor]] = None,
) -> Tuple[WorldModel, _FabricModule, _FabricModule, torch.nn.Module]:
    """Build the models and wrap them with Fabric.

    Args:
        fabric (Fabric): the fabric object.
        actions_dim (Sequence[int]): the dimension of the actions.
        observation_shape (Tuple[int, ...]): the shape of the observations.
        is_continuous (bool): whether or not the actions are continuous.
        args (DreamerV1Args): the hyper-parameters of Dreamer_v1.

    Returns:
        The world model (WorldModel): composed by the encoder, rssm, observation and reward models and the continue model.
        The actor (_FabricModule).
        The critic (_FabricModule).
    """
    if args.cnn_channels_multiplier <= 0:
        raise ValueError(f"cnn_channels_multiplier must be greater than zero, given {args.cnn_channels_multiplier}")
    if args.dense_units <= 0:
        raise ValueError(f"dense_units must be greater than zero, given {args.dense_units}")

    try:
        cnn_act = getattr(nn, args.cnn_act)
    except:
        raise ValueError(
            f"Invalid value for cnn_act, given {args.cnn_act}, must be one of https://pytorch.org/docs/stable/nn.html#non-linear-activations-weighted-sum-nonlinearity"
        )

    try:
        dense_act = getattr(nn, args.dense_act)
    except:
        raise ValueError(
            f"Invalid value for dense_act, given {args.dense_act}, must be one of https://pytorch.org/docs/stable/nn.html#non-linear-activations-weighted-sum-nonlinearity"
        )

    # Define models
    encoder = MultiEncoder(
        obs_space,
        cnn_keys,
        mlp_keys,
        args.cnn_channels_multiplier,
        args.mlp_layers,
        args.dense_units,
        cnn_act,
        dense_act,
        fabric.device,
        args.layer_norm,
    )
    stochastic_size = args.stochastic_size * args.discrete_size
    recurrent_model = RecurrentModel(
        int(np.sum(actions_dim)) + stochastic_size,
        args.recurrent_state_size,
        args.dense_units,
        layer_norm=args.layer_norm,
    )
    representation_model = MLP(
        input_dims=args.recurrent_state_size + encoder.cnn_output_dim + encoder.mlp_output_dim,
        output_dim=stochastic_size,
        hidden_sizes=[args.hidden_size],
        activation=dense_act,
        flatten_dim=None,
        norm_layer=[nn.LayerNorm] if args.layer_norm else None,
        norm_args=[{"normalized_shape": args.hidden_size}] if args.layer_norm else None,
    )
    transition_model = MLP(
        input_dims=args.recurrent_state_size,
        output_dim=stochastic_size,
        hidden_sizes=[args.hidden_size],
        activation=dense_act,
        flatten_dim=None,
        norm_layer=[nn.LayerNorm] if args.layer_norm else None,
        norm_args=[{"normalized_shape": args.hidden_size}] if args.layer_norm else None,
    )
    rssm = RSSM(
        recurrent_model.apply(init_weights),
        representation_model.apply(init_weights),
        transition_model.apply(init_weights),
        args.discrete_size,
    )
    observation_model = MultiDecoder(
        obs_space,
        cnn_keys,
        mlp_keys,
        args.cnn_channels_multiplier,
        args.stochastic_size * args.discrete_size + args.recurrent_state_size,
        encoder.cnn_output_dim,
        encoder.cnn_input_dim,
        args.mlp_layers,
        args.dense_units,
        cnn_act,
        dense_act,
        fabric.device,
        args.layer_norm,
    )
    reward_model = MLP(
        input_dims=stochastic_size + args.recurrent_state_size,
        output_dim=1,
        hidden_sizes=[args.dense_units] * args.mlp_layers,
        activation=dense_act,
        flatten_dim=None,
        norm_layer=[nn.LayerNorm for _ in range(args.mlp_layers)] if args.layer_norm else None,
        norm_args=[{"normalized_shape": args.dense_units} for _ in range(args.mlp_layers)] if args.layer_norm else None,
    )
    if args.use_continues:
        continue_model = MLP(
            input_dims=stochastic_size + args.recurrent_state_size,
            output_dim=1,
            hidden_sizes=[args.dense_units] * args.mlp_layers,
            activation=dense_act,
            flatten_dim=None,
            norm_layer=[nn.LayerNorm for _ in range(args.mlp_layers)] if args.layer_norm else None,
            norm_args=[{"normalized_shape": args.dense_units} for _ in range(args.mlp_layers)]
            if args.layer_norm
            else None,
        )
    world_model = WorldModel(
        encoder.apply(init_weights),
        rssm,
        observation_model.apply(init_weights),
        reward_model.apply(init_weights),
        continue_model.apply(init_weights) if args.use_continues else None,
    )
    if "minedojo" in args.env_id:
        actor = MinedojoActor(
            stochastic_size + args.recurrent_state_size,
            actions_dim,
            is_continuous,
            args.actor_init_std,
            args.actor_min_std,
            args.dense_units,
            dense_act,
            args.mlp_layers,
            distribution=args.actor_distribution,
            layer_norm=args.layer_norm,
        )
    else:
        actor = Actor(
            stochastic_size + args.recurrent_state_size,
            actions_dim,
            is_continuous,
            args.actor_init_std,
            args.actor_min_std,
            args.dense_units,
            dense_act,
            args.mlp_layers,
            distribution=args.actor_distribution,
            layer_norm=args.layer_norm,
        )
    critic = MLP(
        input_dims=stochastic_size + args.recurrent_state_size,
        output_dim=1,
        hidden_sizes=[args.dense_units] * args.mlp_layers,
        activation=dense_act,
        flatten_dim=None,
        norm_layer=[nn.LayerNorm for _ in range(args.mlp_layers)] if args.layer_norm else None,
        norm_args=[{"normalized_shape": args.dense_units} for _ in range(args.mlp_layers)] if args.layer_norm else None,
    )
    actor.apply(init_weights)
    critic.apply(init_weights)

    # Load models from checkpoint
    if world_model_state:
        world_model.load_state_dict(world_model_state)
    if actor_state:
        actor.load_state_dict(actor_state)
    if critic_state:
        critic.load_state_dict(critic_state)

    # Setup models with Fabric
    world_model.encoder = fabric.setup_module(world_model.encoder)
    world_model.observation_model = fabric.setup_module(world_model.observation_model)
    world_model.reward_model = fabric.setup_module(world_model.reward_model)
    world_model.rssm.recurrent_model = fabric.setup_module(world_model.rssm.recurrent_model)
    world_model.rssm.representation_model = fabric.setup_module(world_model.rssm.representation_model)
    world_model.rssm.transition_model = fabric.setup_module(world_model.rssm.transition_model)
    if world_model.continue_model:
        world_model.continue_model = fabric.setup_module(world_model.continue_model)
    actor = fabric.setup_module(actor)
    critic = fabric.setup_module(critic)
    target_critic = copy.deepcopy(critic.module)

    return world_model, actor, critic, target_critic<|MERGE_RESOLUTION|>--- conflicted
+++ resolved
@@ -618,10 +618,6 @@
         obs: Dict[str, Tensor],
         is_continuous: bool,
         mask: Optional[Dict[str, np.ndarray]] = None,
-<<<<<<< HEAD
-        dones: Optional[Tensor] = None,
-=======
->>>>>>> 0fae2a9f
     ) -> Tensor:
         """
         Return the actions with a certain amount of noise for exploration.
@@ -633,7 +629,7 @@
         Returns:
             The actions the agent has to perform.
         """
-        actions = self.get_greedy_action(obs, mask=mask, dones=dones)
+        actions = self.get_greedy_action(obs, mask=mask)
         if is_continuous:
             self.actions = torch.cat(actions, -1)
             if self.expl_amount > 0.0:
@@ -654,10 +650,6 @@
         obs: Dict[str, Tensor],
         is_training: bool = True,
         mask: Optional[Dict[str, np.ndarray]] = None,
-<<<<<<< HEAD
-        dones: Optional[Tensor] = None,
-=======
->>>>>>> 0fae2a9f
     ) -> Sequence[Tensor]:
         """
         Return the greedy actions.
@@ -670,12 +662,6 @@
         Returns:
             The actions the agent has to perform.
         """
-        if self.recurrent_state is None or self.stochastic_state is None or self.actions is None:
-            self.init_states()
-        if dones is not None:
-            self.actions = (1 - dones) * self.actions
-            self.recurrent_state = (1 - dones) * self.recurrent_state
-            self.stochastic_state = (1 - dones) * self.stochastic_state
         embedded_obs = self.encoder(obs)
         self.recurrent_state = self.recurrent_model(
             torch.cat((self.stochastic_state, self.actions), -1), self.recurrent_state
