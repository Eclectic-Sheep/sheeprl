--- conflicted
+++ resolved
@@ -1,9 +1,5 @@
 import copy
-<<<<<<< HEAD
-from typing import Any, Dict, Optional, Sequence, Tuple, Union
-=======
-from typing import Dict, List, Optional, Sequence, Tuple
->>>>>>> 7274f454
+from typing import Any, Dict, List, Optional, Sequence, Tuple, Union
 
 import numpy as np
 import torch
@@ -545,12 +541,7 @@
 
 def build_models(
     fabric: Fabric,
-<<<<<<< HEAD
-    action_dim: int,
-=======
     actions_dim: Sequence[int],
-    observation_shape: Tuple[int, ...],
->>>>>>> 7274f454
     is_continuous: bool,
     args: DreamerV2Args,
     obs_space: Dict[str, Any],
