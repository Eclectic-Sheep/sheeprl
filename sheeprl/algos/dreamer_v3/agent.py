from __future__ import annotations

import copy
from typing import Any, Dict, List, Optional, Sequence, Tuple

import gymnasium
import hydra
import numpy as np
import torch
import torch.nn.functional as F
from lightning.fabric import Fabric
from lightning.fabric.wrappers import _FabricModule
from torch import Tensor, nn
from torch.distributions import Distribution, Independent, Normal, TanhTransform, TransformedDistribution
from torch.distributions.utils import probs_to_logits

from sheeprl.algos.dreamer_v2.agent import WorldModel
from sheeprl.algos.dreamer_v2.utils import compute_stochastic_state
from sheeprl.algos.dreamer_v3.utils import init_weights, uniform_init_weights
from sheeprl.models.models import CNN, MLP, DeCNN, LayerNormGRUCell, MultiDecoder, MultiEncoder
<<<<<<< HEAD
from sheeprl.utils.distribution import OneHotCategoricalStraightThroughValidateArgs, OneHotCategoricalValidateArgs
=======
from sheeprl.utils.distribution import OneHotCategoricalStraightThroughValidateArgs, TruncatedNormal
from sheeprl.utils.fabric import get_single_device_fabric
>>>>>>> 3dc227bd
from sheeprl.utils.model import LayerNormChannelLast, ModuleType, cnn_forward
from sheeprl.utils.utils import symlog


class CNNEncoder(nn.Module):
    """The Dreamer-V3 image encoder. This is composed of 4 `nn.Conv2d` with
    kernel_size=3, stride=2 and padding=1. No bias is used if a `nn.LayerNorm`
    is used after the convolution. This 4-stages model assumes that the image
    is a 64x64 and it ends with a resolution of 4x4. If more than one image is to be encoded, then those will
    be concatenated on the channel dimension and fed to the encoder.

    Args:
        keys (Sequence[str]): the keys representing the image observations to encode.
        input_channels (Sequence[int]): the input channels, one for each image observation to encode.
        image_size (Tuple[int, int]): the image size as (Height,Width).
        channels_multiplier (int): the multiplier for the output channels. Given the 4 stages, the 4 output channels
            will be [1, 2, 4, 8] * `channels_multiplier`.
        layer_norm (bool, optional): whether to apply the layer normalization.
            Defaults to True.
        activation (ModuleType, optional): the activation function.
            Defaults to nn.SiLU.
        stages (int, optional): how many stages for the CNN.
    """

    def __init__(
        self,
        keys: Sequence[str],
        input_channels: Sequence[int],
        image_size: Tuple[int, int],
        channels_multiplier: int,
        layer_norm: bool = True,
        activation: ModuleType = nn.SiLU,
        stages: int = 4,
    ) -> None:
        super().__init__()
        self.keys = keys
        self.input_dim = (sum(input_channels), *image_size)
        self.model = nn.Sequential(
            CNN(
                input_channels=self.input_dim[0],
                hidden_channels=(torch.tensor([2**i for i in range(stages)]) * channels_multiplier).tolist(),
                cnn_layer=nn.Conv2d,
                layer_args={"kernel_size": 4, "stride": 2, "padding": 1, "bias": not layer_norm},
                activation=activation,
                norm_layer=[LayerNormChannelLast for _ in range(stages)] if layer_norm else None,
                norm_args=(
                    [{"normalized_shape": (2**i) * channels_multiplier, "eps": 1e-3} for i in range(stages)]
                    if layer_norm
                    else None
                ),
            ),
            nn.Flatten(-3, -1),
        )
        with torch.no_grad():
            self.output_dim = self.model(torch.zeros(1, *self.input_dim)).shape[-1]

    def forward(self, obs: Dict[str, Tensor]) -> Tensor:
        x = torch.cat([obs[k] for k in self.keys], dim=-3)  # channels dimension
        return cnn_forward(self.model, x, x.shape[-3:], (-1,))


class MLPEncoder(nn.Module):
    """The Dreamer-V3 vector encoder. This is composed of N `nn.Linear` layers, where
    N is specified by `mlp_layers`. No bias is used if a `nn.LayerNorm` is used after the linear layer.
    If more than one vector is to be encoded, then those will concatenated on the last
    dimension before being fed to the encoder.

    Args:
        keys (Sequence[str]): the keys representing the vector observations to encode.
        input_dims (Sequence[int]): the dimensions of every vector to encode.
        mlp_layers (int, optional): how many mlp layers.
            Defaults to 4.
        dense_units (int, optional): the dimension of every mlp.
            Defaults to 512.
        layer_norm (bool, optional): whether to apply the layer normalization.
            Defaults to True.
        activation (ModuleType, optional): the activation function after every layer.
            Defaults to nn.SiLU.
        symlog_inputs (bool, optional): whether to squash the input with the symlog function.
            Defaults to True.
    """

    def __init__(
        self,
        keys: Sequence[str],
        input_dims: Sequence[int],
        mlp_layers: int = 4,
        dense_units: int = 512,
        layer_norm: bool = True,
        activation: ModuleType = nn.SiLU,
        symlog_inputs: bool = True,
    ) -> None:
        super().__init__()
        self.keys = keys
        self.input_dim = sum(input_dims)
        self.model = MLP(
            self.input_dim,
            None,
            [dense_units] * mlp_layers,
            activation=activation,
            layer_args={"bias": not layer_norm},
            norm_layer=[nn.LayerNorm for _ in range(mlp_layers)] if layer_norm else None,
            norm_args=(
                [{"normalized_shape": dense_units, "eps": 1e-3} for _ in range(mlp_layers)] if layer_norm else None
            ),
        )
        self.output_dim = dense_units
        self.symlog_inputs = symlog_inputs

    def forward(self, obs: Dict[str, Tensor]) -> Tensor:
        x = torch.cat([symlog(obs[k]) if self.symlog_inputs else obs[k] for k in self.keys], -1)
        return self.model(x)


class CNNDecoder(nn.Module):
    """The exact inverse of the `CNNEncoder` class. It assumes an initial resolution
    of 4x4, and in 4 stages reconstructs the observation image to 64x64. If multiple
    images are to be reconstructed, then it will create a dictionary with an entry
    for every reconstructed image. No bias is used if a `nn.LayerNorm` is used after
    the `nn.Conv2dTranspose` layer.

    Args:
        keys (Sequence[str]): the keys of the image observation to be reconstructed.
        output_channels (Sequence[int]): the output channels, one for every image observation.
        channels_multiplier (int): the channels multiplier, same for the encoder network.
        latent_state_size (int): the size of the latent state. Before applying the decoder,
            a `nn.Linear` layer is used to project the latent state to a feature vector
            of dimension [8 * `channels_multiplier`, 4, 4].
        cnn_encoder_output_dim (int): the output of the image encoder. It should be equal to
            8 * `channels_multiplier` * 4 * 4.
        image_size (Tuple[int, int]): the final image size.
        activation (nn.Module, optional): the activation function.
            Defaults to nn.SiLU.
        layer_norm (bool, optional): whether to apply the layer normalization.
            Defaults to True.
        stages (int): how many stages in the CNN decoder.
    """

    def __init__(
        self,
        keys: Sequence[str],
        output_channels: Sequence[int],
        channels_multiplier: int,
        latent_state_size: int,
        cnn_encoder_output_dim: int,
        image_size: Tuple[int, int],
        activation: nn.Module = nn.SiLU,
        layer_norm: bool = True,
        stages: int = 4,
    ) -> None:
        super().__init__()
        self.keys = keys
        self.output_channels = output_channels
        self.cnn_encoder_output_dim = cnn_encoder_output_dim
        self.image_size = image_size
        self.output_dim = (sum(output_channels), *image_size)
        self.model = nn.Sequential(
            nn.Linear(latent_state_size, cnn_encoder_output_dim),
            nn.Unflatten(1, (-1, 4, 4)),
            DeCNN(
                input_channels=(2 ** (stages - 1)) * channels_multiplier,
                hidden_channels=(
                    torch.tensor([2**i for i in reversed(range(stages - 1))]) * channels_multiplier
                ).tolist()
                + [self.output_dim[0]],
                cnn_layer=nn.ConvTranspose2d,
                layer_args=[
                    {"kernel_size": 4, "stride": 2, "padding": 1, "bias": not layer_norm} for _ in range(stages - 1)
                ]
                + [{"kernel_size": 4, "stride": 2, "padding": 1}],
                activation=[activation for _ in range(stages - 1)] + [None],
                norm_layer=[LayerNormChannelLast for _ in range(stages - 1)] + [None] if layer_norm else None,
                norm_args=(
                    [
                        {"normalized_shape": (2 ** (stages - i - 2)) * channels_multiplier, "eps": 1e-3}
                        for i in range(stages - 1)
                    ]
                    + [None]
                    if layer_norm
                    else None
                ),
            ),
        )

    def forward(self, latent_states: Tensor) -> Dict[str, Tensor]:
        cnn_out = cnn_forward(self.model, latent_states, (latent_states.shape[-1],), self.output_dim)
        return {k: rec_obs for k, rec_obs in zip(self.keys, torch.split(cnn_out, self.output_channels, -3))}


class MLPDecoder(nn.Module):
    """The exact inverse of the MLPEncoder. This is composed of N `nn.Linear` layers, where
    N is specified by `mlp_layers`. No bias is used if a `nn.LayerNorm` is used after the linear layer.
    If more than one vector is to be decoded, then it will create a dictionary with an entry
    for every reconstructed vector.

    Args:
        keys (Sequence[str]): the keys representing the vector observations to decode.
        output_dims (Sequence[int]): the dimensions of every vector to decode.
        latent_state_size (int): the dimension of the latent state.
        mlp_layers (int, optional): how many mlp layers.
            Defaults to 4.
        dense_units (int, optional): the dimension of every mlp.
            Defaults to 512.
        layer_norm (bool, optional): whether to apply the layer normalization.
            Defaults to True.
        activation (ModuleType, optional): the activation function after every layer.
            Defaults to nn.SiLU.
    """

    def __init__(
        self,
        keys: Sequence[str],
        output_dims: Sequence[str],
        latent_state_size: int,
        mlp_layers: int = 4,
        dense_units: int = 512,
        activation: ModuleType = nn.SiLU,
        layer_norm: bool = True,
    ) -> None:
        super().__init__()
        self.output_dims = output_dims
        self.keys = keys
        self.model = MLP(
            latent_state_size,
            None,
            [dense_units] * mlp_layers,
            activation=activation,
            layer_args={"bias": not layer_norm},
            norm_layer=[nn.LayerNorm for _ in range(mlp_layers)] if layer_norm else None,
            norm_args=(
                [{"normalized_shape": dense_units, "eps": 1e-3} for _ in range(mlp_layers)] if layer_norm else None
            ),
        )
        self.heads = nn.ModuleList([nn.Linear(dense_units, mlp_dim) for mlp_dim in self.output_dims])

    def forward(self, latent_states: Tensor) -> Dict[str, Tensor]:
        x = self.model(latent_states)
        return {k: h(x) for k, h in zip(self.keys, self.heads)}


class RecurrentModel(nn.Module):
    """Recurrent model for the model-base Dreamer-V3 agent.
    This implementation uses the `sheeprl.models.models.LayerNormGRUCell`, which combines
    the standard GRUCell from PyTorch with the `nn.LayerNorm`, where the normalization is applied
    right after having computed the projection from the input to the weight space.

    Args:
        input_size (int): the input size of the model.
        dense_units (int): the number of dense units.
        recurrent_state_size (int): the size of the recurrent state.
        activation_fn (nn.Module): the activation function.
            Default to SiLU.
        layer_norm (bool): whether to use the LayerNorm inside the GRU.
            Defaults to True.
    """

    def __init__(
        self,
        input_size: int,
        recurrent_state_size: int,
        dense_units: int,
        activation_fn: nn.Module = nn.SiLU,
        layer_norm: bool = True,
    ) -> None:
        super().__init__()
        self.mlp = MLP(
            input_dims=input_size,
            output_dim=None,
            hidden_sizes=[dense_units],
            activation=activation_fn,
            layer_args={"bias": not layer_norm},
            norm_layer=[nn.LayerNorm] if layer_norm else None,
            norm_args=[{"normalized_shape": dense_units, "eps": 1e-3}] if layer_norm else None,
        )
        self.rnn = LayerNormGRUCell(dense_units, recurrent_state_size, bias=False, batch_first=False, layer_norm=True)

    def forward(self, input: Tensor, recurrent_state: Tensor) -> Tensor:
        """
        Compute the next recurrent state from the latent state (stochastic and recurrent states) and the actions.

        Args:
            input (Tensor): the input tensor composed by the stochastic state and the actions concatenated together.
            recurrent_state (Tensor): the previous recurrent state.

        Returns:
            the computed recurrent output and recurrent state.
        """
        feat = self.mlp(input)
        out = self.rnn(feat, recurrent_state)
        return out


class RSSM(nn.Module):
    """RSSM model for the model-base Dreamer agent.

    Args:
        recurrent_model (nn.Module): the recurrent model of the RSSM model described in
            [https://arxiv.org/abs/1811.04551](https://arxiv.org/abs/1811.04551).
        representation_model (nn.Module): the representation model composed by a
            multi-layer perceptron to compute the stochastic part of the latent state.
            For more information see [https://arxiv.org/abs/2010.02193](https://arxiv.org/abs/2010.02193).
        transition_model (nn.Module): the transition model described in
            [https://arxiv.org/abs/2010.02193](https://arxiv.org/abs/2010.02193).
            The model is composed by a multi-layer perceptron to predict the stochastic part of the latent state.
        distribution_cfg (Dict[str, Any]): the configs of the distributions.
        discrete (int, optional): the size of the Categorical variables.
            Defaults to 32.
        unimix: (float, optional): the percentage of uniform distribution to inject into the categorical
            distribution over states, i.e. given some logits `l` and probabilities `p = softmax(l)`,
            then `p = (1 - self.unimix) * p + self.unimix * unif`, where `unif = `1 / self.discrete`.
            Defaults to 0.01.
    """

    def __init__(
        self,
        recurrent_model: nn.Module | _FabricModule,
        representation_model: nn.Module | _FabricModule,
        transition_model: nn.Module | _FabricModule,
        distribution_cfg: Dict[str, Any],
        discrete: int = 32,
        unimix: float = 0.01,
    ) -> None:
        super().__init__()
        self.recurrent_model = recurrent_model
        self.representation_model = representation_model
        self.transition_model = transition_model
        self.discrete = discrete
        self.unimix = unimix
        self.distribution_cfg = distribution_cfg

    def dynamic(
        self, posterior: Tensor, recurrent_state: Tensor, action: Tensor, embedded_obs: Tensor, is_first: Tensor
    ) -> Tuple[Tensor, Tensor, Tensor, Tensor, Tensor]:
        """
        Perform one step of the dynamic learning:
            Recurrent model: compute the recurrent state from the previous latent space, the action taken by the agent,
                i.e., it computes the deterministic state (or ht).
            Transition model: predict the prior from the recurrent output.
            Representation model: compute the posterior from the recurrent state and from
                the embedded observations provided by the environment.
        For more information see [https://arxiv.org/abs/1811.04551](https://arxiv.org/abs/1811.04551)
        and [https://arxiv.org/abs/2010.02193](https://arxiv.org/abs/2010.02193).

        Args:
            posterior (Tensor): the stochastic state computed by the representation model (posterior). It is expected
                to be of dimension `[stoch_size, self.discrete]`, which by default is `[32, 32]`.
            recurrent_state (Tensor): a tuple representing the recurrent state of the recurrent model.
            action (Tensor): the action taken by the agent.
            embedded_obs (Tensor): the embedded observations provided by the environment.
            is_first (Tensor): if this is the first step in the episode.

        Returns:
            The recurrent state (Tensor): the recurrent state of the recurrent model.
            The posterior stochastic state (Tensor): computed by the representation model
            The prior stochastic state (Tensor): computed by the transition model
            The logits of the posterior state (Tensor): computed by the transition model from the recurrent state.
            The logits of the prior state (Tensor): computed by the transition model from the recurrent state.
            from the recurrent state and the embbedded observation.
        """
        action = (1 - is_first) * action
        recurrent_state = (1 - is_first) * recurrent_state + is_first * torch.tanh(torch.zeros_like(recurrent_state))
        posterior = posterior.view(*posterior.shape[:-2], -1)
        posterior = (1 - is_first) * posterior + is_first * self._transition(recurrent_state, sample_state=False)[
            1
        ].view_as(posterior)
        recurrent_state = self.recurrent_model(torch.cat((posterior, action), -1), recurrent_state)
        prior_logits, prior = self._transition(recurrent_state)
        posterior_logits, posterior = self._representation(recurrent_state, embedded_obs)
        return recurrent_state, posterior, prior, posterior_logits, prior_logits

    def _uniform_mix(self, logits: Tensor) -> Tensor:
        dim = logits.dim()
        if dim == 3:
            logits = logits.view(*logits.shape[:-1], -1, self.discrete)
        elif dim != 4:
            raise RuntimeError(f"The logits expected shape is 3 or 4: received a {dim}D tensor")
        if self.unimix > 0.0:
            probs = logits.softmax(dim=-1)
            uniform = torch.ones_like(probs) / self.discrete
            probs = (1 - self.unimix) * probs + self.unimix * uniform
            logits = probs_to_logits(probs)
        logits = logits.view(*logits.shape[:-2], -1)
        return logits

    def _representation(self, recurrent_state: Tensor, embedded_obs: Tensor) -> Tuple[Tensor, Tensor]:
        """
        Args:
            recurrent_state (Tensor): the recurrent state of the recurrent model, i.e.,
                what is called h or deterministic state in
                [https://arxiv.org/abs/1811.04551](https://arxiv.org/abs/1811.04551).
            embedded_obs (Tensor): the embedded real observations provided by the environment.

        Returns:
            logits (Tensor): the logits of the distribution of the posterior state.
            posterior (Tensor): the sampled posterior stochastic state.
        """
        logits: Tensor = self.representation_model(torch.cat((recurrent_state, embedded_obs), -1))
        logits = self._uniform_mix(logits)
        return logits, compute_stochastic_state(
            logits, discrete=self.discrete, validate_args=self.distribution_cfg.validate_args
        )

    def _transition(self, recurrent_out: Tensor, sample_state=True) -> Tuple[Tensor, Tensor]:
        """
        Args:
            recurrent_out (Tensor): the output of the recurrent model, i.e., the deterministic part of the latent space.
            sampler_state (bool): whether or not to sample the stochastic state.
                Default to True

        Returns:
            logits (Tensor): the logits of the distribution of the prior state.
            prior (Tensor): the sampled prior stochastic state.
        """
        logits: Tensor = self.transition_model(recurrent_out)
        logits = self._uniform_mix(logits)
        return logits, compute_stochastic_state(
            logits, discrete=self.discrete, sample=sample_state, validate_args=self.distribution_cfg.validate_args
        )

    def imagination(self, prior: Tensor, recurrent_state: Tensor, actions: Tensor) -> Tuple[Tensor, Tensor]:
        """
        One-step imagination of the next latent state.
        It can be used several times to imagine trajectories in the latent space (Transition Model).

        Args:
            prior (Tensor): the prior state.
            recurrent_state (Tensor): the recurrent state of the recurrent model.
            actions (Tensor): the actions taken by the agent.

        Returns:
            The imagined prior state (Tuple[Tensor, Tensor]): the imagined prior state.
            The recurrent state (Tensor).
        """
        recurrent_state = self.recurrent_model(torch.cat((prior, actions), -1), recurrent_state)
        _, imagined_prior = self._transition(recurrent_state)
        return imagined_prior, recurrent_state


class DecoupledRSSM(RSSM):
    """RSSM model for the model-base Dreamer agent.

    Args:
        recurrent_model (nn.Module): the recurrent model of the RSSM model described in
            [https://arxiv.org/abs/1811.04551](https://arxiv.org/abs/1811.04551).
        representation_model (nn.Module): the representation model composed by a
            multi-layer perceptron to compute the stochastic part of the latent state.
            For more information see [https://arxiv.org/abs/2010.02193](https://arxiv.org/abs/2010.02193).
        transition_model (nn.Module): the transition model described in
            [https://arxiv.org/abs/2010.02193](https://arxiv.org/abs/2010.02193).
            The model is composed by a multi-layer perceptron to predict the stochastic part of the latent state.
        distribution_cfg (Dict[str, Any]): the configs of the distributions.
        discrete (int, optional): the size of the Categorical variables.
            Defaults to 32.
        unimix: (float, optional): the percentage of uniform distribution to inject into the categorical
            distribution over states, i.e. given some logits `l` and probabilities `p = softmax(l)`,
            then `p = (1 - self.unimix) * p + self.unimix * unif`, where `unif = `1 / self.discrete`.
            Defaults to 0.01.
    """

    def __init__(
        self,
        recurrent_model: nn.Module | _FabricModule,
        representation_model: nn.Module | _FabricModule,
        transition_model: nn.Module | _FabricModule,
        distribution_cfg: Dict[str, Any],
        discrete: int = 32,
        unimix: float = 0.01,
    ) -> None:
        super().__init__(recurrent_model, representation_model, transition_model, distribution_cfg, discrete, unimix)

    def dynamic(
        self, posterior: Tensor, recurrent_state: Tensor, action: Tensor, is_first: Tensor
    ) -> Tuple[Tensor, Tensor, Tensor, Tensor, Tensor]:
        """
        Perform one step of the dynamic learning:
            Recurrent model: compute the recurrent state from the previous latent space, the action taken by the agent,
                i.e., it computes the deterministic state (or ht).
            Transition model: predict the prior from the recurrent output.
            Representation model: compute the posterior from the recurrent state and from
                the embedded observations provided by the environment.
        For more information see [https://arxiv.org/abs/1811.04551](https://arxiv.org/abs/1811.04551)
        and [https://arxiv.org/abs/2010.02193](https://arxiv.org/abs/2010.02193).

        Args:
            posterior (Tensor): the stochastic state computed by the representation model (posterior). It is expected
                to be of dimension `[stoch_size, self.discrete]`, which by default is `[32, 32]`.
            recurrent_state (Tensor): a tuple representing the recurrent state of the recurrent model.
            action (Tensor): the action taken by the agent.
            embedded_obs (Tensor): the embedded observations provided by the environment.
            is_first (Tensor): if this is the first step in the episode.

        Returns:
            The recurrent state (Tensor): the recurrent state of the recurrent model.
            The posterior stochastic state (Tensor): computed by the representation model
            The prior stochastic state (Tensor): computed by the transition model
            The logits of the posterior state (Tensor): computed by the transition model from the recurrent state.
            The logits of the prior state (Tensor): computed by the transition model from the recurrent state.
            from the recurrent state and the embbedded observation.
        """
        action = (1 - is_first) * action
        recurrent_state = (1 - is_first) * recurrent_state + is_first * torch.tanh(torch.zeros_like(recurrent_state))
        posterior = posterior.view(*posterior.shape[:-2], -1)
        posterior = (1 - is_first) * posterior + is_first * self._transition(recurrent_state, sample_state=False)[
            1
        ].view_as(posterior)
        recurrent_state = self.recurrent_model(torch.cat((posterior, action), -1), recurrent_state)
        prior_logits, prior = self._transition(recurrent_state)
        return recurrent_state, prior, prior_logits

    def _representation(self, embedded_obs: Tensor) -> Tuple[Tensor, Tensor]:
        """
        Args:
            embedded_obs (Tensor): the embedded real observations provided by the environment.

        Returns:
            logits (Tensor): the logits of the distribution of the posterior state.
            posterior (Tensor): the sampled posterior stochastic state.
        """
        logits: Tensor = self.representation_model(embedded_obs)
        logits = self._uniform_mix(logits)
        return logits, compute_stochastic_state(
            logits, discrete=self.discrete, validate_args=self.distribution_cfg.validate_args
        )


class PlayerDV3(nn.Module):
    """
    The model of the Dreamer_v3 player.

    Args:
        fabric (_FabricModule): the fabric module.
        encoder (MultiEncoder): the encoder.
        rssm (RSSM | DecoupledRSSM): the RSSM model.
        actor (_FabricModule): the actor.
        actions_dim (Sequence[int]): the dimension of the actions.
        num_envs (int): the number of environments.
        stochastic_size (int): the size of the stochastic state.
        recurrent_state_size (int): the size of the recurrent state.
        transition_model (_FabricModule): the transition model.
        discrete_size (int): the dimension of a single Categorical variable in the
            stochastic state (prior or posterior).
            Defaults to 32.
        actor_type (str, optional): which actor the player is using ('task' or 'exploration').
            Default to None.
        decoupled_rssm (bool, optional): whether to use the DecoupledRSSM model.
    """

    def __init__(
        self,
        fabric: Fabric,
        encoder: MultiEncoder | _FabricModule,
        rssm: RSSM | DecoupledRSSM,
        actor: Actor | MinedojoActor | _FabricModule,
        actions_dim: Sequence[int],
        num_envs: int,
        stochastic_size: int,
        recurrent_state_size: int,
        discrete_size: int = 32,
        actor_type: str | None = None,
        decoupled_rssm: bool = False,
    ) -> None:
        super().__init__()
        single_device_fabric = get_single_device_fabric(fabric)
        self.encoder = single_device_fabric.setup_module(getattr(encoder, "module", encoder))
        if decoupled_rssm:
            rssm_cls = DecoupledRSSM
        else:
            rssm_cls = RSSM
        self.rssm = rssm_cls(
            recurrent_model=single_device_fabric.setup_module(
                getattr(rssm.recurrent_model, "module", rssm.recurrent_model)
            ),
            representation_model=single_device_fabric.setup_module(
                getattr(rssm.representation_model, "module", rssm.representation_model)
            ),
            transition_model=single_device_fabric.setup_module(
                getattr(rssm.transition_model, "module", rssm.transition_model)
            ),
            distribution_cfg=actor.distribution_cfg,
            discrete=rssm.discrete,
            unimix=rssm.unimix,
        )
        self.actor = single_device_fabric.setup_module(getattr(actor, "module", actor))
        self.device = single_device_fabric.device
        self.actions_dim = actions_dim
        self.stochastic_size = stochastic_size
        self.discrete_size = discrete_size
        self.recurrent_state_size = recurrent_state_size
        self.num_envs = num_envs
        self.validate_args = self.actor.distribution_cfg.validate_args
        self.actor_type = actor_type
        self.decoupled_rssm = decoupled_rssm

    @torch.no_grad()
    def init_states(self, reset_envs: Optional[Sequence[int]] = None) -> None:
        """Initialize the states and the actions for the ended environments.

        Args:
            reset_envs (Optional[Sequence[int]], optional): which environments' states to reset.
                If None, then all environments' states are reset.
                Defaults to None.
        """
        if reset_envs is None or len(reset_envs) == 0:
            self.actions = torch.zeros(1, self.num_envs, np.sum(self.actions_dim), device=self.device)
            self.recurrent_state = torch.tanh(
                torch.zeros(1, self.num_envs, self.recurrent_state_size, device=self.device)
            )
            self.stochastic_state = self.rssm._transition(self.recurrent_state, sample_state=False)[1].reshape(
                1, self.num_envs, -1
            )
        else:
            self.actions[:, reset_envs] = torch.zeros_like(self.actions[:, reset_envs])
            self.recurrent_state[:, reset_envs] = torch.tanh(torch.zeros_like(self.recurrent_state[:, reset_envs]))
            self.stochastic_state[:, reset_envs] = self.rssm._transition(
                self.recurrent_state[:, reset_envs], sample_state=False
            )[1].reshape(1, len(reset_envs), -1)

    def get_actions(
        self,
        obs: Dict[str, Tensor],
        sample_actions: bool = True,
        mask: Optional[Dict[str, Tensor]] = None,
    ) -> Sequence[Tensor]:
        """
        Return the greedy actions.

        Args:
            obs (Dict[str, Tensor]): the current observations.
            sample_actions (bool): whether or not to sample the actions.
                Default to True.

        Returns:
            The actions the agent has to perform.
        """
        embedded_obs = self.encoder(obs)
        self.recurrent_state = self.rssm.recurrent_model(
            torch.cat((self.stochastic_state, self.actions), -1), self.recurrent_state
        )
        if self.decoupled_rssm:
            _, self.stochastic_state = self.rssm._representation(embedded_obs)
        else:
            _, self.stochastic_state = self.rssm._representation(self.recurrent_state, embedded_obs)
        self.stochastic_state = self.stochastic_state.view(
            *self.stochastic_state.shape[:-2], self.stochastic_size * self.discrete_size
        )
        actions, _ = self.actor(torch.cat((self.stochastic_state, self.recurrent_state), -1), sample_actions, mask)
        self.actions = torch.cat(actions, -1)
        return actions


class Actor(nn.Module):
    """
    The wrapper class of the Dreamer_v2 Actor model.

    Args:
        latent_state_size (int): the dimension of the latent state (stochastic size + recurrent_state_size).
        actions_dim (Sequence[int]): the dimension in output of the actor.
            The number of actions if continuous, the dimension of the action if discrete.
        is_continuous (bool): whether or not the actions are continuous.
        distribution_cfg (Dict[str, Any]): The configs of the distributions.
        init_std (float): the amount to sum to the standard deviation.
            Default to 0.0.
        min_std (float): the minimum standard deviation for the actions.
            Default to 1.0.
        max_std (float): the maximum standard deviation for the actions.
            Default to 1.0.
        dense_units (int): the dimension of the hidden dense layers.
            Default to 1024.
        activation (int): the activation function to apply after the dense layers.
            Default to nn.SiLU.
        mlp_layers (int): the number of dense layers.
            Default to 5.
        layer_norm (bool, optional): whether to apply the layer normalization.
            Defaults to True.
        unimix: (float, optional): the percentage of uniform distribution to inject into the categorical
            distribution over actions, i.e. given some logits `l` and probabilities `p = softmax(l)`,
            then `p = (1 - self.unimix) * p + self.unimix * unif`,
            where `unif = `1 / self.discrete`.
            Defaults to 0.01.
<<<<<<< HEAD
        expl_amount (float): the exploration amount to use during training.
            Default to 0.0.
        action_clip (float): the action clip parameter.
            Default to 1.0.
=======
>>>>>>> 3dc227bd
    """

    def __init__(
        self,
        latent_state_size: int,
        actions_dim: Sequence[int],
        is_continuous: bool,
        distribution_cfg: Dict[str, Any],
        init_std: float = 0.0,
        min_std: float = 1.0,
        max_std: float = 1.0,
        dense_units: int = 1024,
        activation: nn.Module = nn.SiLU,
        mlp_layers: int = 5,
        layer_norm: bool = True,
        unimix: float = 0.01,
<<<<<<< HEAD
        expl_amount: float = 0.0,
        action_clip: float = 1.0,
=======
>>>>>>> 3dc227bd
    ) -> None:
        super().__init__()
        self.distribution_cfg = distribution_cfg
        self.distribution = distribution_cfg.get("type", "auto").lower()
        if self.distribution not in ("auto", "normal", "tanh_normal", "discrete", "scaled_normal"):
            raise ValueError(
                "The distribution must be on of: `auto`, `discrete`, `normal`, `tanh_normal` and `scaled_normal`. "
                f"Found: {self.distribution}"
            )
        if self.distribution == "discrete" and is_continuous:
            raise ValueError("You have choose a discrete distribution but `is_continuous` is true")
        if self.distribution == "auto":
            if is_continuous:
                self.distribution = "scaled_normal"
            else:
                self.distribution = "discrete"
        self.model = MLP(
            input_dims=latent_state_size,
            output_dim=None,
            hidden_sizes=[dense_units] * mlp_layers,
            activation=activation,
            flatten_dim=None,
            layer_args={"bias": not layer_norm},
            norm_layer=[nn.LayerNorm for _ in range(mlp_layers)] if layer_norm else None,
            norm_args=(
                [{"normalized_shape": dense_units, "eps": 1e-3} for _ in range(mlp_layers)] if layer_norm else None
            ),
        )
        if is_continuous:
            self.mlp_heads = nn.ModuleList([nn.Linear(dense_units, np.sum(actions_dim) * 2)])
        else:
            self.mlp_heads = nn.ModuleList([nn.Linear(dense_units, action_dim) for action_dim in actions_dim])
        self.actions_dim = actions_dim
        self.is_continuous = is_continuous
        self.init_std = init_std
        self.min_std = min_std
        self.max_std = max_std
        self._unimix = unimix
<<<<<<< HEAD
        self._expl_amount = expl_amount
        self._action_clip = action_clip

    @property
    def expl_amount(self) -> float:
        return self._expl_amount

    @expl_amount.setter
    def expl_amount(self, amount: float):
        self._expl_amount = amount
=======
>>>>>>> 3dc227bd

    def forward(
        self, state: Tensor, sample_actions: bool = True, mask: Optional[Dict[str, Tensor]] = None
    ) -> Tuple[Sequence[Tensor], Sequence[Distribution]]:
        """
        Call the forward method of the actor model and reorganizes the result with shape (batch_size, *, num_actions),
        where * means any number of dimensions including None.

        Args:
            state (Tensor): the current state of shape (batch_size, *, stochastic_size + recurrent_state_size).
            sample_actions (bool): whether or not to sample the actions.
                Default to True.
            mask (Dict[str, Tensor], optional): the mask to use on the actions.
                Default to None.

        Returns:
            The tensor of the actions taken by the agent with shape (batch_size, *, num_actions).
            The distribution of the actions
        """
        out: Tensor = self.model(state)
        pre_dist: List[Tensor] = [head(out) for head in self.mlp_heads]
        if self.is_continuous:
            mean, std = torch.chunk(pre_dist[0], 2, -1)
            if self.distribution == "tanh_normal":
                mean = 5 * torch.tanh(mean / 5)
                std = F.softplus(std + self.init_std) + self.min_std
                actions_dist = Normal(mean, std)
                actions_dist = Independent(
                    TransformedDistribution(
                        actions_dist, TanhTransform(), validate_args=self.distribution_cfg.validate_args
                    ),
                    1,
                    validate_args=self.distribution_cfg.validate_args,
                )
            elif self.distribution == "normal":
                actions_dist = Normal(mean, std, validate_args=self.distribution_cfg.validate_args)
                actions_dist = Independent(actions_dist, 1, validate_args=self.distribution_cfg.validate_args)
            elif self.distribution == "scaled_normal":
                std = (self.max_std - self.min_std) * torch.sigmoid(std + self.init_std) + self.min_std
                dist = Normal(torch.tanh(mean), std, validate_args=self.distribution_cfg.validate_args)
                actions_dist = Independent(dist, 1, validate_args=self.distribution_cfg.validate_args)
            if sample_actions:
                actions = actions_dist.rsample()
            else:
                sample = actions_dist.sample((100,))
                log_prob = actions_dist.log_prob(sample)
                actions = sample[log_prob.argmax(0)].view(1, 1, -1)
            if self._action_clip > 0.0:
                action_clip = torch.full_like(actions, self._action_clip)
                actions = actions * (action_clip / torch.maximum(action_clip, torch.abs(actions))).detach()
            actions = [actions]
            actions_dist = [actions_dist]
        else:
            actions_dist: List[Distribution] = []
            actions: List[Tensor] = []
            for logits in pre_dist:
                actions_dist.append(
                    OneHotCategoricalStraightThroughValidateArgs(
                        logits=self._uniform_mix(logits), validate_args=self.distribution_cfg.validate_args
                    )
                )
                if sample_actions:
                    actions.append(actions_dist[-1].rsample())
                else:
                    actions.append(actions_dist[-1].mode)
        return tuple(actions), tuple(actions_dist)

    def _uniform_mix(self, logits: Tensor) -> Tensor:
        if self._unimix > 0.0:
            probs = logits.softmax(dim=-1)
            uniform = torch.ones_like(probs) / probs.shape[-1]
            probs = (1 - self._unimix) * probs + self._unimix * uniform
            logits = probs_to_logits(probs)
        return logits


class MinedojoActor(Actor):
    def __init__(
        self,
        latent_state_size: int,
        actions_dim: Sequence[int],
        is_continuous: bool,
        distribution_cfg: Dict[str, Any],
        init_std: float = 0,
        min_std: float = 0.1,
        dense_units: int = 1024,
        activation: nn.Module = nn.SiLU,
        mlp_layers: int = 5,
        layer_norm: bool = True,
        unimix: float = 0.01,
<<<<<<< HEAD
        expl_amount: float = 0.0,
        action_clip: float = 1.0,
=======
>>>>>>> 3dc227bd
    ) -> None:
        super().__init__(
            latent_state_size=latent_state_size,
            actions_dim=actions_dim,
            is_continuous=is_continuous,
            distribution_cfg=distribution_cfg,
            init_std=init_std,
            min_std=min_std,
            dense_units=dense_units,
            activation=activation,
            mlp_layers=mlp_layers,
            layer_norm=layer_norm,
            unimix=unimix,
<<<<<<< HEAD
            expl_amount=expl_amount,
            action_clip=action_clip,
=======
>>>>>>> 3dc227bd
        )

    def forward(
        self, state: Tensor, sample_actions: bool = True, mask: Optional[Dict[str, Tensor]] = None
    ) -> Tuple[Sequence[Tensor], Sequence[Distribution]]:
        """
        Call the forward method of the actor model and reorganizes the result with shape (batch_size, *, num_actions),
        where * means any number of dimensions including None.

        Args:
            state (Tensor): the current state of shape (batch_size, *, stochastic_size + recurrent_state_size).
            sample_actions (bool): whether or not to sample the actions.
                Default to True.
            mask (Dict[str, Tensor], optional): the mask to apply to the actions.
                Default to None.

        Returns:
            The tensor of the actions taken by the agent with shape (batch_size, *, num_actions).
            The distribution of the actions
        """
        out: Tensor = self.model(state)
        actions_logits: List[Tensor] = [self._uniform_mix(head(out)) for head in self.mlp_heads]
        actions_dist: List[Distribution] = []
        actions: List[Tensor] = []
        functional_action = None
        for i, logits in enumerate(actions_logits):
            if mask is not None:
                if i == 0:
                    logits[torch.logical_not(mask["mask_action_type"].expand_as(logits))] = -torch.inf
                elif i == 1:
                    mask["mask_craft_smelt"] = mask["mask_craft_smelt"].expand_as(logits)
                    for t in range(functional_action.shape[0]):
                        for b in range(functional_action.shape[1]):
                            sampled_action = functional_action[t, b].item()
                            if sampled_action == 15:  # Craft action
                                logits[t, b][torch.logical_not(mask["mask_craft_smelt"][t, b])] = -torch.inf
                elif i == 2:
                    mask["mask_destroy"][t, b] = mask["mask_destroy"].expand_as(logits)
                    mask["mask_equip_place"] = mask["mask_equip_place"].expand_as(logits)
                    for t in range(functional_action.shape[0]):
                        for b in range(functional_action.shape[1]):
                            sampled_action = functional_action[t, b].item()
                            if sampled_action in (16, 17):  # Equip/Place action
                                logits[t, b][torch.logical_not(mask["mask_equip_place"][t, b])] = -torch.inf
                            elif sampled_action == 18:  # Destroy action
                                logits[t, b][torch.logical_not(mask["mask_destroy"][t, b])] = -torch.inf
            actions_dist.append(
                OneHotCategoricalStraightThroughValidateArgs(
                    logits=logits, validate_args=self.distribution_cfg.validate_args
                )
            )
            if sample_actions:
                actions.append(actions_dist[-1].rsample())
            else:
                actions.append(actions_dist[-1].mode)
            if functional_action is None:
                functional_action = actions[0].argmax(dim=-1)  # [T, B]
        return tuple(actions), tuple(actions_dist)


def build_agent(
    fabric: Fabric,
    actions_dim: Sequence[int],
    is_continuous: bool,
    cfg: Dict[str, Any],
    obs_space: gymnasium.spaces.Dict,
    world_model_state: Optional[Dict[str, Tensor]] = None,
    actor_state: Optional[Dict[str, Tensor]] = None,
    critic_state: Optional[Dict[str, Tensor]] = None,
    target_critic_state: Optional[Dict[str, Tensor]] = None,
) -> Tuple[WorldModel, _FabricModule, _FabricModule, torch.nn.Module]:
    """Build the models and wrap them with Fabric.

    Args:
        fabric (Fabric): the fabric object.
        actions_dim (Sequence[int]): the dimension of the actions.
        is_continuous (bool): whether or not the actions are continuous.
        cfg (DictConfig): the configs of DreamerV3.
        obs_space (Dict[str, Any]): the observation space.
        world_model_state (Dict[str, Tensor], optional): the state of the world model.
            Default to None.
        actor_state: (Dict[str, Tensor], optional): the state of the actor.
            Default to None.
        critic_state: (Dict[str, Tensor], optional): the state of the critic.
            Default to None.
        target_critic_state: (Dict[str, Tensor], optional): the state of the critic.
            Default to None.

    Returns:
        The world model (WorldModel): composed by the encoder, rssm, observation and
        reward models and the continue model.
        The actor (_FabricModule).
        The critic (_FabricModule).
        The target critic (nn.Module).
    """
    world_model_cfg = cfg.algo.world_model
    actor_cfg = cfg.algo.actor
    critic_cfg = cfg.algo.critic

    # Sizes
    recurrent_state_size = world_model_cfg.recurrent_model.recurrent_state_size
    stochastic_size = world_model_cfg.stochastic_size * world_model_cfg.discrete_size
    latent_state_size = stochastic_size + recurrent_state_size

    # Define models
    cnn_stages = int(np.log2(cfg.env.screen_size) - np.log2(4))
    cnn_encoder = (
        CNNEncoder(
            keys=cfg.algo.cnn_keys.encoder,
            input_channels=[int(np.prod(obs_space[k].shape[:-2])) for k in cfg.algo.cnn_keys.encoder],
            image_size=obs_space[cfg.algo.cnn_keys.encoder[0]].shape[-2:],
            channels_multiplier=world_model_cfg.encoder.cnn_channels_multiplier,
            layer_norm=world_model_cfg.encoder.layer_norm,
            activation=eval(world_model_cfg.encoder.cnn_act),
            stages=cnn_stages,
        )
        if cfg.algo.cnn_keys.encoder is not None and len(cfg.algo.cnn_keys.encoder) > 0
        else None
    )
    mlp_encoder = (
        MLPEncoder(
            keys=cfg.algo.mlp_keys.encoder,
            input_dims=[obs_space[k].shape[0] for k in cfg.algo.mlp_keys.encoder],
            mlp_layers=world_model_cfg.encoder.mlp_layers,
            dense_units=world_model_cfg.encoder.dense_units,
            activation=eval(world_model_cfg.encoder.dense_act),
            layer_norm=world_model_cfg.encoder.layer_norm,
        )
        if cfg.algo.mlp_keys.encoder is not None and len(cfg.algo.mlp_keys.encoder) > 0
        else None
    )
    encoder = MultiEncoder(cnn_encoder, mlp_encoder)
    recurrent_model = RecurrentModel(
        **world_model_cfg.recurrent_model,
        input_size=int(sum(actions_dim) + stochastic_size),
    )
    represention_model_input_size = encoder.output_dim
    if not cfg.algo.decoupled_rssm:
        represention_model_input_size += recurrent_state_size
    representation_model = MLP(
        input_dims=represention_model_input_size,
        output_dim=stochastic_size,
        hidden_sizes=[world_model_cfg.representation_model.hidden_size],
        activation=eval(world_model_cfg.representation_model.dense_act),
        layer_args={"bias": not world_model_cfg.representation_model.layer_norm},
        flatten_dim=None,
        norm_layer=[nn.LayerNorm] if world_model_cfg.representation_model.layer_norm else None,
        norm_args=(
            [{"normalized_shape": world_model_cfg.representation_model.hidden_size}]
            if world_model_cfg.representation_model.layer_norm
            else None
        ),
    )
    transition_model = MLP(
        input_dims=recurrent_state_size,
        output_dim=stochastic_size,
        hidden_sizes=[world_model_cfg.transition_model.hidden_size],
        activation=eval(world_model_cfg.transition_model.dense_act),
        layer_args={"bias": not world_model_cfg.transition_model.layer_norm},
        flatten_dim=None,
        norm_layer=[nn.LayerNorm] if world_model_cfg.transition_model.layer_norm else None,
        norm_args=(
            [{"normalized_shape": world_model_cfg.transition_model.hidden_size}]
            if world_model_cfg.transition_model.layer_norm
            else None
        ),
    )
    if cfg.algo.decoupled_rssm:
        rssm_cls = DecoupledRSSM
    else:
        rssm_cls = RSSM
    rssm = rssm_cls(
        recurrent_model=recurrent_model.apply(init_weights),
        representation_model=representation_model.apply(init_weights),
        transition_model=transition_model.apply(init_weights),
        distribution_cfg=cfg.distribution,
        discrete=world_model_cfg.discrete_size,
        unimix=cfg.algo.unimix,
    )
    cnn_decoder = (
        CNNDecoder(
            keys=cfg.algo.cnn_keys.decoder,
            output_channels=[int(np.prod(obs_space[k].shape[:-2])) for k in cfg.algo.cnn_keys.decoder],
            channels_multiplier=world_model_cfg.observation_model.cnn_channels_multiplier,
            latent_state_size=latent_state_size,
            cnn_encoder_output_dim=cnn_encoder.output_dim,
            image_size=obs_space[cfg.algo.cnn_keys.decoder[0]].shape[-2:],
            activation=eval(world_model_cfg.observation_model.cnn_act),
            layer_norm=world_model_cfg.observation_model.layer_norm,
            stages=cnn_stages,
        )
        if cfg.algo.cnn_keys.decoder is not None and len(cfg.algo.cnn_keys.decoder) > 0
        else None
    )
    mlp_decoder = (
        MLPDecoder(
            keys=cfg.algo.mlp_keys.decoder,
            output_dims=[obs_space[k].shape[0] for k in cfg.algo.mlp_keys.decoder],
            latent_state_size=latent_state_size,
            mlp_layers=world_model_cfg.observation_model.mlp_layers,
            dense_units=world_model_cfg.observation_model.dense_units,
            activation=eval(world_model_cfg.observation_model.dense_act),
            layer_norm=world_model_cfg.observation_model.layer_norm,
        )
        if cfg.algo.mlp_keys.decoder is not None and len(cfg.algo.mlp_keys.decoder) > 0
        else None
    )
    observation_model = MultiDecoder(cnn_decoder, mlp_decoder)
    reward_model = MLP(
        input_dims=latent_state_size,
        output_dim=world_model_cfg.reward_model.bins,
        hidden_sizes=[world_model_cfg.reward_model.dense_units] * world_model_cfg.reward_model.mlp_layers,
        activation=eval(world_model_cfg.reward_model.dense_act),
        layer_args={"bias": not world_model_cfg.reward_model.layer_norm},
        flatten_dim=None,
        norm_layer=(
            [nn.LayerNorm for _ in range(world_model_cfg.reward_model.mlp_layers)]
            if world_model_cfg.reward_model.layer_norm
            else None
        ),
        norm_args=(
            [
                {"normalized_shape": world_model_cfg.reward_model.dense_units}
                for _ in range(world_model_cfg.reward_model.mlp_layers)
            ]
            if world_model_cfg.reward_model.layer_norm
            else None
        ),
    )
    continue_model = MLP(
        input_dims=latent_state_size,
        output_dim=1,
        hidden_sizes=[world_model_cfg.discount_model.dense_units] * world_model_cfg.discount_model.mlp_layers,
        activation=eval(world_model_cfg.discount_model.dense_act),
        layer_args={"bias": not world_model_cfg.discount_model.layer_norm},
        flatten_dim=None,
        norm_layer=(
            [nn.LayerNorm for _ in range(world_model_cfg.discount_model.mlp_layers)]
            if world_model_cfg.discount_model.layer_norm
            else None
        ),
        norm_args=(
            [
                {"normalized_shape": world_model_cfg.discount_model.dense_units}
                for _ in range(world_model_cfg.discount_model.mlp_layers)
            ]
            if world_model_cfg.discount_model.layer_norm
            else None
        ),
    )
    world_model = WorldModel(
        encoder.apply(init_weights),
        rssm,
        observation_model.apply(init_weights),
        reward_model.apply(init_weights),
        continue_model.apply(init_weights),
    )
    actor_cls = hydra.utils.get_class(cfg.algo.actor.cls)
    actor: Actor | MinedojoActor = actor_cls(
        latent_state_size=latent_state_size,
        actions_dim=actions_dim,
        is_continuous=is_continuous,
        init_std=actor_cfg.init_std,
        min_std=actor_cfg.min_std,
        dense_units=actor_cfg.dense_units,
        activation=eval(actor_cfg.dense_act),
        mlp_layers=actor_cfg.mlp_layers,
        distribution_cfg=cfg.distribution,
        layer_norm=actor_cfg.layer_norm,
        unimix=cfg.algo.unimix,
        action_clip=actor_cfg.action_clip,
    )
    critic = MLP(
        input_dims=latent_state_size,
        output_dim=critic_cfg.bins,
        hidden_sizes=[critic_cfg.dense_units] * critic_cfg.mlp_layers,
        activation=eval(critic_cfg.dense_act),
        layer_args={"bias": not critic_cfg.layer_norm},
        flatten_dim=None,
        norm_layer=[nn.LayerNorm for _ in range(critic_cfg.mlp_layers)] if critic_cfg.layer_norm else None,
        norm_args=(
            [{"normalized_shape": critic_cfg.dense_units} for _ in range(critic_cfg.mlp_layers)]
            if critic_cfg.layer_norm
            else None
        ),
    )
    actor.apply(init_weights)
    critic.apply(init_weights)

    if cfg.algo.hafner_initialization:
        actor.mlp_heads.apply(uniform_init_weights(1.0))
        critic.model[-1].apply(uniform_init_weights(0.0))
        rssm.transition_model.model[-1].apply(uniform_init_weights(1.0))
        rssm.representation_model.model[-1].apply(uniform_init_weights(1.0))
        world_model.reward_model.model[-1].apply(uniform_init_weights(0.0))
        world_model.continue_model.model[-1].apply(uniform_init_weights(1.0))
        if mlp_decoder is not None:
            mlp_decoder.heads.apply(uniform_init_weights(1.0))
        if cnn_decoder is not None:
            cnn_decoder.model[-1].model[-1].apply(uniform_init_weights(1.0))

    # Load models from checkpoint
    if world_model_state:
        world_model.load_state_dict(world_model_state)
    if actor_state:
        actor.load_state_dict(actor_state)
    if critic_state:
        critic.load_state_dict(critic_state)

    # Setup models with Fabric
    world_model.encoder = fabric.setup_module(world_model.encoder)
    world_model.observation_model = fabric.setup_module(world_model.observation_model)
    world_model.reward_model = fabric.setup_module(world_model.reward_model)
    world_model.rssm.recurrent_model = fabric.setup_module(world_model.rssm.recurrent_model)
    world_model.rssm.representation_model = fabric.setup_module(world_model.rssm.representation_model)
    world_model.rssm.transition_model = fabric.setup_module(world_model.rssm.transition_model)
    if world_model.continue_model:
        world_model.continue_model = fabric.setup_module(world_model.continue_model)
    actor = fabric.setup_module(actor)
    critic = fabric.setup_module(critic)

    # Setup target critic with a SingleDeviceStrategy
    target_critic = copy.deepcopy(critic.module)
    if target_critic_state:
        target_critic.load_state_dict(target_critic_state)
    single_device_fabric = get_single_device_fabric(fabric)
    target_critic = single_device_fabric.setup_module(target_critic)

    return world_model, actor, critic, target_critic<|MERGE_RESOLUTION|>--- conflicted
+++ resolved
@@ -18,12 +18,8 @@
 from sheeprl.algos.dreamer_v2.utils import compute_stochastic_state
 from sheeprl.algos.dreamer_v3.utils import init_weights, uniform_init_weights
 from sheeprl.models.models import CNN, MLP, DeCNN, LayerNormGRUCell, MultiDecoder, MultiEncoder
-<<<<<<< HEAD
-from sheeprl.utils.distribution import OneHotCategoricalStraightThroughValidateArgs, OneHotCategoricalValidateArgs
-=======
-from sheeprl.utils.distribution import OneHotCategoricalStraightThroughValidateArgs, TruncatedNormal
+from sheeprl.utils.distribution import OneHotCategoricalStraightThroughValidateArgs
 from sheeprl.utils.fabric import get_single_device_fabric
->>>>>>> 3dc227bd
 from sheeprl.utils.model import LayerNormChannelLast, ModuleType, cnn_forward
 from sheeprl.utils.utils import symlog
 
@@ -703,13 +699,8 @@
             then `p = (1 - self.unimix) * p + self.unimix * unif`,
             where `unif = `1 / self.discrete`.
             Defaults to 0.01.
-<<<<<<< HEAD
-        expl_amount (float): the exploration amount to use during training.
-            Default to 0.0.
         action_clip (float): the action clip parameter.
             Default to 1.0.
-=======
->>>>>>> 3dc227bd
     """
 
     def __init__(
@@ -726,11 +717,7 @@
         mlp_layers: int = 5,
         layer_norm: bool = True,
         unimix: float = 0.01,
-<<<<<<< HEAD
-        expl_amount: float = 0.0,
         action_clip: float = 1.0,
-=======
->>>>>>> 3dc227bd
     ) -> None:
         super().__init__()
         self.distribution_cfg = distribution_cfg
@@ -769,19 +756,7 @@
         self.min_std = min_std
         self.max_std = max_std
         self._unimix = unimix
-<<<<<<< HEAD
-        self._expl_amount = expl_amount
         self._action_clip = action_clip
-
-    @property
-    def expl_amount(self) -> float:
-        return self._expl_amount
-
-    @expl_amount.setter
-    def expl_amount(self, amount: float):
-        self._expl_amount = amount
-=======
->>>>>>> 3dc227bd
 
     def forward(
         self, state: Tensor, sample_actions: bool = True, mask: Optional[Dict[str, Tensor]] = None
@@ -872,11 +847,7 @@
         mlp_layers: int = 5,
         layer_norm: bool = True,
         unimix: float = 0.01,
-<<<<<<< HEAD
-        expl_amount: float = 0.0,
         action_clip: float = 1.0,
-=======
->>>>>>> 3dc227bd
     ) -> None:
         super().__init__(
             latent_state_size=latent_state_size,
@@ -890,11 +861,7 @@
             mlp_layers=mlp_layers,
             layer_norm=layer_norm,
             unimix=unimix,
-<<<<<<< HEAD
-            expl_amount=expl_amount,
             action_clip=action_clip,
-=======
->>>>>>> 3dc227bd
         )
 
     def forward(
