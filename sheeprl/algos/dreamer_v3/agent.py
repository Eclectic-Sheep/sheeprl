import copy
from typing import Any, Dict, List, Optional, Sequence, Tuple

import hydra
import numpy as np
import torch
import torch.nn.functional as F
from lightning.fabric import Fabric
from lightning.fabric.wrappers import _FabricModule
from omegaconf import DictConfig
from torch import Tensor, device, nn
from torch.distributions import (
    Distribution,
    Independent,
    Normal,
    OneHotCategorical,
    OneHotCategoricalStraightThrough,
    TanhTransform,
    TransformedDistribution,
)
from torch.distributions.utils import probs_to_logits

from sheeprl.algos.dreamer_v2.agent import WorldModel
<<<<<<< HEAD
from sheeprl.algos.dreamer_v2.utils import compute_stochastic_state, init_weights
=======
from sheeprl.algos.dreamer_v2.utils import compute_stochastic_state
from sheeprl.algos.dreamer_v3.args import DreamerV3Args
from sheeprl.algos.dreamer_v3.utils import init_weights, uniform_init_weights
>>>>>>> 2d55a4be
from sheeprl.models.models import CNN, MLP, DeCNN, LayerNormGRUCell, MultiDecoder, MultiEncoder
from sheeprl.utils.distribution import TruncatedNormal
from sheeprl.utils.model import LayerNormChannelLast, ModuleType, cnn_forward
from sheeprl.utils.utils import symlog


class CNNEncoder(nn.Module):
    """The Dreamer-V3 image encoder. This is composed of 4 `nn.Conv2d` with
    kernel_size=3, stride=2 and padding=1. No bias is used if a `nn.LayerNorm`
    is used after the convolution. This 4-stages model assumes that the image
    is a 64x64 and it ends with a resolution of 4x4. If more than one image is to be encoded, then those will
    be concatenated on the channel dimension and fed to the encoder.

    Args:
        keys (Sequence[str]): the keys representing the image observations to encode.
        input_channels (Sequence[int]): the input channels, one for each image observation to encode.
        image_size (Tuple[int, int]): the image size as (Height,Width).
        channels_multiplier (int): the multiplier for the output channels. Given the 4 stages, the 4 output channels
            will be [1, 2, 4, 8] * `channels_multiplier`.
        layer_norm (bool, optional): whether to apply the layer normalization.
            Defaults to True.
        activation (ModuleType, optional): the activation function.
            Defaults to nn.SiLU.
    """

    def __init__(
        self,
        keys: Sequence[str],
        input_channels: Sequence[int],
        image_size: Tuple[int, int],
        channels_multiplier: int,
        layer_norm: bool = True,
        activation: ModuleType = nn.SiLU,
    ) -> None:
        super().__init__()
        self.keys = keys
        self.input_dim = (sum(input_channels), *image_size)
        self.model = nn.Sequential(
            CNN(
                input_channels=self.input_dim[0],
                hidden_channels=(torch.tensor([1, 2, 4, 8]) * channels_multiplier).tolist(),
                cnn_layer=nn.Conv2d,
                layer_args={"kernel_size": 4, "stride": 2, "padding": 1, "bias": not layer_norm},
                activation=activation,
                norm_layer=[LayerNormChannelLast for _ in range(4)] if layer_norm else None,
                norm_args=[{"normalized_shape": (2**i) * channels_multiplier, "eps": 1e-3} for i in range(4)]
                if layer_norm
                else None,
            ),
            nn.Flatten(-3, -1),
        )
        with torch.no_grad():
            self.output_dim = self.model(torch.zeros(1, *self.input_dim)).shape[-1]

    def forward(self, obs: Dict[str, Tensor]) -> Tensor:
        x = torch.cat([obs[k] for k in self.keys], -3)  # channels dimension
        return cnn_forward(self.model, x, x.shape[-3:], (-1,))


class MLPEncoder(nn.Module):
    """The Dreamer-V3 vector encoder. This is composed of N `nn.Linear` layers, where
    N is specified by `mlp_layers`. No bias is used if a `nn.LayerNorm` is used after the linear layer.
    If more than one vector is to be encoded, then those will concatenated on the last
    dimension before being fed to the encoder.

    Args:
        keys (Sequence[str]): the keys representing the vector observations to encode.
        input_dims (Sequence[int]): the dimensions of every vector to encode.
        mlp_layers (int, optional): how many mlp layers.
            Defaults to 4.
        dense_units (int, optional): the dimension of every mlp.
            Defaults to 512.
        layer_norm (bool, optional): whether to apply the layer normalization.
            Defaults to True.
        activation (ModuleType, optional): the activation function after every layer.
            Defaults to nn.SiLU.
        symlog_inputs (bool, optional): whether to squash the input with the symlog function.
            Defaults to True.
    """

    def __init__(
        self,
        keys: Sequence[str],
        input_dims: Sequence[int],
        mlp_layers: int = 4,
        dense_units: int = 512,
        layer_norm: bool = True,
        activation: ModuleType = nn.SiLU,
        symlog_inputs: bool = True,
    ) -> None:
        super().__init__()
        self.keys = keys
        self.input_dim = sum(input_dims)
        self.model = MLP(
            self.input_dim,
            None,
            [dense_units] * mlp_layers,
            activation=activation,
            layer_args={"bias": not layer_norm},
            norm_layer=[nn.LayerNorm for _ in range(mlp_layers)] if layer_norm else None,
            norm_args=[{"normalized_shape": dense_units, "eps": 1e-3} for _ in range(mlp_layers)]
            if layer_norm
            else None,
        )
        self.output_dim = dense_units
        self.symlog_inputs = symlog_inputs

    def forward(self, obs: Dict[str, Tensor]) -> Tensor:
        x = torch.cat([symlog(obs[k]) if self.symlog_inputs else obs[k] for k in self.keys], -1)
        return self.model(x)


class CNNDecoder(nn.Module):
    """The exact inverse of the `CNNEncoder` class. It assumes an initial resolution
    of 4x4, and in 4 stages reconstructs the observation image to 64x64. If multiple
    images are to be reconstructed, then it will create a dictionary with an entry
    for every reconstructed image. No bias is used if a `nn.LayerNorm` is used after
    the `nn.Conv2dTranspose` layer.

    Args:
        keys (Sequence[str]): the keys of the image observation to be reconstructed.
        output_channels (Sequence[int]): the output channels, one for every image observation.
        channels_multiplier (int): the channels multiplier, same for the encoder network.
        latent_state_size (int): the size of the latent state. Before applying the decoder,
            a `nn.Linear` layer is used to project the latent state to a feature vector
            of dimension [8 * `channels_multiplier`, 4, 4].
        cnn_encoder_output_dim (int): the output of the image encoder. It should be equal to
            8 * `channels_multiplier` * 4 * 4.
        image_size (Tuple[int, int]): the final image size.
        activation (nn.Module, optional): the activation function.
            Defaults to nn.SiLU.
        layer_norm (bool, optional): whether to apply the layer normalization.
            Defaults to True.
    """

    def __init__(
        self,
        keys: Sequence[str],
        output_channels: Sequence[int],
        channels_multiplier: int,
        latent_state_size: int,
        cnn_encoder_output_dim: int,
        image_size: Tuple[int, int],
        activation: nn.Module = nn.SiLU,
        layer_norm: bool = True,
    ) -> None:
        super().__init__()
        self.keys = keys
        self.output_channels = output_channels
        self.cnn_encoder_output_dim = cnn_encoder_output_dim
        self.image_size = image_size
        self.output_dim = (sum(output_channels), *image_size)
        self.model = nn.Sequential(
            nn.Linear(latent_state_size, cnn_encoder_output_dim),
            nn.Unflatten(1, (-1, 4, 4)),
            DeCNN(
                input_channels=8 * channels_multiplier,
                hidden_channels=(torch.tensor([4, 2, 1]) * channels_multiplier).tolist() + [self.output_dim[0]],
                cnn_layer=nn.ConvTranspose2d,
                layer_args=[
                    {"kernel_size": 4, "stride": 2, "padding": 1, "bias": not layer_norm},
                    {"kernel_size": 4, "stride": 2, "padding": 1, "bias": not layer_norm},
                    {"kernel_size": 4, "stride": 2, "padding": 1, "bias": not layer_norm},
                    {"kernel_size": 4, "stride": 2, "padding": 1},
                ],
                activation=[activation, activation, activation, None],
                norm_layer=[LayerNormChannelLast for _ in range(3)] + [None] if layer_norm else None,
                norm_args=[
                    {"normalized_shape": (2 ** (4 - i - 2)) * channels_multiplier, "eps": 1e-3} for i in range(3)
                ]
                + [None]
                if layer_norm
                else None,
            ),
        )

    def forward(self, latent_states: Tensor) -> Dict[str, Tensor]:
        cnn_out = cnn_forward(self.model, latent_states, (latent_states.shape[-1],), self.output_dim) + 0.5
        return {k: rec_obs for k, rec_obs in zip(self.keys, torch.split(cnn_out, self.output_channels, -3))}


class MLPDecoder(nn.Module):
    """The exact inverse of the MLPEncoder. This is composed of N `nn.Linear` layers, where
    N is specified by `mlp_layers`. No bias is used if a `nn.LayerNorm` is used after the linear layer.
    If more than one vector is to be decoded, then it will create a dictionary with an entry
    for every reconstructed vector.

    Args:
        keys (Sequence[str]): the keys representing the vector observations to decode.
        output_dims (Sequence[int]): the dimensions of every vector to decode.
        latent_state_size (int): the dimension of the latent state.
        mlp_layers (int, optional): how many mlp layers.
            Defaults to 4.
        dense_units (int, optional): the dimension of every mlp.
            Defaults to 512.
        layer_norm (bool, optional): whether to apply the layer normalization.
            Defaults to True.
        activation (ModuleType, optional): the activation function after every layer.
            Defaults to nn.SiLU.
    """

    def __init__(
        self,
        keys: Sequence[str],
        output_dims: Sequence[str],
        latent_state_size: int,
        mlp_layers: int = 4,
        dense_units: int = 512,
        activation: ModuleType = nn.SiLU,
        layer_norm: bool = True,
    ) -> None:
        super().__init__()
        self.output_dims = output_dims
        self.keys = keys
        self.model = MLP(
            latent_state_size,
            None,
            [dense_units] * mlp_layers,
            activation=activation,
            layer_args={"bias": not layer_norm},
            norm_layer=[nn.LayerNorm for _ in range(mlp_layers)] if layer_norm else None,
            norm_args=[{"normalized_shape": dense_units, "eps": 1e-3} for _ in range(mlp_layers)]
            if layer_norm
            else None,
        )
        self.heads = nn.ModuleList([nn.Linear(dense_units, mlp_dim) for mlp_dim in self.output_dims])

    def forward(self, latent_states: Tensor) -> Dict[str, Tensor]:
        x = self.model(latent_states)
        return {k: h(x) for k, h in zip(self.keys, self.heads)}


class RecurrentModel(nn.Module):
    """Recurrent model for the model-base Dreamer-V3 agent.
    This implementation uses the `sheeprl.models.models.LayerNormGRUCell`, which combines
    the standard GRUCell from PyTorch with the `nn.LayerNorm`, where the normalization is applied
    right after having computed the projection from the input to the weight space.

    Args:
        input_size (int): the input size of the model.
        dense_units (int): the number of dense units.
        recurrent_state_size (int): the size of the recurrent state.
        activation_fn (nn.Module): the activation function.
            Default to SiLU.
        layer_norm (bool, optional): whether to use the LayerNorm inside the GRU.
            Defaults to True.
    """

    def __init__(
        self,
        input_size: int,
        recurrent_state_size: int,
        dense_units: int,
        activation_fn: nn.Module = nn.SiLU,
        layer_norm: bool = True,
    ) -> None:
        super().__init__()
        self.mlp = MLP(
            input_dims=input_size,
            output_dim=None,
            hidden_sizes=[dense_units],
            activation=activation_fn,
            layer_args={"bias": not layer_norm},
            norm_layer=[nn.LayerNorm] if layer_norm else None,
            norm_args=[{"normalized_shape": dense_units, "eps": 1e-3}] if layer_norm else None,
        )
        self.rnn = LayerNormGRUCell(dense_units, recurrent_state_size, bias=False, batch_first=False, layer_norm=True)

    def forward(self, input: Tensor, recurrent_state: Tensor) -> Tensor:
        """
        Compute the next recurrent state from the latent state (stochastic and recurrent states) and the actions.

        Args:
            input (Tensor): the input tensor composed by the stochastic state and the actions concatenated together.
            recurrent_state (Tensor): the previous recurrent state.

        Returns:
            the computed recurrent output and recurrent state.
        """
        feat = self.mlp(input)
        out = self.rnn(feat, recurrent_state)
        return out


class RSSM(nn.Module):
    """RSSM model for the model-base Dreamer agent.

    Args:
        recurrent_model (nn.Module): the recurrent model of the RSSM model described in
            [https://arxiv.org/abs/1811.04551](https://arxiv.org/abs/1811.04551).
        representation_model (nn.Module): the representation model composed by a
            multi-layer perceptron to compute the stochastic part of the latent state.
            For more information see [https://arxiv.org/abs/2010.02193](https://arxiv.org/abs/2010.02193).
        transition_model (nn.Module): the transition model described in
            [https://arxiv.org/abs/2010.02193](https://arxiv.org/abs/2010.02193).
            The model is composed by a multi-layer perceptron to predict the stochastic part of the latent state.
        discrete (int, optional): the size of the Categorical variables.
            Defaults to 32.
        unimix: (float, optional): the percentage of uniform distribution to inject into the categorical
            distribution over states, i.e. given some logits `l` and probabilities `p = softmax(l)`,
            then `p = (1 - self.unimix) * p + self.unimix * unif`, where `unif = `1 / self.discrete`.
            Defaults to 0.01.
    """

    def __init__(
        self,
        recurrent_model: nn.Module,
        representation_model: nn.Module,
        transition_model: nn.Module,
        discrete: int = 32,
        unimix: float = 0.01,
    ) -> None:
        super().__init__()
        self.recurrent_model = recurrent_model
        self.representation_model = representation_model
        self.transition_model = transition_model
        self.discrete = discrete
        self.unimix = unimix

    def dynamic(
        self, posterior: Tensor, recurrent_state: Tensor, action: Tensor, embedded_obs: Tensor, is_first: Tensor
    ) -> Tuple[Tensor, Tensor, Tensor, Tensor, Tensor]:
        """
        Perform one step of the dynamic learning:
            Recurrent model: compute the recurrent state from the previous latent space, the action taken by the agent,
                i.e., it computes the deterministic state (or ht).
            Transition model: predict the prior from the recurrent output.
            Representation model: compute the posterior from the recurrent state and from
                the embedded observations provided by the environment.
        For more information see [https://arxiv.org/abs/1811.04551](https://arxiv.org/abs/1811.04551)
        and [https://arxiv.org/abs/2010.02193](https://arxiv.org/abs/2010.02193).

        Args:
            posterior (Tensor): the stochastic state computed by the representation model (posterior). It is expected
                to be of dimension `[stoch_size, self.discrete]`, which by default is `[32, 32]`.
            recurrent_state (Tensor): a tuple representing the recurrent state of the recurrent model.
            action (Tensor): the action taken by the agent.
            embedded_obs (Tensor): the embedded observations provided by the environment.
            is_first (Tensor): if this is the first step in the episode.

        Returns:
            The recurrent state (Tensor): the recurrent state of the recurrent model.
            The posterior stochastic state (Tensor): computed by the representation model
            The prior stochastic state (Tensor): computed by the transition model
            The logits of the posterior state (Tensor): computed by the transition model from the recurrent state.
            The logits of the prior state (Tensor): computed by the transition model from the recurrent state.
            from the recurrent state and the embbedded observation.
        """
        action = (1 - is_first) * action
        recurrent_state = (1 - is_first) * recurrent_state + is_first * torch.tanh(torch.zeros_like(recurrent_state))
        posterior = posterior.view(*posterior.shape[:-2], -1)
        posterior = (1 - is_first) * posterior + is_first * self._transition(recurrent_state, sample_state=False)[
            1
        ].view_as(posterior)
        recurrent_state = self.recurrent_model(torch.cat((posterior, action), -1), recurrent_state)
        prior_logits, prior = self._transition(recurrent_state)
        posterior_logits, posterior = self._representation(recurrent_state, embedded_obs)
        return recurrent_state, posterior, prior, posterior_logits, prior_logits

    def _uniform_mix(self, logits: Tensor) -> Tensor:
        dim = logits.dim()
        if dim == 3:
            logits = logits.view(*logits.shape[:-1], -1, self.discrete)
        elif dim != 4:
            raise RuntimeError(f"The logits expected shape is 3 or 4: received a {dim}D tensor")
        if self.unimix > 0.0:
            probs = logits.softmax(dim=-1)
            uniform = torch.ones_like(probs) / self.discrete
            probs = (1 - self.unimix) * probs + self.unimix * uniform
            logits = probs_to_logits(probs)
        logits = logits.view(*logits.shape[:-2], -1)
        return logits

    def _representation(self, recurrent_state: Tensor, embedded_obs: Tensor) -> Tuple[Tensor, Tensor]:
        """
        Args:
            recurrent_state (Tensor): the recurrent state of the recurrent model, i.e.,
                what is called h or deterministic state in
                [https://arxiv.org/abs/1811.04551](https://arxiv.org/abs/1811.04551).
            embedded_obs (Tensor): the embedded real observations provided by the environment.

        Returns:
            logits (Tensor): the logits of the distribution of the posterior state.
            posterior (Tensor): the sampled posterior stochastic state.
        """
        logits: Tensor = self.representation_model(torch.cat((recurrent_state, embedded_obs), -1))
        logits = self._uniform_mix(logits)
        return logits, compute_stochastic_state(logits, discrete=self.discrete)

    def _transition(self, recurrent_out: Tensor, sample_state=True) -> Tuple[Tensor, Tensor]:
        """
        Args:
            recurrent_out (Tensor): the output of the recurrent model, i.e., the deterministic part of the latent space.
            sampler_state (bool): whether or not to sample the stochastic state.
                Default to True

        Returns:
            logits (Tensor): the logits of the distribution of the prior state.
            prior (Tensor): the sampled prior stochastic state.
        """
        logits: Tensor = self.transition_model(recurrent_out)
        logits = self._uniform_mix(logits)
        return logits, compute_stochastic_state(logits, discrete=self.discrete, sample=sample_state)

    def imagination(self, prior: Tensor, recurrent_state: Tensor, actions: Tensor) -> Tuple[Tensor, Tensor]:
        """
        One-step imagination of the next latent state.
        It can be used several times to imagine trajectories in the latent space (Transition Model).

        Args:
            prior (Tensor): the prior state.
            recurrent_state (Tensor): the recurrent state of the recurrent model.
            actions (Tensor): the actions taken by the agent.

        Returns:
            The imagined prior state (Tuple[Tensor, Tensor]): the imagined prior state.
            The recurrent state (Tensor).
        """
        recurrent_state = self.recurrent_model(torch.cat((prior, actions), -1), recurrent_state)
        _, imagined_prior = self._transition(recurrent_state)
        return imagined_prior, recurrent_state


class PlayerDV3(nn.Module):
    """
    The model of the Dreamer_v3 player.

    Args:
        encoder (_FabricModule): the encoder.
        recurrent_model (_FabricModule): the recurrent model.
        representation_model (_FabricModule): the representation model.
        actor (_FabricModule): the actor.
        actions_dim (Sequence[int]): the dimension of the actions.
        expl_amout (float): the exploration amout to use during training.
        num_envs (int): the number of environments.
        stochastic_size (int): the size of the stochastic state.
        recurrent_state_size (int): the size of the recurrent state.
        device (torch.device): the device to work on.
        transition_model (_FabricModule): the transition model.
        discrete_size (int): the dimension of a single Categorical variable in the
            stochastic state (prior or posterior).
            Defaults to 32.
    """

    def __init__(
        self,
        encoder: _FabricModule,
        rssm: RSSM,
        actor: _FabricModule,
        actions_dim: Sequence[int],
        expl_amount: float,
        num_envs: int,
        stochastic_size: int,
        recurrent_state_size: int,
        device: device = "cpu",
        discrete_size: int = 32,
    ) -> None:
        super().__init__()
        self.encoder = encoder
        self.rssm = RSSM(
            recurrent_model=rssm.recurrent_model.module,
            representation_model=rssm.representation_model.module,
            transition_model=rssm.transition_model.module,
            discrete=rssm.discrete,
            unimix=rssm.unimix,
        )
        self.actor = actor
        self.device = device
        self.expl_amount = expl_amount
        self.actions_dim = actions_dim
        self.stochastic_size = stochastic_size
        self.discrete_size = discrete_size
        self.recurrent_state_size = recurrent_state_size
        self.num_envs = num_envs

    @torch.no_grad()
    def init_states(self, reset_envs: Optional[Sequence[int]] = None) -> None:
        """Initialize the states and the actions for the ended environments.

        Args:
            reset_envs (Optional[Sequence[int]], optional): which environments' states to reset.
                If None, then all environments' states are reset.
                Defaults to None.
        """
        if reset_envs is None or len(reset_envs) == 0:
            self.actions = torch.zeros(1, self.num_envs, np.sum(self.actions_dim), device=self.device)
            self.recurrent_state = torch.tanh(
                torch.zeros(1, self.num_envs, self.recurrent_state_size, device=self.device)
            )
            self.stochastic_state = self.rssm._transition(self.recurrent_state, sample_state=False)[1].reshape(
                1, self.num_envs, -1
            )
        else:
            self.actions[:, reset_envs] = torch.zeros_like(self.actions[:, reset_envs])
            self.recurrent_state[:, reset_envs] = torch.tanh(torch.zeros_like(self.recurrent_state[:, reset_envs]))
            self.stochastic_state[:, reset_envs] = self.rssm._transition(
                self.recurrent_state[:, reset_envs], sample_state=False
            )[1].reshape(1, len(reset_envs), -1)

    def get_exploration_action(
        self,
        obs: Dict[str, Tensor],
        is_continuous: bool,
        mask: Optional[Dict[str, np.ndarray]] = None,
    ) -> Tensor:
        """
        Return the actions with a certain amount of noise for exploration.

        Args:
            obs (Dict[str, Tensor]): the current observations.
            is_continuous (bool): whether or not the actions are continuous.

        Returns:
            The actions the agent has to perform.
        """
        actions = self.get_greedy_action(obs, mask=mask)
        if is_continuous:
            self.actions = torch.cat(actions, -1)
            if self.expl_amount > 0.0:
                self.actions = torch.clip(Normal(self.actions, self.expl_amount).sample(), -1, 1)
            expl_actions = [self.actions]
        else:
            expl_actions = []
            for act in actions:
                sample = OneHotCategorical(logits=torch.zeros_like(act), validate_args=False).sample().to(self.device)
                expl_actions.append(
                    torch.where(torch.rand(act.shape[:1], device=self.device) < self.expl_amount, sample, act)
                )
            self.actions = torch.cat(expl_actions, -1)
        return tuple(expl_actions)

    def get_greedy_action(
        self,
        obs: Dict[str, Tensor],
        is_training: bool = True,
        mask: Optional[Dict[str, np.ndarray]] = None,
    ) -> Sequence[Tensor]:
        """
        Return the greedy actions.

        Args:
            obs (Dict[str, Tensor]): the current observations.
            is_training (bool): whether it is training.
                Default to True.

        Returns:
            The actions the agent has to perform.
        """
        embedded_obs = self.encoder(obs)
        self.recurrent_state = self.rssm.recurrent_model(
            torch.cat((self.stochastic_state, self.actions), -1), self.recurrent_state
        )
        _, self.stochastic_state = self.rssm._representation(self.recurrent_state, embedded_obs)
        self.stochastic_state = self.stochastic_state.view(
            *self.stochastic_state.shape[:-2], self.stochastic_size * self.discrete_size
        )
        actions, _ = self.actor(torch.cat((self.stochastic_state, self.recurrent_state), -1), is_training, mask)
        self.actions = torch.cat(actions, -1)
        return actions


class Actor(nn.Module):
    """
    The wrapper class of the Dreamer_v2 Actor model.

    Args:
        latent_state_size (int): the dimension of the latent state (stochastic size + recurrent_state_size).
        actions_dim (Sequence[int]): the dimension in output of the actor.
            The number of actions if continuous, the dimension of the action if discrete.
        is_continuous (bool): whether or not the actions are continuous.
        init_std (float): the amount to sum to the input of the softplus function for the standard deviation.
            Default to 0.0.
        min_std (float): the minimum standard deviation for the actions.
            Default to 0.1.
        dense_units (int): the dimension of the hidden dense layers.
            Default to 1024.
        activation (int): the activation function to apply after the dense layers.
            Default to nn.SiLU.
        mlp_layers (int): the number of dense layers.
            Default to 5.
        distribution (str): the distribution for the action. Possible values are: `auto`, `discrete`, `normal`,
            `tanh_normal` and `trunc_normal`. If `auto`, then the distribution will be `discrete` if the
            space is a discrete one, `trunc_normal` otherwise.
            Defaults to `auto`.
        layer_norm (bool, optional): whether to apply the layer normalization.
            Defaults to True.
        unimix: (float, optional): the percentage of uniform distribution to inject into the categorical
            distribution over actions, i.e. given some logits `l` and probabilities `p = softmax(l)`,
            then `p = (1 - self.unimix) * p + self.unimix * unif`,
            where `unif = `1 / self.discrete`.
            Defaults to 0.01.
    """

    def __init__(
        self,
        latent_state_size: int,
        actions_dim: Sequence[int],
        is_continuous: bool,
        init_std: float = 0.0,
        min_std: float = 0.1,
        dense_units: int = 1024,
        activation: nn.Module = nn.SiLU,
        mlp_layers: int = 5,
        distribution: str = "auto",
        layer_norm: bool = True,
        unimix: float = 0.01,
    ) -> None:
        super().__init__()
        self.distribution = distribution.lower()
        if self.distribution not in ("auto", "normal", "tanh_normal", "discrete", "trunc_normal"):
            raise ValueError(
                "The distribution must be on of: `auto`, `discrete`, `normal`, `tanh_normal` and `trunc_normal`. "
                f"Found: {self.distribution}"
            )
        if self.distribution == "discrete" and is_continuous:
            raise ValueError("You have choose a discrete distribution but `is_continuous` is true")
        if self.distribution == "auto":
            if is_continuous:
                self.distribution = "trunc_normal"
            else:
                self.distribution = "discrete"
        self.model = MLP(
            input_dims=latent_state_size,
            output_dim=None,
            hidden_sizes=[dense_units] * mlp_layers,
            activation=activation,
            flatten_dim=None,
            layer_args={"bias": not layer_norm},
            norm_layer=[nn.LayerNorm for _ in range(mlp_layers)] if layer_norm else None,
            norm_args=[{"normalized_shape": dense_units, "eps": 1e-3} for _ in range(mlp_layers)]
            if layer_norm
            else None,
        )
        if is_continuous:
            self.mlp_heads = nn.ModuleList([nn.Linear(dense_units, np.sum(actions_dim) * 2)])
        else:
            self.mlp_heads = nn.ModuleList([nn.Linear(dense_units, action_dim) for action_dim in actions_dim])
        self.actions_dim = actions_dim
        self.is_continuous = is_continuous
        self.init_std = torch.tensor(init_std)
        self.min_std = min_std
        self._unimix = unimix

    def forward(
        self, state: Tensor, is_training: bool = True, mask: Optional[Dict[str, np.ndarray]] = None
    ) -> Tuple[Sequence[Tensor], Sequence[Distribution]]:
        """
        Call the forward method of the actor model and reorganizes the result with shape (batch_size, *, num_actions),
        where * means any number of dimensions including None.

        Args:
            state (Tensor): the current state of shape (batch_size, *, stochastic_size + recurrent_state_size).

        Returns:
            The tensor of the actions taken by the agent with shape (batch_size, *, num_actions).
            The distribution of the actions
        """
        out: Tensor = self.model(state)
        pre_dist: List[Tensor] = [head(out) for head in self.mlp_heads]
        if self.is_continuous:
            mean, std = torch.chunk(pre_dist[0], 2, -1)
            if self.distribution == "tanh_normal":
                mean = 5 * torch.tanh(mean / 5)
                std = F.softplus(std + self.init_std) + self.min_std
                actions_dist = Normal(mean, std)
                actions_dist = Independent(
                    TransformedDistribution(actions_dist, TanhTransform(), validate_args=False), 1
                )
            elif self.distribution == "normal":
                actions_dist = Normal(mean, std, validate_args=False)
                actions_dist = Independent(actions_dist, 1)
            elif self.distribution == "trunc_normal":
                std = 2 * torch.sigmoid((std + self.init_std) / 2) + self.min_std
                dist = TruncatedNormal(torch.tanh(mean), std, -1, 1, validate_args=False)
                actions_dist = Independent(dist, 1)
            if is_training:
                actions = actions_dist.rsample()
            else:
                sample = actions_dist.sample((100,))
                log_prob = actions_dist.log_prob(sample)
                actions = sample[log_prob.argmax(0)].view(1, 1, -1)
            actions = [actions]
            actions_dist = [actions_dist]
        else:
            actions_dist: List[Distribution] = []
            actions: List[Tensor] = []
            for logits in pre_dist:
                actions_dist.append(
                    OneHotCategoricalStraightThrough(logits=self._uniform_mix(logits), validate_args=False)
                )
                if is_training:
                    actions.append(actions_dist[-1].rsample())
                else:
                    actions.append(actions_dist[-1].mode)
        return tuple(actions), tuple(actions_dist)

    def _uniform_mix(self, logits: Tensor) -> Tensor:
        if self._unimix > 0.0:
            probs = logits.softmax(dim=-1)
            uniform = torch.ones_like(probs) / probs.shape[-1]
            probs = (1 - self._unimix) * probs + self._unimix * uniform
            logits = probs_to_logits(probs)
        return logits


class MinedojoActor(Actor):
    def __init__(
        self,
        latent_state_size: int,
        actions_dim: Sequence[int],
        is_continuous: bool,
        init_std: float = 0,
        min_std: float = 0.1,
        dense_units: int = 1024,
        dense_act: nn.Module = nn.SiLU,
        mlp_layers: int = 5,
        distribution: str = "auto",
        layer_norm: bool = True,
    ) -> None:
        super().__init__(
            latent_state_size,
            actions_dim,
            is_continuous,
            init_std,
            min_std,
            dense_units,
            dense_act,
            mlp_layers,
            distribution,
            layer_norm,
        )

    def forward(
        self, state: Tensor, is_training: bool = True, mask: Optional[Dict[str, np.ndarray]] = None
    ) -> Tuple[Sequence[Tensor], Sequence[Distribution]]:
        """
        Call the forward method of the actor model and reorganizes the result with shape (batch_size, *, num_actions),
        where * means any number of dimensions including None.

        Args:
            state (Tensor): the current state of shape (batch_size, *, stochastic_size + recurrent_state_size).

        Returns:
            The tensor of the actions taken by the agent with shape (batch_size, *, num_actions).
            The distribution of the actions
        """
        out: Tensor = self.model(state)
        actions_logits: List[Tensor] = [head(out) for head in self.mlp_heads]
        actions_dist: List[Distribution] = []
        actions: List[Tensor] = []
        functional_action = None
        for i, logits in enumerate(actions_logits):
            if mask is not None:
                if i == 0:
                    logits[torch.logical_not(mask["mask_action_type"].expand_as(logits))] = -torch.inf
                elif i == 1:
                    mask["mask_craft_smelt"] = mask["mask_craft_smelt"].expand_as(logits)
                    for t in range(functional_action.shape[0]):
                        for b in range(functional_action.shape[1]):
                            sampled_action = functional_action[t, b].item()
                            if sampled_action == 15:  # Craft action
                                logits[t, b][torch.logical_not(mask["mask_craft_smelt"][t, b])] = -torch.inf
                elif i == 2:
                    mask["mask_destroy"][t, b] = mask["mask_destroy"].expand_as(logits)
                    mask["mask_equip/place"] = mask["mask_equip/place"].expand_as(logits)
                    for t in range(functional_action.shape[0]):
                        for b in range(functional_action.shape[1]):
                            sampled_action = functional_action[t, b].item()
                            if sampled_action in (16, 17):  # Equip/Place action
                                logits[t, b][torch.logical_not(mask["mask_equip/place"][t, b])] = -torch.inf
                            elif sampled_action == 18:  # Destroy action
                                logits[t, b][torch.logical_not(mask["mask_destroy"][t, b])] = -torch.inf
            actions_dist.append(OneHotCategoricalStraightThrough(logits=logits))
            if is_training:
                actions.append(actions_dist[-1].rsample())
            else:
                actions.append(actions_dist[-1].mode)
            if functional_action is None:
                functional_action = actions[0].argmax(dim=-1)  # [T, B]
        return tuple(actions), tuple(actions_dist)


def build_models(
    fabric: Fabric,
    actions_dim: Sequence[int],
    is_continuous: bool,
    cfg: DictConfig,
    obs_space: Dict[str, Any],
    world_model_state: Optional[Dict[str, Tensor]] = None,
    actor_state: Optional[Dict[str, Tensor]] = None,
    critic_state: Optional[Dict[str, Tensor]] = None,
    target_critic_state: Optional[Dict[str, Tensor]] = None,
) -> Tuple[WorldModel, _FabricModule, _FabricModule, torch.nn.Module]:
    """Build the models and wrap them with Fabric.

    Args:
        fabric (Fabric): the fabric object.
        actions_dim (Sequence[int]): the dimension of the actions.
        is_continuous (bool): whether or not the actions are continuous.
        cfg (DictConfig): the configs of DreamerV3.
        obs_space (Dict[str, Any]): the observation space.
        world_model_state (Dict[str, Tensor], optional): the state of the world model.
            Default to None.
        actor_state: (Dict[str, Tensor], optional): the state of the actor.
            Default to None.
        critic_state: (Dict[str, Tensor], optional): the state of the critic.
            Default to None.
        target_critic_state: (Dict[str, Tensor], optional): the state of the critic.
            Default to None.

    Returns:
        The world model (WorldModel): composed by the encoder, rssm, observation and
        reward models and the continue model.
        The actor (_FabricModule).
        The critic (_FabricModule).
        The target critic (nn.Module).
    """
    world_model_cfg = cfg.algo.world_model
    actor_cfg = cfg.algo.actor
    critic_cfg = cfg.algo.critic

    # Sizes
    recurrent_state_size = world_model_cfg.recurrent_model.recurrent_state_size
    stochastic_size = world_model_cfg.stochastic_size * world_model_cfg.discrete_size
    latent_state_size = stochastic_size + recurrent_state_size

    # Define models
    cnn_encoder = (
        CNNEncoder(
            keys=cfg.cnn_keys.encoder,
            input_channels=[int(np.prod(obs_space[k].shape[:-2])) for k in cfg.cnn_keys.encoder],
            image_size=obs_space[cfg.cnn_keys.encoder[0]].shape[-2:],
            channels_multiplier=world_model_cfg.encoder.cnn_channels_multiplier,
            layer_norm=world_model_cfg.encoder.layer_norm,
            activation=eval(world_model_cfg.encoder.cnn_act),
        )
        if cfg.cnn_keys.encoder is not None and len(cfg.cnn_keys.encoder) > 0
        else None
    )
    mlp_encoder = (
        MLPEncoder(
            keys=cfg.mlp_keys.encoder,
            input_dims=[obs_space[k].shape[0] for k in cfg.mlp_keys.encoder],
            mlp_layers=world_model_cfg.encoder.mlp_layers,
            dense_units=world_model_cfg.encoder.dense_units,
            activation=eval(world_model_cfg.encoder.dense_act),
            layer_norm=world_model_cfg.encoder.layer_norm,
        )
        if cfg.mlp_keys.encoder is not None and len(cfg.mlp_keys.encoder) > 0
        else None
    )
    encoder = MultiEncoder(cnn_encoder, mlp_encoder)
    recurrent_model = RecurrentModel(
        **world_model_cfg.recurrent_model,
        input_size=int(sum(actions_dim) + stochastic_size),
    )
    representation_model = MLP(
        input_dims=recurrent_state_size + encoder.cnn_output_dim + encoder.mlp_output_dim,
        output_dim=stochastic_size,
        hidden_sizes=[world_model_cfg.representation_model.hidden_size],
        activation=eval(world_model_cfg.representation_model.dense_act),
        flatten_dim=None,
        norm_layer=[nn.LayerNorm] if world_model_cfg.representation_model.layer_norm else None,
        norm_args=[{"normalized_shape": world_model_cfg.representation_model.hidden_size}]
        if world_model_cfg.representation_model.layer_norm
        else None,
    )
    transition_model = MLP(
        input_dims=recurrent_state_size,
        output_dim=stochastic_size,
        hidden_sizes=[world_model_cfg.transition_model.hidden_size],
        activation=eval(world_model_cfg.transition_model.dense_act),
        flatten_dim=None,
        norm_layer=[nn.LayerNorm] if world_model_cfg.transition_model.layer_norm else None,
        norm_args=[{"normalized_shape": world_model_cfg.transition_model.hidden_size}]
        if world_model_cfg.transition_model.layer_norm
        else None,
    )
    rssm = RSSM(
        recurrent_model=recurrent_model.apply(init_weights),
        representation_model=representation_model.apply(init_weights),
        transition_model=transition_model.apply(init_weights),
        discrete=world_model_cfg.discrete_size,
        unimix=cfg.algo.unimix,
    )
    cnn_decoder = (
        CNNDecoder(
            keys=cfg.cnn_keys.decoder,
            output_channels=[int(np.prod(obs_space[k].shape[:-2])) for k in cfg.cnn_keys.decoder],
            channels_multiplier=world_model_cfg.observation_model.cnn_channels_multiplier,
            latent_state_size=latent_state_size,
            cnn_encoder_output_dim=cnn_encoder.output_dim,
            image_size=obs_space[cfg.cnn_keys.decoder[0]].shape[-2:],
            activation=eval(world_model_cfg.observation_model.cnn_act),
            layer_norm=world_model_cfg.observation_model.layer_norm,
        )
        if cfg.cnn_keys.decoder is not None and len(cfg.cnn_keys.decoder) > 0
        else None
    )
    mlp_decoder = (
        MLPDecoder(
            keys=cfg.mlp_keys.decoder,
            output_dims=[obs_space[k].shape[0] for k in cfg.mlp_keys.decoder],
            latent_state_size=latent_state_size,
            mlp_layers=world_model_cfg.observation_model.mlp_layers,
            dense_units=world_model_cfg.observation_model.dense_units,
            activation=eval(world_model_cfg.observation_model.dense_act),
            layer_norm=world_model_cfg.observation_model.layer_norm,
        )
        if cfg.mlp_keys.decoder is not None and len(cfg.mlp_keys.decoder) > 0
        else None
    )
    observation_model = MultiDecoder(cnn_decoder, mlp_decoder)
    reward_model = MLP(
        input_dims=latent_state_size,
        output_dim=world_model_cfg.reward_model.bins,
        hidden_sizes=[world_model_cfg.reward_model.dense_units] * world_model_cfg.reward_model.mlp_layers,
        activation=eval(world_model_cfg.reward_model.dense_act),
        flatten_dim=None,
        norm_layer=[nn.LayerNorm for _ in range(world_model_cfg.reward_model.mlp_layers)]
        if world_model_cfg.reward_model.layer_norm
        else None,
        norm_args=[
            {"normalized_shape": world_model_cfg.reward_model.dense_units}
            for _ in range(world_model_cfg.reward_model.mlp_layers)
        ]
        if world_model_cfg.reward_model.layer_norm
        else None,
    )
    continue_model = MLP(
        input_dims=latent_state_size,
        output_dim=1,
        hidden_sizes=[world_model_cfg.discount_model.dense_units] * world_model_cfg.discount_model.mlp_layers,
        activation=eval(world_model_cfg.discount_model.dense_act),
        flatten_dim=None,
        norm_layer=[nn.LayerNorm for _ in range(world_model_cfg.discount_model.mlp_layers)]
        if world_model_cfg.discount_model.layer_norm
        else None,
        norm_args=[
            {"normalized_shape": world_model_cfg.discount_model.dense_units}
            for _ in range(world_model_cfg.discount_model.mlp_layers)
        ]
        if world_model_cfg.discount_model.layer_norm
        else None,
    )
    world_model = WorldModel(
        encoder.apply(init_weights),
        rssm,
        observation_model.apply(init_weights),
        reward_model.apply(init_weights),
        continue_model.apply(init_weights),
    )
    actor_cls = hydra.utils.get_class(cfg.algo.actor.cls)
    actor: nn.Module = actor_cls(
        latent_state_size=latent_state_size,
        actions_dim=actions_dim,
        is_continuous=is_continuous,
        init_std=actor_cfg.init_std,
        min_std=actor_cfg.min_std,
        dense_units=actor_cfg.dense_units,
        activation=eval(actor_cfg.dense_act),
        mlp_layers=actor_cfg.mlp_layers,
        distribution=actor_cfg.distribution,
        layer_norm=actor_cfg.layer_norm,
        unimix=cfg.algo.unimix,
    )
    critic = MLP(
        input_dims=latent_state_size,
        output_dim=critic_cfg.bins,
        hidden_sizes=[critic_cfg.dense_units] * critic_cfg.mlp_layers,
        activation=eval(critic_cfg.dense_act),
        flatten_dim=None,
        norm_layer=[nn.LayerNorm for _ in range(critic_cfg.mlp_layers)] if critic_cfg.layer_norm else None,
        norm_args=[{"normalized_shape": critic_cfg.dense_units} for _ in range(critic_cfg.mlp_layers)]
        if critic_cfg.layer_norm
        else None,
    )
    actor.apply(init_weights)
    critic.apply(init_weights)

<<<<<<< HEAD
    if cfg.algo.hafner_initialization:
        actor.mlp_heads.apply(partial(init_weights, mode="uniform"))
        critic.model[-1].apply(partial(init_weights, mode="zero"))
        rssm.transition_model.model[-1].apply(partial(init_weights, mode="uniform"))
        rssm.representation_model.model[-1].apply(partial(init_weights, mode="uniform"))
        world_model.reward_model.model[-1].apply(partial(init_weights, mode="zero"))
        world_model.continue_model.model[-1].apply(partial(init_weights, mode="uniform"))
=======
    if args.hafner_initialization:
        actor.mlp_heads.apply(uniform_init_weights(1.0))
        critic.model[-1].apply(uniform_init_weights(0.0))
        rssm.transition_model.model[-1].apply(uniform_init_weights(1.0))
        rssm.representation_model.model[-1].apply(uniform_init_weights(1.0))
        world_model.reward_model.model[-1].apply(uniform_init_weights(0.0))
        world_model.continue_model.model[-1].apply(uniform_init_weights(1.0))
>>>>>>> 2d55a4be
        if mlp_decoder is not None:
            mlp_decoder.heads.apply(uniform_init_weights(1.0))
        if cnn_decoder is not None:
            cnn_decoder.model[-1].model[-1].apply(uniform_init_weights(1.0))

    # Load models from checkpoint
    if world_model_state:
        world_model.load_state_dict(world_model_state)
    if actor_state:
        actor.load_state_dict(actor_state)
    if critic_state:
        critic.load_state_dict(critic_state)

    # Setup models with Fabric
    world_model.encoder = fabric.setup_module(world_model.encoder)
    world_model.observation_model = fabric.setup_module(world_model.observation_model)
    world_model.reward_model = fabric.setup_module(world_model.reward_model)
    world_model.rssm.recurrent_model = fabric.setup_module(world_model.rssm.recurrent_model)
    world_model.rssm.representation_model = fabric.setup_module(world_model.rssm.representation_model)
    world_model.rssm.transition_model = fabric.setup_module(world_model.rssm.transition_model)
    if world_model.continue_model:
        world_model.continue_model = fabric.setup_module(world_model.continue_model)
    actor = fabric.setup_module(actor)
    critic = fabric.setup_module(critic)
    target_critic = copy.deepcopy(critic.module)
    if target_critic_state:
        target_critic.load_state_dict(target_critic_state)

    return world_model, actor, critic, target_critic<|MERGE_RESOLUTION|>--- conflicted
+++ resolved
@@ -21,13 +21,8 @@
 from torch.distributions.utils import probs_to_logits
 
 from sheeprl.algos.dreamer_v2.agent import WorldModel
-<<<<<<< HEAD
-from sheeprl.algos.dreamer_v2.utils import compute_stochastic_state, init_weights
-=======
 from sheeprl.algos.dreamer_v2.utils import compute_stochastic_state
-from sheeprl.algos.dreamer_v3.args import DreamerV3Args
 from sheeprl.algos.dreamer_v3.utils import init_weights, uniform_init_weights
->>>>>>> 2d55a4be
 from sheeprl.models.models import CNN, MLP, DeCNN, LayerNormGRUCell, MultiDecoder, MultiEncoder
 from sheeprl.utils.distribution import TruncatedNormal
 from sheeprl.utils.model import LayerNormChannelLast, ModuleType, cnn_forward
@@ -1008,23 +1003,13 @@
     actor.apply(init_weights)
     critic.apply(init_weights)
 
-<<<<<<< HEAD
     if cfg.algo.hafner_initialization:
-        actor.mlp_heads.apply(partial(init_weights, mode="uniform"))
-        critic.model[-1].apply(partial(init_weights, mode="zero"))
-        rssm.transition_model.model[-1].apply(partial(init_weights, mode="uniform"))
-        rssm.representation_model.model[-1].apply(partial(init_weights, mode="uniform"))
-        world_model.reward_model.model[-1].apply(partial(init_weights, mode="zero"))
-        world_model.continue_model.model[-1].apply(partial(init_weights, mode="uniform"))
-=======
-    if args.hafner_initialization:
         actor.mlp_heads.apply(uniform_init_weights(1.0))
         critic.model[-1].apply(uniform_init_weights(0.0))
         rssm.transition_model.model[-1].apply(uniform_init_weights(1.0))
         rssm.representation_model.model[-1].apply(uniform_init_weights(1.0))
         world_model.reward_model.model[-1].apply(uniform_init_weights(0.0))
         world_model.continue_model.model[-1].apply(uniform_init_weights(1.0))
->>>>>>> 2d55a4be
         if mlp_decoder is not None:
             mlp_decoder.heads.apply(uniform_init_weights(1.0))
         if cnn_decoder is not None:
