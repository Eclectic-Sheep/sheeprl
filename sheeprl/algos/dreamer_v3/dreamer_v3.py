--- conflicted
+++ resolved
@@ -440,21 +440,6 @@
         state["critic"] if cfg.checkpoint.resume_from else None,
         state["target_critic"] if cfg.checkpoint.resume_from else None,
     )
-<<<<<<< HEAD
-=======
-    player = PlayerDV3(
-        fabric,
-        world_model.encoder,
-        world_model.rssm,
-        actor,
-        actions_dim,
-        cfg.env.num_envs,
-        cfg.algo.world_model.stochastic_size,
-        cfg.algo.world_model.recurrent_model.recurrent_state_size,
-        discrete_size=cfg.algo.world_model.discrete_size,
-        decoupled_rssm=cfg.algo.world_model.decoupled_rssm,
-    )
->>>>>>> 4e170308
 
     # Optimizers
     world_optimizer = hydra.utils.instantiate(
