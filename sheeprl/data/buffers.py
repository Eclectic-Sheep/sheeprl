import typing
from typing import List, Optional, Union

import numpy as np
import torch
from tensordict import MemmapTensor, TensorDict
from tensordict.tensordict import TensorDictBase
from torch import Size, Tensor, device


class ReplayBuffer:
    def __init__(
        self,
        buffer_size: int,
        n_envs: int = 1,
        device: Union[device, str] = "cpu",
        memmap: bool = False,
    ):
        """A replay buffer which internally uses a TensorDict.

        Args:
            buffer_size (int): The buffer size.
            n_envs (int, optional): The number of environments. Defaults to 1.
            device (Union[torch.device, str], optional): The device where the buffer is created. Defaults to "cpu".
            memmap (bool, optional): Whether to memory-mapping the buffer.
        """
        if buffer_size <= 0:
            raise ValueError(f"The buffer size must be greater than zero, got: {buffer_size}")
        if n_envs <= 0:
            raise ValueError(f"The number of environments must be greater than zero, got: {n_envs}")
        self._buffer_size = buffer_size
        self._n_envs = n_envs
        if isinstance(device, str):
            device = torch.device(device=device)
        self._device = device
        self._memmap = memmap
        if self._memmap:
            self._buf = None
        else:
            self._buf = TensorDict({}, batch_size=[buffer_size, n_envs], device=device)
        self._pos = 0
        self._full = False

    @property
    def buffer(self) -> Optional[TensorDictBase]:
        return self._buf

    @property
    def buffer_size(self) -> int:
        return self._buffer_size

    @property
    def full(self) -> int:
        return self._full

    @property
    def n_envs(self) -> int:
        return self._n_envs

    @property
    def shape(self) -> Optional[Size]:
        if self.buffer is None:
            return None
        return self.buffer.shape

    @property
    def device(self) -> device:
        return self._device

    def __len__(self) -> int:
        return self.buffer_size

    @typing.overload
    def add(self, data: "ReplayBuffer") -> None:
        ...

    @typing.overload
    def add(self, data: TensorDictBase) -> None:
        ...

    def add(self, data: Union["ReplayBuffer", TensorDictBase]) -> None:
        """Add data to the buffer.

        Args:
            data: data to add.

        Raises:
            RuntimeError: the number of dimensions (the batch_size of the TensorDictBase) must be 2:
            one for the number of environments and one for the sequence length.
        """
        if isinstance(data, ReplayBuffer):
            data = data.buffer
        elif not isinstance(data, TensorDictBase):
            raise TypeError("`data` must be a TensorDictBase or a sheeprl.data.ReplayBuffer")
        if data is None:
            raise RuntimeError("The `data` replay buffer must be not None")
        if len(data.shape) != 2:
            raise RuntimeError(
                "`data` must have 2 batch dimensions: [sequence_length, n_envs]. "
                "`sequence_length` and `n_envs` should be 1. Shape is: {}".format(data.shape)
            )
        data = data.to(self.device)
        data_len = data.shape[0]
        next_pos = (self._pos + data_len) % self._buffer_size
        if next_pos < self._pos or (data_len >= self._buffer_size and not self._full):
            idxes = torch.tensor(
                list(range(self._pos, self._buffer_size)) + list(range(0, next_pos)), device=self.device
            )
        else:
            idxes = torch.tensor(range(self._pos, next_pos), device=self.device)
        if data_len > self._buffer_size:
            data_to_store = data[-self._buffer_size - next_pos :]
        else:
            data_to_store = data
        if self._memmap and self._buf is None:
            self._buf = TensorDict(
                {
                    k: MemmapTensor((self._buffer_size, self._n_envs, *v.shape[2:]), dtype=v.dtype, device=v.device)
                    for k, v in data_to_store.items()
                },
                batch_size=[self._buffer_size, self._n_envs],
                device=self.device,
            )
            self._buf.memmap_()
        self._buf[idxes, :] = data_to_store
        if self._pos + data_len >= self._buffer_size:
            self._full = True
        self._pos = next_pos

    def sample(self, batch_size: int, sample_next_obs: bool = False, clone: bool = False) -> TensorDictBase:
        """Sample elements from the replay buffer.

        Custom sampling when using memory efficient variant,
        as we should not sample the element with index `self.pos`
        See https://github.com/DLR-RM/stable-baselines3/pull/28#issuecomment-637559274

        Args:
            batch_size (int): Number of element to sample
            sample_next_obs (bool): whether to sample the next observations from the 'observations' key.
                Defaults to False.
            clone (bool): whether to clone the sampled TensorDict

        Returns:
            TensorDictBase: the sampled TensorDictBase with a `batch_size` of [batch_size, 1]
        """
        if batch_size <= 0:
            raise ValueError("Batch size must be greater than 0")
        if not self._full and self._pos == 0:
            raise ValueError(
                "No sample has been added to the buffer. Please add at least one sample calling `self.add()`"
            )
        if self._full:
            first_range_end = self._pos - 1 if sample_next_obs else self._pos
            second_range_end = self.buffer_size if first_range_end >= 0 else self.buffer_size + first_range_end
            valid_idxes = torch.tensor(
                list(range(0, first_range_end)) + list(range(self._pos, second_range_end)),
                device=self.device,
            )
            batch_idxes = valid_idxes[torch.randint(0, len(valid_idxes), size=(batch_size,), device=self.device)]
        else:
            max_pos_to_sample = self._pos - 1 if sample_next_obs else self._pos
            if max_pos_to_sample == 0:
                raise RuntimeError(
                    "You want to sample the next observations, but one sample has been added to the buffer. "
                    "Make sure that at least two samples are added."
                )
            batch_idxes = torch.randint(0, max_pos_to_sample, size=(batch_size,), device=self.device)
        sample = self._get_samples(batch_idxes, sample_next_obs=sample_next_obs).unsqueeze(-1)
        if clone:
            return sample.clone()
        return sample

    def _get_samples(self, batch_idxes: Tensor, sample_next_obs: bool = False) -> TensorDictBase:
        env_idxes = torch.randint(0, self.n_envs, size=(len(batch_idxes),))
        if self._buf is None:
            raise RuntimeError("The buffer has not been initialized. Try to add some data first.")
        buf = self._buf[batch_idxes, env_idxes]
        if sample_next_obs:
            buf["next_observations"] = self._buf["observations"][(batch_idxes + 1) % self._buffer_size, env_idxes]
        return buf

    def __getitem__(self, key: str) -> torch.Tensor:
        if not isinstance(key, str):
            raise TypeError("`key` must be a string")
        if self._buf is None:
            raise RuntimeError("The buffer has not been initialized. Try to add some data first.")
        return self._buf.get(key)

    def __setitem__(self, key: str, t: Tensor) -> None:
        if self._buf is None:
            raise RuntimeError("The buffer has not been initialized. Try to add some data first.")
        self._buf.set(key, t, inplace=True)


class SequentialReplayBuffer(ReplayBuffer):
    """A replay buffer which internally uses a TensorDict and returns sequential samples.

    Args:
        buffer_size (int): The buffer size.
        n_envs (int, optional): The number of environments. Defaults to 1.
        device (Union[torch.device, str], optional): The device where the buffer is created. Defaults to "cpu".
    """

    def __init__(
        self,
        buffer_size: int,
        n_envs: int = 1,
        device: Union[device, str] = "cpu",
        memmap: bool = False,
    ):
        super().__init__(buffer_size, n_envs, device, memmap)

    def sample(
        self,
        batch_size: int,
        sample_next_obs: bool = False,
        clone: bool = False,
        sequence_length: int = 1,
        n_samples: int = 1,
    ) -> TensorDictBase:
        """Sample elements from the sequential replay buffer,
        each one is a sequence of a consecutive items.

        Custom sampling when using memory efficient variant,
        as the first element of the sequence cannot be in a position
        greater than (pos - sequence_length) % buffer_size.
        See comments in the code for more information.

        Args:
            batch_size (int): Number of element to sample
            sample_next_obs (bool): whether to sample the next observations from the 'observations' key.
                Defaults to False.
            clone (bool): whether to clone the sampled TensorDict.
            sequence_length (int): the length of the sequence of each element. Defaults to 1.
            n_samples (int): the number of samples to perform. Defaults to 1.

        Returns:
            TensorDictBase: the sampled TensorDictBase with a `batch_size` of [n_samples, sequence_length, batch_size]
        """
        # the batch_size can be fused with the number of samples to have single batch size
        batch_dim = batch_size * n_samples

        # Controls
        if batch_dim <= 0:
            raise ValueError("Batch size must be greater than 0")
        if not self._full and self._pos == 0:
            raise ValueError(
                "No sample has been added to the buffer. Please add at least one sample calling `self.add()`"
            )
        if self._buf is None:
            raise RuntimeError("The buffer has not been initialized. Try to add some data first.")
        if batch_dim > self._buf.shape[0]:
            raise ValueError(
                f"n_samples * batch size ({batch_dim}) is larger than the replay buffer size ({self._buf.shape[0]})"
            )
        if not self._full and self._pos - sequence_length + 1 < 1:
            raise ValueError(f"too long sequence length ({sequence_length})")
        if self.full and sequence_length > self._buf.shape[0]:
            raise ValueError(f"too long sequence length ({sequence_length})")

        # Do not sample the element with index `self.pos` as the transitions is invalid
        if self._full:
            # when the buffer is full, it is necessary to avoid the starting index between (self.pos - sequence_length)
            # and self.pos, so it is possible to sample the starting index between (0, self.pos - sequence_length) and
            # between (self.pos, self.buffer_size)
            first_range_end = self._pos - sequence_length + 1
            # end of the second range, if the first range is empty, then the second range ends
            # in (buffer_size + (self._pos - sequence_length + 1)), otherwise the sequence will contain
            # invalid values
            second_range_end = self.buffer_size if first_range_end >= 0 else self.buffer_size + first_range_end
            valid_idxes = torch.tensor(
                list(range(0, first_range_end)) + list(range(self._pos, second_range_end)),
                device=self.device,
            )
            if len(valid_idxes) < batch_dim:
                raise ValueError(
                    f"n_samples * batch size ({batch_dim}) is larger than sampleable items ({len(valid_idxes)}), check also sequence_length"
                )
            # start_idxes are the indices of the first elements of the sequences
            start_idxes = valid_idxes[torch.randint(0, len(valid_idxes), size=(batch_dim,), device=self.device)]
        else:
            # when the buffer is not full, we need to start the sequence so that it does not go out of bounds
            start_idxes = torch.randint(0, self._pos - sequence_length + 1, size=(batch_dim,), device=self.device)

        # chunk_length contains the relative indices of the sequence (0, 1, ..., sequence_length-1)
        chunk_length = torch.arange(sequence_length, device=self.device).reshape(1, -1)
        idxes = (start_idxes.reshape(-1, 1) + chunk_length) % self.buffer_size

        # (n_samples, sequence_length, batch_size)
        sample = self._get_samples(idxes).reshape(n_samples, batch_size, sequence_length).permute(0, -1, -2)
        if clone:
            return sample.clone()
        return sample

    def _get_samples(self, batch_idxes: Tensor, sample_next_obs: bool = False) -> TensorDictBase:
        """Retrieves the items and return the TensorDict of sampled items.

        Args:
            batch_idxes (Tensor): the indices to retrieve of dimension (batch_dim, sequence_length).
            sample_next_obs (bool): whether to sample the next observations from the 'observations' key.
                Defaults to False.

        Returns:
            TensorDictBase: the sampled TensorDictBase with a `batch_size` of [batch_dim, sequence_length]
        """
        unflatten_shape = batch_idxes.shape
        # each sequence must come from the same environment
        env_idxes = (
            torch.randint(0, self.n_envs, size=(unflatten_shape[0],)).view(-1, 1).repeat(1, unflatten_shape[1]).view(-1)
        )
        # retrieve the items by flattening the indices
        # (b1_s1, b1_s2, b1_s3, ..., bn_s1, bn_s2, bn_s3, ...)
        # where bm_sk is the k-th elements in the sequence of the m-th batch
        sample = self._buf[batch_idxes.flatten(), env_idxes]
        # properly reshape the items:
        # [
        #   [b1_s1, b1_s2, ...],
        #   [b2_s1, b2_s2, ...],
        #   ...,
        #   [bn_s1, bn_s2, ...]
        # ]
        return sample.view(*unflatten_shape)


class EpisodeBuffer:
    """A replay buffer that stores separately the episodes.

    Args:
        buffer_size (int): The capacity of the buffer.
        sequence_length (int): The length of the sequences of the samples (an episode cannot be shorter than the episode length).
        device (Union[torch.device, str]): The device where the buffer is created. Defaults to "cpu".
        memmap (bool): Whether to memory-mapping the buffer.
    """

    def __init__(
        self,
        buffer_size: int,
        sequence_length: int,
        device: Union[device, str] = "cpu",
        memmap: bool = False,
    ) -> None:
        if buffer_size <= 0:
            raise ValueError(f"The buffer size must be greater than zero, got: {buffer_size}")
        if sequence_length <= 0:
            raise ValueError(f"The sequence length must be greater than zero, got: {sequence_length}")
        if buffer_size < sequence_length:
            raise ValueError(
                f"The sequence length must be lower than the buffer size, got: bs = {buffer_size} and sl = {sequence_length}"
            )
        self._buffer_size = buffer_size
        self._sequence_length = sequence_length
        self._buf: List[TensorDictBase] = []
        self._cum_lengths: List[int] = []
        if isinstance(device, str):
            device = torch.device(device=device)
        self._device = device
        self._memmap = memmap
        self._chunk_length = torch.arange(sequence_length, device=self.device).reshape(1, -1)

    @property
    def buffer(self) -> Optional[List[TensorDictBase]]:
        return self._buf

    @property
    def buffer_size(self) -> int:
        return self._buffer_size

    @property
    def sequence_length(self) -> int:
        return self._sequence_length

    @property
    def device(self) -> device:
        return self._device

    @property
    def is_memmap(self) -> bool:
        return self._memmap

    @property
    def full(self) -> bool:
        return self._cum_lengths[-1] + self._sequence_length > self._buffer_size if len(self._buf) > 0 else False

    def __getitem__(self, key: int) -> torch.Tensor:
        if not isinstance(key, int):
            raise TypeError("`key` must be an integer")
        return self._buf[key]

    def __len__(self) -> int:
        return self._cum_lengths[-1] if len(self._buf) > 0 else 0

    def add(self, episode: TensorDictBase) -> None:
        """Add an episode to the buffer.

        Args:
            episode (TensorDictBase): data to add.

        Raises:
            RuntimeError:
                - The episode must contain exactly one done at the end of the episode.
                - The length of the episode must be at least sequence lenght.
                - The length of the episode cannot be greater than the buffer size.
        """
        if len(torch.nonzero(episode["dones"])) != 1:
            raise RuntimeError(
                f"The episode must contain exactly one done, got: {len(torch.nonzero(episode['dones']))}"
            )
        if episode["dones"][-1] != 1:
            raise RuntimeError(f"The last step must contain a done, got: {episode['dones'][-1]}")
        if episode.shape[0] < self._sequence_length:
            raise RuntimeError(
                f"Episode too short (at least {self._sequence_length} steps), got: {episode.shape[0]} steps"
            )
        if episode.shape[0] > self._buffer_size:
            raise RuntimeError(f"Episode too long (at most {self._buffer_size} steps), got: {episode.shape[0]} steps")

        ep_len = episode.shape[0]
        if self.full or len(self) + ep_len > self._buffer_size:
            cum_lengths = np.array(self._cum_lengths)
            mask = (len(self) - cum_lengths + ep_len) <= self._buffer_size
            self._buf = self._buf[mask.argmax() + 1 :]
            cum_lengths = cum_lengths[mask.argmax() + 1 :] - cum_lengths[mask.argmax()]
            self._cum_lengths = cum_lengths.tolist()
        self._cum_lengths.append(len(self) + ep_len)
        if self._memmap:
<<<<<<< HEAD
            for k,v in episode.items():
=======
            for k, v in episode.items():
>>>>>>> 10573f97
                episode[k] = MemmapTensor.from_tensor(v)
            episode.memmap_()
        episode.to(self.device)
        self._buf.append(episode)

    def sample(
        self,
        batch_size: int,
        n_samples: int = 1,
        prioritize_ends: bool = False,
        clone: bool = False,
    ) -> TensorDictBase:
        """Sample trajectories from the replay buffer.

        Args:
            batch_size (int): Number of element in the batch.
            n_samples (bool): The number of samples to be retrieved.
                Defaults to 1.
            prioritize_ends (bool): Whether to clone prioritize the ends of the episodes.
                Defaults to False.

        Returns:
            TensorDictBase: the sampled TensorDictBase with a `batch_size` of [batch_size, 1]
        """
        if batch_size <= 0:
            raise ValueError(f"Batch size must be greater than 0, got: {batch_size}")
        if n_samples <= 0:
            raise ValueError(f"The number of samples must be greater than 0, got: {n_samples}")
        if len(self) == 0:
            raise RuntimeError(
                "No sample has been added to the buffer. Please add at least one sample calling `self.add()`"
            )

        nsample_per_eps = torch.bincount(torch.randint(0, len(self._buf), (batch_size * n_samples,)))
        samples = []
        for i, n in enumerate(nsample_per_eps):
            ep_len = self._buf[i].shape[0]
            upper = ep_len - self._sequence_length + 1
            if prioritize_ends:
                upper += self._sequence_length
            start_idxes = torch.min(
                torch.randint(0, upper, size=(n,)).reshape(-1, 1), torch.tensor(ep_len - self._sequence_length)
            )
            indices = start_idxes + self._chunk_length
            samples.append(self._buf[i][indices])
        samples = torch.cat(samples, 0).reshape(n_samples, batch_size, self._sequence_length).permute(0, -1, -2)
        if clone:
            return samples.clone()
        return samples<|MERGE_RESOLUTION|>--- conflicted
+++ resolved
@@ -423,11 +423,7 @@
             self._cum_lengths = cum_lengths.tolist()
         self._cum_lengths.append(len(self) + ep_len)
         if self._memmap:
-<<<<<<< HEAD
-            for k,v in episode.items():
-=======
             for k, v in episode.items():
->>>>>>> 10573f97
                 episode[k] = MemmapTensor.from_tensor(v)
             episode.memmap_()
         episode.to(self.device)
