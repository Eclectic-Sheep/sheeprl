import os

ROOT_DIR = os.path.dirname(__file__)

from dotenv import load_dotenv

load_dotenv()

from sheeprl.utils.imports import _IS_TORCH_GREATER_EQUAL_2_0

if not _IS_TORCH_GREATER_EQUAL_2_0:
    raise ModuleNotFoundError(_IS_TORCH_GREATER_EQUAL_2_0)

# Needed because MineRL 0.4.4 is not compatible with the latest version of numpy
import numpy as np
<<<<<<< HEAD

from sheeprl.algos.dreamer_v1 import dreamer_v1
from sheeprl.algos.dreamer_v2 import dreamer_v2
from sheeprl.algos.droq import droq
from sheeprl.algos.p2e_dv1 import p2e_dv1
from sheeprl.algos.p2e_dv2 import p2e_dv2
from sheeprl.algos.ppo import ppo, ppo_decoupled
from sheeprl.algos.ppo_recurrent import ppo_recurrent
from sheeprl.algos.sac import sac, sac_decoupled
from sheeprl.algos.sac_ae import sac_ae
=======
>>>>>>> f336e63d

from sheeprl.algos.dreamer_v1 import dreamer_v1 as dreamer_v1
from sheeprl.algos.dreamer_v2 import dreamer_v2 as dreamer_v2
from sheeprl.algos.dreamer_v3 import dreamer_v3 as dreamer_v3
from sheeprl.algos.droq import droq as droq
from sheeprl.algos.p2e_dv1 import p2e_dv1 as p2e_dv1
from sheeprl.algos.p2e_dv2 import p2e_dv2 as p2e_dv2
from sheeprl.algos.ppo import ppo as ppo
from sheeprl.algos.ppo import ppo_decoupled as ppo_decoupled
from sheeprl.algos.ppo_recurrent import ppo_recurrent as ppo_recurrent
from sheeprl.algos.sac import sac as sac
from sheeprl.algos.sac import sac_decoupled as sac_decoupled
from sheeprl.algos.sac_ae import sac_ae as sac_ae

np.float = np.float32
np.int = np.int64
np.bool = bool

__version__ = "0.2.1"<|MERGE_RESOLUTION|>--- conflicted
+++ resolved
@@ -13,19 +13,6 @@
 
 # Needed because MineRL 0.4.4 is not compatible with the latest version of numpy
 import numpy as np
-<<<<<<< HEAD
-
-from sheeprl.algos.dreamer_v1 import dreamer_v1
-from sheeprl.algos.dreamer_v2 import dreamer_v2
-from sheeprl.algos.droq import droq
-from sheeprl.algos.p2e_dv1 import p2e_dv1
-from sheeprl.algos.p2e_dv2 import p2e_dv2
-from sheeprl.algos.ppo import ppo, ppo_decoupled
-from sheeprl.algos.ppo_recurrent import ppo_recurrent
-from sheeprl.algos.sac import sac, sac_decoupled
-from sheeprl.algos.sac_ae import sac_ae
-=======
->>>>>>> f336e63d
 
 from sheeprl.algos.dreamer_v1 import dreamer_v1 as dreamer_v1
 from sheeprl.algos.dreamer_v2 import dreamer_v2 as dreamer_v2
