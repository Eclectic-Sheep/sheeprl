import os

ROOT_DIR = os.path.dirname(__file__)

import decorator
from dotenv import load_dotenv

load_dotenv()

from sheeprl.utils.imports import _IS_TORCH_GREATER_EQUAL_2_0

if not _IS_TORCH_GREATER_EQUAL_2_0:
    raise ModuleNotFoundError(_IS_TORCH_GREATER_EQUAL_2_0)

<<<<<<< HEAD
from sheeprl.algos.a2c import a2c
from sheeprl.algos.droq import droq
from sheeprl.algos.ppo import ppo, ppo_decoupled
from sheeprl.algos.ppo_continuous import ppo_continuous
from sheeprl.algos.ppo_pixel import ppo_pixel_continuous
from sheeprl.algos.ppo_recurrent import ppo_recurrent
from sheeprl.algos.sac import sac, sac_decoupled
from sheeprl.algos.sac_pixel import sac_pixel_continuous
=======
import numpy as np

# fmt: off
from sheeprl.algos.dreamer_v1 import dreamer_v1  # noqa: F401
from sheeprl.algos.dreamer_v2 import dreamer_v2  # noqa: F401
from sheeprl.algos.dreamer_v3 import dreamer_v3  # noqa: F401
from sheeprl.algos.droq import droq  # noqa: F401
from sheeprl.algos.p2e_dv1 import p2e_dv1_exploration  # noqa: F401
from sheeprl.algos.p2e_dv1 import p2e_dv1_finetuning  # noqa: F401
from sheeprl.algos.p2e_dv2 import p2e_dv2_exploration  # noqa: F401
from sheeprl.algos.p2e_dv2 import p2e_dv2_finetuning  # noqa: F401
from sheeprl.algos.p2e_dv3 import p2e_dv3_exploration  # noqa: F401
from sheeprl.algos.p2e_dv3 import p2e_dv3_finetuning  # noqa: F401
from sheeprl.algos.ppo import ppo  # noqa: F401
from sheeprl.algos.ppo import ppo_decoupled  # noqa: F401
from sheeprl.algos.ppo_recurrent import ppo_recurrent  # noqa: F401
from sheeprl.algos.sac import sac  # noqa: F401
from sheeprl.algos.sac import sac_decoupled  # noqa: F401
from sheeprl.algos.sac_ae import sac_ae  # noqa: F401

from sheeprl.algos.dreamer_v1 import evaluate as dreamer_v1_evaluate  # noqa: F401, isort:skip
from sheeprl.algos.dreamer_v2 import evaluate as dreamer_v2_evaluate  # noqa: F401, isort:skip
from sheeprl.algos.dreamer_v3 import evaluate as dreamer_v3_evaluate  # noqa: F401, isort:skip
from sheeprl.algos.droq import evaluate as droq_evaluate  # noqa: F401, isort:skip
from sheeprl.algos.p2e_dv1 import evaluate as p2e_dv1_evaluate  # noqa: F401, isort:skip
from sheeprl.algos.p2e_dv2 import evaluate as p2e_dv2_evaluate  # noqa: F401, isort:skip
from sheeprl.algos.p2e_dv3 import evaluate as p2e_dv3_evaluate  # noqa: F401, isort:skip
from sheeprl.algos.ppo import evaluate as ppo_evaluate  # noqa: F401, isort:skip
from sheeprl.algos.ppo_recurrent import evaluate as ppo_recurrent_evaluate  # noqa: F401, isort:skip
from sheeprl.algos.sac import evaluate as sac_evaluate  # noqa: F401, isort:skip
from sheeprl.algos.sac_ae import evaluate as sac_ae_evaluate  # noqa: F401, isort:skip
# fmt: on

# Needed because MineRL 0.4.4 is not compatible with the latest version of numpy
np.float = np.float32
np.int = np.int64
np.bool = bool

__version__ = "0.4.9"


# Replace `moviepy.decorators.use_clip_fps_by_default` method to work with python 3.8, 3.9, and 3.10
import moviepy.decorators


# Taken from https://github.com/Zulko/moviepy/blob/master/moviepy/decorators.py#L118
@decorator.decorator
def custom_use_clip_fps_by_default(func, clip, *args, **kwargs):
    """Will use ``clip.fps`` if no ``fps=...`` is provided in **kwargs**."""
    import inspect

    def find_fps(fps):
        if fps is not None:
            return fps
        elif getattr(clip, "fps", None):
            return clip.fps
        raise AttributeError(
            "No 'fps' (frames per second) attribute specified"
            " for function %s and the clip has no 'fps' attribute. Either"
            " provide e.g. fps=24 in the arguments of the function, or define"
            " the clip's fps with `clip.fps=24`" % func.__name__
        )

    names = inspect.getfullargspec(func).args[1:]

    new_args = [find_fps(arg) if (name == "fps") else arg for (arg, name) in zip(args, names)]
    new_kwargs = {kwarg: find_fps(value) if kwarg == "fps" else value for (kwarg, value) in kwargs.items()}
>>>>>>> e799f553

    return func(clip, *new_args, **new_kwargs)


moviepy.decorators.use_clip_fps_by_default = custom_use_clip_fps_by_default<|MERGE_RESOLUTION|>--- conflicted
+++ resolved
@@ -12,16 +12,6 @@
 if not _IS_TORCH_GREATER_EQUAL_2_0:
     raise ModuleNotFoundError(_IS_TORCH_GREATER_EQUAL_2_0)
 
-<<<<<<< HEAD
-from sheeprl.algos.a2c import a2c
-from sheeprl.algos.droq import droq
-from sheeprl.algos.ppo import ppo, ppo_decoupled
-from sheeprl.algos.ppo_continuous import ppo_continuous
-from sheeprl.algos.ppo_pixel import ppo_pixel_continuous
-from sheeprl.algos.ppo_recurrent import ppo_recurrent
-from sheeprl.algos.sac import sac, sac_decoupled
-from sheeprl.algos.sac_pixel import sac_pixel_continuous
-=======
 import numpy as np
 
 # fmt: off
@@ -89,7 +79,6 @@
 
     new_args = [find_fps(arg) if (name == "fps") else arg for (arg, name) in zip(args, names)]
     new_kwargs = {kwarg: find_fps(value) if kwarg == "fps" else value for (kwarg, value) in kwargs.items()}
->>>>>>> e799f553
 
     return func(clip, *new_args, **new_kwargs)
 
