from dotenv import load_dotenv

load_dotenv()

from sheeprl.utils.imports import _IS_TORCH_GREATER_EQUAL_2_0

if not _IS_TORCH_GREATER_EQUAL_2_0:
    raise ModuleNotFoundError(_IS_TORCH_GREATER_EQUAL_2_0)

<<<<<<< HEAD
from sheeprl.algos.dreamer_v1 import dreamer_v1
from sheeprl.algos.droq import droq
from sheeprl.algos.muzero import muzero, muzero_decoupled
from sheeprl.algos.p2e import p2e
from sheeprl.algos.ppo import ppo, ppo_decoupled
from sheeprl.algos.ppo_continuous import ppo_continuous
from sheeprl.algos.ppo_pixel import ppo_pixel_continuous
from sheeprl.algos.ppo_recurrent import ppo_recurrent
from sheeprl.algos.sac import sac, sac_decoupled
from sheeprl.algos.sac_pixel import sac_pixel_continuous
=======
# Needed because MineRL 0.4.4 is not compatible with the latest version of numpy
import numpy as np
>>>>>>> 235ad2ef

from sheeprl.algos.dreamer_v1 import dreamer_v1 as dreamer_v1
from sheeprl.algos.dreamer_v2 import dreamer_v2 as dreamer_v2
from sheeprl.algos.dreamer_v3 import dreamer_v3 as dreamer_v3
from sheeprl.algos.droq import droq as droq
from sheeprl.algos.p2e_dv1 import p2e_dv1 as p2e_dv1
from sheeprl.algos.p2e_dv2 import p2e_dv2 as p2e_dv2
from sheeprl.algos.ppo import ppo as ppo
from sheeprl.algos.ppo import ppo_decoupled as ppo_decoupled
from sheeprl.algos.ppo_recurrent import ppo_recurrent as ppo_recurrent
from sheeprl.algos.sac import sac as sac
from sheeprl.algos.sac import sac_decoupled as sac_decoupled
from sheeprl.algos.sac_ae import sac_ae as sac_ae

np.float = np.float32
np.int = np.int64
np.bool = bool

__version__ = "0.2.1"<|MERGE_RESOLUTION|>--- conflicted
+++ resolved
@@ -7,26 +7,14 @@
 if not _IS_TORCH_GREATER_EQUAL_2_0:
     raise ModuleNotFoundError(_IS_TORCH_GREATER_EQUAL_2_0)
 
-<<<<<<< HEAD
-from sheeprl.algos.dreamer_v1 import dreamer_v1
-from sheeprl.algos.droq import droq
-from sheeprl.algos.muzero import muzero, muzero_decoupled
-from sheeprl.algos.p2e import p2e
-from sheeprl.algos.ppo import ppo, ppo_decoupled
-from sheeprl.algos.ppo_continuous import ppo_continuous
-from sheeprl.algos.ppo_pixel import ppo_pixel_continuous
-from sheeprl.algos.ppo_recurrent import ppo_recurrent
-from sheeprl.algos.sac import sac, sac_decoupled
-from sheeprl.algos.sac_pixel import sac_pixel_continuous
-=======
 # Needed because MineRL 0.4.4 is not compatible with the latest version of numpy
 import numpy as np
->>>>>>> 235ad2ef
 
 from sheeprl.algos.dreamer_v1 import dreamer_v1 as dreamer_v1
 from sheeprl.algos.dreamer_v2 import dreamer_v2 as dreamer_v2
 from sheeprl.algos.dreamer_v3 import dreamer_v3 as dreamer_v3
 from sheeprl.algos.droq import droq as droq
+from sheeprl.algos.muzero import muzero as muzero
 from sheeprl.algos.p2e_dv1 import p2e_dv1 as p2e_dv1
 from sheeprl.algos.p2e_dv2 import p2e_dv2 as p2e_dv2
 from sheeprl.algos.ppo import ppo as ppo
