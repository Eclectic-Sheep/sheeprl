--- conflicted
+++ resolved
@@ -5,11 +5,8 @@
 from itertools import repeat
 from typing import Any, Dict, List, Optional, Tuple, Type, Union
 
-<<<<<<< HEAD
+import torch
 import torch.nn.functional as F
-=======
-import torch
->>>>>>> 8f5d54fb
 from torch import Tensor, nn
 
 ModuleType = Optional[Type[nn.Module]]
@@ -180,7 +177,6 @@
             per_layer_ortho_init_weights(module[i], gain=gain, bias=bias)
 
 
-<<<<<<< HEAD
 class Conv2dSame(nn.Module):
     """Manual convolution with same padding
 
@@ -233,7 +229,8 @@
         """
         padded = F.pad(imgs, self._reversed_padding_repeated_twice)
         return self.conv(padded)
-=======
+
+
 def cnn_forward(
     model: nn.Module,
     input: Tensor,
@@ -292,7 +289,6 @@
     flatten_input = input.reshape(-1, *input_dim)
     model_out = model(flatten_input)
     return model_out.reshape(*batch_shapes, *output_dim)
->>>>>>> 8f5d54fb
 
 
 class LayerNormChannelLast(nn.LayerNorm):
