--- conflicted
+++ resolved
@@ -25,16 +25,6 @@
         checkpoint_io=None,
         precision=fabric._precision,
     )
-<<<<<<< HEAD
-    with mock.patch.dict("os.environ") as patched_os:
-        patched_os.pop("LT_DEVICES", None)
-        patched_os.pop("LT_STRATEGY", None)
-        patched_os.pop("LT_NUM_NODES", None)
-        patched_os.pop("LT_PRECISION", None)
-        patched_os.pop("LT_ACCELERATOR", None)
-        single_device_fabric = Fabric(strategy=strategy)
-    return single_device_fabric
-=======
     with mock.patch.dict("os.environ") as mocked_os_environ:
         mocked_os_environ.pop("LT_DEVICES", None)
         mocked_os_environ.pop("LT_STRATEGY", None)
@@ -42,5 +32,4 @@
         mocked_os_environ.pop("LT_PRECISION", None)
         mocked_os_environ.pop("LT_ACCELERATOR", None)
         fabric = Fabric(strategy=strategy)
-    return fabric
->>>>>>> 875166a0
+    return fabric