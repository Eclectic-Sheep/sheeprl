from __future__ import annotations

import copy
import os
from datetime import datetime
from typing import Any, Callable, Dict, Optional, Sequence, Tuple, Union

<<<<<<< HEAD
import numpy as np
=======
import gymnasium as gym
import mlflow
>>>>>>> 647410c5
import rich.syntax
import rich.tree
import torch
import torch.nn as nn
from lightning import Fabric
from lightning.fabric.wrappers import _FabricModule
from mlflow.models.model import ModelInfo
from omegaconf import DictConfig, OmegaConf
from pytorch_lightning.utilities import rank_zero_only
from torch import Tensor

<<<<<<< HEAD
NUMPY_TO_TORCH_DTYPE_DICT = {
    np.dtype("bool"): torch.bool,
    np.dtype("uint8"): torch.uint8,
    np.dtype("int8"): torch.int8,
    np.dtype("int16"): torch.int16,
    np.dtype("int32"): torch.int32,
    np.dtype("int64"): torch.int64,
    np.dtype("float16"): torch.float16,
    np.dtype("float32"): torch.float32,
    np.dtype("float64"): torch.float64,
    np.dtype("complex64"): torch.complex64,
    np.dtype("complex128"): torch.complex128,
}
TORCH_TO_NUMPY_DTYPE_DICT = {value: key for key, value in NUMPY_TO_TORCH_DTYPE_DICT.items()}
=======
from sheeprl.utils.env import make_env
from sheeprl.utils.model_manager import MlflowModelManager
>>>>>>> 647410c5


class dotdict(dict):
    """
    A dictionary supporting dot notation.
    """

    __getattr__ = dict.get
    __setattr__ = dict.__setitem__
    __delattr__ = dict.__delitem__

    def __init__(self, *args, **kwargs):
        super().__init__(*args, **kwargs)
        for k, v in self.items():
            if isinstance(v, dict):
                self[k] = dotdict(v)

    def __getstate__(self):
        return self

    def __setstate__(self, state):
        self.update(state)


@torch.no_grad()
def gae(
    rewards: Tensor,
    values: Tensor,
    dones: Tensor,
    next_value: Tensor,
    num_steps: int,
    gamma: float,
    gae_lambda: float,
) -> Tuple[Tensor, Tensor]:
    """Compute returns and advantages following https://arxiv.org/abs/1506.02438

    Args:
        rewards (Tensor): all rewards collected from the last rollout
        values (Tensor): all values collected from the last rollout
        dones (Tensor): all dones collected from the last rollout
        next_values (Tensor): estimated values for the next observations
        num_steps (int): the number of steps played
        gamma (float): discout factor
        gae_lambda (float): lambda for GAE estimation

    Returns:
        estimated returns
        estimated advantages
    """
    lastgaelam = 0
    nextvalues = next_value
    not_dones = torch.logical_not(dones)
    nextnonterminal = not_dones[-1]
    advantages = torch.zeros_like(rewards)
    for t in reversed(range(num_steps)):
        if t < num_steps - 1:
            nextnonterminal = not_dones[t]
            nextvalues = values[t + 1]
        delta = rewards[t] + nextvalues * nextnonterminal * gamma - values[t]
        advantages[t] = lastgaelam = delta + nextnonterminal * lastgaelam * gamma * gae_lambda
    returns = advantages + values
    return returns, advantages


def init_weights(m: nn.Module):
    """
    Initialize the parameters of the m module acording to the method described in
    [https://arxiv.org/abs/1502.01852](https://arxiv.org/abs/1502.01852) using a uniform distribution.

    Args:
        m (nn.Module): the module to be initialized.
    """
    if isinstance(m, (nn.Conv2d, nn.ConvTranspose2d)):
        nn.init.kaiming_uniform_(m.weight.data, nonlinearity="relu")
        if m.bias is not None:
            nn.init.constant_(m.bias.data, 0)
    elif isinstance(m, nn.Linear):
        nn.init.kaiming_uniform_(m.weight.data)
        nn.init.constant_(m.bias.data, 0)


@torch.no_grad()
def normalize_tensor(tensor: Tensor, eps: float = 1e-8, mask: Optional[Tensor] = None) -> Tensor:
    unmasked = mask is None
    if unmasked:
        mask = torch.ones_like(tensor, dtype=torch.bool)
    masked_tensor = tensor[mask]
    normalized = (masked_tensor - masked_tensor.mean()) / (masked_tensor.std() + eps)
    if unmasked:
        return normalized.reshape_as(mask)
    else:
        return normalized


def polynomial_decay(
    current_step: int,
    *,
    initial: float = 1.0,
    final: float = 0.0,
    max_decay_steps: int = 100,
    power: float = 1.0,
) -> float:
    if current_step > max_decay_steps or initial == final:
        return final
    else:
        return (initial - final) * ((1 - current_step / max_decay_steps) ** power) + final


# From https://github.com/danijar/dreamerv3/blob/8fa35f83eee1ce7e10f3dee0b766587d0a713a60/dreamerv3/jaxutils.py
def symlog(x: Tensor) -> Tensor:
    return torch.sign(x) * torch.log(1 + torch.abs(x))


def symexp(x: Tensor) -> Tensor:
    return torch.sign(x) * (torch.exp(torch.abs(x)) - 1)


@rank_zero_only
def print_config(
    config: DictConfig,
    fields: Sequence[str] = ("algo", "buffer", "checkpoint", "env", "fabric", "metric"),
    resolve: bool = True,
    cfg_save_path: Optional[Union[str, os.PathLike]] = None,
) -> None:
    """Prints content of DictConfig using Rich library and its tree structure.

    Args:
        config: Configuration composed by Hydra.
        fields: Determines which main fields from config will
            be printed and in what order.
        resolve: Whether to resolve reference fields of DictConfig.
    """
    style = "dim"
    tree = rich.tree.Tree("CONFIG", style=style, guide_style=style)

    for field in fields:
        branch = tree.add(field, style=style, guide_style=style)
        config_section = config.get(field)
        branch_content = str(config_section)
        if isinstance(config_section, DictConfig):
            branch_content = OmegaConf.to_yaml(config_section, resolve=resolve)
        branch.add(rich.syntax.Syntax(branch_content, "yaml"))

    rich.print(tree)
    if cfg_save_path is not None:
        with open(os.path.join(os.getcwd(), "config_tree.txt"), "w") as fp:
            rich.print(tree, file=fp)


def unwrap_fabric(model: _FabricModule | nn.Module) -> nn.Module:
    model = copy.deepcopy(model)
    if isinstance(model, _FabricModule):
        model = model.module
    for name, child in model.named_children():
        setattr(model, name, unwrap_fabric(child))
    return model


def register_model(fabric: Fabric, log_models: Callable[[str], Dict[str, ModelInfo]], cfg: Dict[str, Any]):
    tracking_uri = getattr(fabric.logger, "_tracking_uri", None) or os.getenv("MLFLOW_TRACKING_URI", None)
    if tracking_uri is None:
        raise ValueError(
            "The tracking uri is not defined, use an mlflow logger with a tracking uri or define the "
            "MLFLOW_TRACKING_URI environment variable."
        )
    cfg_model_manager = cfg.model_manager
    # Retrieve run_id, if None, create a new run
    run_id = None
    if len(fabric.loggers) > 0:
        run_id = getattr(fabric.logger, "run_id", None)
    mlflow.set_tracking_uri(tracking_uri)
    experiment_id = None
    run_name = None
    if run_id is None:
        experiment = mlflow.get_experiment_by_name(cfg.exp_name)
        experiment_id = mlflow.create_experiment(cfg.exp_name) if experiment is None else experiment.experiment_id
        run_name = f"{cfg.algo.name}_{cfg.env.id}_{datetime.today().strftime('%Y-%m-%d %H:%M:%S')}"
    models_info = log_models(run_id, experiment_id, run_name)
    model_manager = MlflowModelManager(fabric, tracking_uri)
    if len(models_info) != len(cfg_model_manager.models):
        raise RuntimeError(
            f"The number of models of the {cfg.algo.name} agent must be equal to the number "
            f"of models you want to register. {len(cfg_model_manager.models)} model registration "
            f"configs are given, but the agent has {len(models_info)} models."
        )
    for k, cfg_model in cfg_model_manager.models.items():
        model_manager.register_model(
            models_info[k]._model_uri, cfg_model["model_name"], cfg_model["description"], cfg_model["tags"]
        )


def register_model_from_checkpoint(
    fabric: Fabric,
    cfg: Dict[str, Any],
    state: Dict[str, Any],
    log_models_from_checkpoint: Callable[
        [Fabric, gym.Env | gym.Wrapper, Dict[str, Any], Dict[str, Any]], Dict[str, ModelInfo]
    ],
):
    tracking_uri = getattr(cfg, "tracking_uri", None) or os.getenv("MLFLOW_TRACKING_URI", None)
    if tracking_uri is None:
        raise ValueError(
            "The tracking uri is not defined, use an mlflow logger with a tracking uri or define the "
            "MLFLOW_TRACKING_URI environment variable."
        )
    # Creating the environment for agent instantiation
    env = make_env(
        cfg,
        cfg.seed,
        0,
        None,
        "test",
        vector_env_idx=0,
    )()
    observation_space = env.observation_space
    if not isinstance(observation_space, gym.spaces.Dict):
        raise RuntimeError(f"Unexpected observation type, should be of type Dict, got: {observation_space}")
    if cfg.algo.cnn_keys.encoder + cfg.algo.mlp_keys.encoder == []:
        raise RuntimeError(
            "You should specify at least one CNN keys or MLP keys from the cli: "
            "`cnn_keys.encoder=[rgb]` or `mlp_keys.encoder=[state]`"
        )

    mlflow.set_tracking_uri(tracking_uri)
    # If the user does not specify the experiment, than, create a new experiment
    if cfg.run.id is None and cfg.experiment.id is None:
        cfg.experiment.id = mlflow.create_experiment(cfg.experiment.name)
    # Log the models
    models_info = log_models_from_checkpoint(fabric, env, cfg, state)
    model_manager = MlflowModelManager(fabric, tracking_uri)
    if not set(cfg.model_manager.models.keys()).issubset(models_info.keys()):
        raise RuntimeError(
            f"The models you want to register must be a subset of the models of the {cfg.algo.name} agent. "
            f"{len(cfg.model_manager.models)} model registration "
            f"configs are given, but the agent has {len(models_info)} models. "
            f"\nModels specified in the configs: {cfg.model_manager.models.keys()}."
            f"\nModels of the {cfg.algo.name} agent: {cfg.model_manager.models.keys()}."
        )
    # Register the models specified in the configs
    for k, cfg_model in cfg.model_manager.models.items():
        model_manager.register_model(
            models_info[k]._model_uri, cfg_model["model_name"], cfg_model["description"], cfg_model["tags"]
        )<|MERGE_RESOLUTION|>--- conflicted
+++ resolved
@@ -5,12 +5,9 @@
 from datetime import datetime
 from typing import Any, Callable, Dict, Optional, Sequence, Tuple, Union
 
-<<<<<<< HEAD
-import numpy as np
-=======
 import gymnasium as gym
 import mlflow
->>>>>>> 647410c5
+import numpy as np
 import rich.syntax
 import rich.tree
 import torch
@@ -22,7 +19,9 @@
 from pytorch_lightning.utilities import rank_zero_only
 from torch import Tensor
 
-<<<<<<< HEAD
+from sheeprl.utils.env import make_env
+from sheeprl.utils.model_manager import MlflowModelManager
+
 NUMPY_TO_TORCH_DTYPE_DICT = {
     np.dtype("bool"): torch.bool,
     np.dtype("uint8"): torch.uint8,
@@ -37,10 +36,6 @@
     np.dtype("complex128"): torch.complex128,
 }
 TORCH_TO_NUMPY_DTYPE_DICT = {value: key for key, value in NUMPY_TO_TORCH_DTYPE_DICT.items()}
-=======
-from sheeprl.utils.env import make_env
-from sheeprl.utils.model_manager import MlflowModelManager
->>>>>>> 647410c5
 
 
 class dotdict(dict):
