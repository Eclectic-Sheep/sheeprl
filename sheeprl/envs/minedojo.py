--- conflicted
+++ resolved
@@ -244,14 +244,9 @@
             action[3] = 12
 
         obs, reward, done, info = self.env.step(action)
-<<<<<<< HEAD
-        terminated = done and not info.get("TimeLimit.truncated", False)
-        truncated = done and info.get("TimeLimit.truncated", False)
-=======
         is_timelimit = info.get("TimeLimit.truncated", False)
         terminated = done and not is_timelimit
         truncated = done and is_timelimit
->>>>>>> 0da0194e
         self._pos = {
             "x": float(obs["location_stats"]["pos"][0]),
             "y": float(obs["location_stats"]["pos"][1]),
