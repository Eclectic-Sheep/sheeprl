# Byte-compiled / optimized / DLL files
__pycache__/
*.py[cod]
*$py.class

# C extensions
*.so

# Distribution / packaging
.Python
build/
develop-eggs/
dist/
downloads/
eggs/
.eggs/
lib/
lib64/
parts/
sdist/
var/
wheels/
share/python-wheels/
*.egg-info/
.installed.cfg
*.egg
MANIFEST

# PyInstaller
#  Usually these files are written by a python script from a template
#  before PyInstaller builds the exe, so as to inject date/other infos into it.
*.manifest
*.spec

# Installer logs
pip-log.txt
pip-delete-this-directory.txt

# Unit test / coverage reports
htmlcov/
.tox/
.nox/
.coverage
.coverage.*
.cache
nosetests.xml
coverage.xml
*.cover
*.py,cover
.hypothesis/
.pytest_cache/
cover/

# Translations
*.mo
*.pot

# Django stuff:
*.log
local_settings.py
db.sqlite3
db.sqlite3-journal

# Flask stuff:
instance/
.webassets-cache

# Scrapy stuff:
.scrapy

# Sphinx documentation
docs/_build/

# PyBuilder
.pybuilder/
target/

# Jupyter Notebook
.ipynb_checkpoints

# IPython
profile_default/
ipython_config.py

# pyenv
#   For a library or package, you might want to ignore these files since the code is
#   intended to run in multiple environments; otherwise, check them in:
# .python-version

# pipenv
#   According to pypa/pipenv#598, it is recommended to include Pipfile.lock in version control.
#   However, in case of collaboration, if having platform-specific dependencies or dependencies
#   having no cross-platform support, pipenv may install dependencies that don't work, or not
#   install all needed dependencies.
#Pipfile.lock

# poetry
#   Similar to Pipfile.lock, it is generally recommended to include poetry.lock in version control.
#   This is especially recommended for binary packages to ensure reproducibility, and is more
#   commonly ignored for libraries.
#   https://python-poetry.org/docs/basic-usage/#commit-your-poetrylock-file-to-version-control
#poetry.lock

# pdm
#   Similar to Pipfile.lock, it is generally recommended to include pdm.lock in version control.
#pdm.lock
#   pdm stores project-wide configurations in .pdm.toml, but it is recommended to not include it
#   in version control.
#   https://pdm.fming.dev/#use-with-ide
.pdm.toml

# PEP 582; used by e.g. github.com/David-OConnor/pyflow and github.com/pdm-project/pdm
__pypackages__/

# Celery stuff
celerybeat-schedule
celerybeat.pid

# SageMath parsed files
*.sage.py

# Environments
.env
.venv
env/
venv/
ENV/
env.bak/
venv.bak/

# Spyder project settings
.spyderproject
.spyproject

# Rope project settings
.ropeproject

# mkdocs documentation
/site

# mypy
.mypy_cache/
.dmypy.json
dmypy.json

# Pyre type checker
.pyre/

# pytype static type analyzer
.pytype/

# Cython debug symbols
cython_debug/

# PyCharm
#  JetBrains specific template is maintained in a separate JetBrains.gitignore that can
#  be found at https://github.com/github/gitignore/blob/main/Global/JetBrains.gitignore
#  and can be added to the global gitignore or merged into this file.  For a more nuclear
#  option (not recommended) you can uncomment the following to ignore the entire idea folder.
#.idea/

.vscode
logs
poetry.lock
notebooks
pytest_*
<<<<<<< HEAD
data/
=======
!sheeprl/configs/env
.diambra*
.hydra
>>>>>>> 11197ee1
<|MERGE_RESOLUTION|>--- conflicted
+++ resolved
@@ -164,10 +164,7 @@
 poetry.lock
 notebooks
 pytest_*
-<<<<<<< HEAD
-data/
-=======
+data
 !sheeprl/configs/env
 .diambra*
-.hydra
->>>>>>> 11197ee1
+.hydra