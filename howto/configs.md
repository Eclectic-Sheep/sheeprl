--- conflicted
+++ resolved
@@ -141,13 +141,8 @@
 horizon: 15
 
 # Training recipe
-<<<<<<< HEAD
-learning_starts: 65536
-per_rank_pretrain_steps: 1
-=======
 replay_ratio: 1
 learning_starts: 1024
->>>>>>> 3dc227bd
 per_rank_sequence_length: ???
 
 # Encoder and decoder keys
