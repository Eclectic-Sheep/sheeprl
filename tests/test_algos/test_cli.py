import os
import shutil
import subprocess
import sys
import warnings
from unittest import mock

import pytest

from sheeprl import ROOT_DIR
from sheeprl.cli import run


def test_dp_strategy_str_warning():
    args = [
        os.path.join(ROOT_DIR, "__main__.py"),
        "exp=ppo",
        "fabric.strategy=dp",
        "fabric.devices=1",
        "dry_run=True",
        "algo.rollout_steps=1",
        "metric.log_level=0",
    ]
    with mock.patch.object(sys, "argv", args):
        with pytest.warns(UserWarning) as record:
            run()
        assert len(record) >= 1
        assert (
            record[0].message.args[0] == "Running an algorithm with a strategy (dp) different "
            "than 'auto' or 'dpp' can cause unexpected problems. "
            "Please launch the script with a 'DDP' strategy with 'python sheeprl.py fabric.strategy=ddp' "
            "or the 'auto' one with 'python sheeprl.py fabric.strategy=auto' if you run into any problems."
        )


def test_module_not_found():
    args = [os.path.join(ROOT_DIR, "__main__.py"), "exp=ppo", "algo.name=not_found", "metric.log_level=0"]
    with mock.patch.object(sys, "argv", args):
        with pytest.raises(
            RuntimeError, match="Given the algorithm named 'not_found', no module has been found to be imported."
        ):
            run()


def test_dp_strategy_instance_warning():
    args = [
        os.path.join(ROOT_DIR, "__main__.py"),
        "exp=test_decoupled_strategy_instance",
        "algo=ppo",
        "algo.rollout_steps=1",
        "metric.log_level=0",
    ]
    with mock.patch.object(sys, "argv", args):
        with pytest.warns(UserWarning) as record:
            run()
        assert len(record) >= 1
        assert (
            record[0].message.args[0] == "Running an algorithm with a strategy (DataParallelStrategy) "
            "different than 'SingleDeviceStrategy' or 'DDPStrategy' can cause unexpected problems. "
            "Please launch the script with a 'DDP' strategy with 'python sheeprl.py fabric.strategy=ddp' "
            "or with a single device with 'python sheeprl.py fabric.strategy=auto fabric.devices=1' "
            "if you run into any problems."
        )


def test_decoupled_strategy_instance_fail():
    args = [os.path.join(ROOT_DIR, "__main__.py"), "exp=test_decoupled_strategy_instance", "metric.log_level=0"]
    with pytest.raises(
        ValueError,
        match=r"\w+ is currently not supported for decoupled algorithms. "
        "Please launch the script with a 'DDP' strategy with 'python sheeprl.py fabric.strategy=ddp'",
    ):
        with mock.patch.object(sys, "argv", args):
            run()


def test_strategy_warning():
    args = [
        os.path.join(ROOT_DIR, "__main__.py"),
        "exp=ppo",
        "fabric.strategy=dp",
        "fabric.devices=1",
        "dry_run=True",
        "algo.rollout_steps=1",
        "metric.log_level=0",
    ]
    with mock.patch.object(sys, "argv", args):
        with pytest.warns(UserWarning) as record:
            run()
        assert len(record) >= 1
        assert (
            record[0].message.args[0] == "Running an algorithm with a strategy (dp) "
            "different than 'auto' or 'dpp' can cause unexpected problems. "
            "Please launch the script with a 'DDP' strategy with 'python sheeprl.py fabric.strategy=ddp' "
            "or the 'auto' one with 'python sheeprl.py fabric.strategy=auto' if you run into any problems."
        )


def test_run_decoupled_algo():
    subprocess.run(
        sys.executable + " sheeprl.py exp=ppo_decoupled fabric.strategy=ddp fabric.devices=2 "
        "dry_run=True algo.rollout_steps=1 cnn_keys.encoder=[rgb] mlp_keys.encoder=[state] "
        "env.capture_video=False checkpoint.save_last=False metric.log_level=0 "
        "metric.disable_timer=True",
        shell=True,
        check=True,
    )


def test_run_algo():
    subprocess.run(
        sys.executable
        + " sheeprl.py exp=ppo dry_run=True algo.rollout_steps=1 cnn_keys.encoder=[rgb] mlp_keys.encoder=[state] "
        "env.capture_video=False checkpoint.save_last=False metric.log_level=0 "
        "metric.disable_timer=True",
        shell=True,
        check=True,
    )


def test_resume_from_checkpoint():
    root_dir = "pytest_test_ckpt"
    run_name = "test_ckpt"
    subprocess.run(
        sys.executable + " sheeprl.py exp=dreamer_v3 env=dummy dry_run=True "
        "env.capture_video=False algo.dense_units=8 algo.horizon=8 "
        "cnn_keys.encoder=[rgb] cnn_keys.decoder=[rgb] "
        "algo.world_model.encoder.cnn_channels_multiplier=2 algo.per_rank_gradient_steps=1 "
        "algo.world_model.recurrent_model.recurrent_state_size=8 "
        "algo.world_model.representation_model.hidden_size=8 algo.learning_starts=0 "
        "algo.world_model.transition_model.hidden_size=8 buffer.size=10 "
        "algo.layer_norm=True per_rank_batch_size=1 per_rank_sequence_length=1 "
        f"algo.train_every=1 root_dir={root_dir} run_name={run_name} "
        "checkpoint.save_last=True metric.log_level=0 metric.disable_timer=True",
        shell=True,
        check=True,
    )

    ckpt_root = os.path.join("logs", "runs", root_dir, run_name)
    ckpt_dir = sorted([d for d in os.listdir(ckpt_root) if "version" in d])[-1]
    ckpt_path = os.path.join(ckpt_root, ckpt_dir, "checkpoint")
    ckpt_file_name = os.listdir(ckpt_path)[-1]
    ckpt_path = os.path.join(ckpt_path, ckpt_file_name)
    subprocess.run(
        sys.executable
        + f" sheeprl.py exp=dreamer_v3 env=dummy checkpoint.resume_from={ckpt_path} "
        + "root_dir=pytest_resume_ckpt run_name=test_resume metric.log_level=0",
        shell=True,
        check=True,
    )

    try:
        path = os.path.join("logs", "runs", "pytest_test_ckpt")
        shutil.rmtree(path)
    except (OSError, WindowsError):
        warnings.warn("Unable to delete folder {}.".format(path))
    try:
        path = os.path.join("logs", "runs", "pytest_resume_ckpt")
        shutil.rmtree(path)
    except (OSError, WindowsError):
        warnings.warn("Unable to delete folder {}.".format(path))


<<<<<<< HEAD
def test_resume_from_checkpoint_env_error():
    root_dir = "pytest_test_ckpt"
    run_name = "test_ckpt"
=======
def test_evaluate():
    root_dir = "pytest_test_evaluate"
    run_name = "test_evaluate"
>>>>>>> b211df7f
    subprocess.run(
        sys.executable + " sheeprl.py exp=dreamer_v3 env=dummy dry_run=True "
        "env.capture_video=False algo.dense_units=8 algo.horizon=8 "
        "cnn_keys.encoder=[rgb] cnn_keys.decoder=[rgb] "
        "algo.world_model.encoder.cnn_channels_multiplier=2 algo.per_rank_gradient_steps=1 "
        "algo.world_model.recurrent_model.recurrent_state_size=8 "
        "algo.world_model.representation_model.hidden_size=8 algo.learning_starts=0 "
        "algo.world_model.transition_model.hidden_size=8 buffer.size=10 "
        "algo.layer_norm=True per_rank_batch_size=1 per_rank_sequence_length=1 "
        f"algo.train_every=1 root_dir={root_dir} run_name={run_name} "
        "checkpoint.save_last=True metric.log_level=0 metric.disable_timer=True",
        shell=True,
        check=True,
    )

    ckpt_root = os.path.join("logs", "runs", root_dir, run_name)
    ckpt_dir = sorted([d for d in os.listdir(ckpt_root) if "version" in d])[-1]
    ckpt_path = os.path.join(ckpt_root, ckpt_dir, "checkpoint")
    ckpt_file_name = os.listdir(ckpt_path)[-1]
    ckpt_path = os.path.join(ckpt_path, ckpt_file_name)
<<<<<<< HEAD
    args = [
        os.path.join(ROOT_DIR, "__main__.py"),
        "exp=dreamer_v3",
        f"checkpoint.resume_from={ckpt_path}",
        "root_dir=pytest_resume_ckpt",
        "run_name=test_resume",
        "metric.log_level=0",
    ]
    with mock.patch.object(sys, "argv", args):
        with pytest.raises(
            ValueError,
            match=(
                "This experiment is run with a different environment "
                "from the one of the experiment you want to restart"
            ),
        ):
            run()

    try:
        path = os.path.join("logs", "runs", "pytest_test_ckpt")
        shutil.rmtree(path)
    except (OSError, WindowsError):
        warnings.warn("Unable to delete folder {}.".format(path))
    try:
        path = os.path.join("logs", "runs", "pytest_resume_ckpt")
        shutil.rmtree(path)
    except (OSError, WindowsError):
        warnings.warn("Unable to delete folder {}.".format(path))


def test_resume_from_checkpoint_algo_error():
    root_dir = "pytest_test_ckpt"
    run_name = "test_ckpt"
    subprocess.run(
        sys.executable + " sheeprl.py exp=dreamer_v3 env=dummy dry_run=True "
        "env.capture_video=False algo.dense_units=8 algo.horizon=8 "
        "cnn_keys.encoder=[rgb] cnn_keys.decoder=[rgb] "
        "algo.world_model.encoder.cnn_channels_multiplier=2 algo.per_rank_gradient_steps=1 "
        "algo.world_model.recurrent_model.recurrent_state_size=8 "
        "algo.world_model.representation_model.hidden_size=8 algo.learning_starts=0 "
        "algo.world_model.transition_model.hidden_size=8 buffer.size=10 "
        "algo.layer_norm=True per_rank_batch_size=1 per_rank_sequence_length=1 "
        f"algo.train_every=1 root_dir={root_dir} run_name={run_name} "
        "checkpoint.save_last=True metric.log_level=0 metric.disable_timer=True",
        shell=True,
        check=True,
    )

    ckpt_root = os.path.join("logs", "runs", root_dir, run_name)
    ckpt_dir = sorted([d for d in os.listdir(ckpt_root) if "version" in d])[-1]
    ckpt_path = os.path.join(ckpt_root, ckpt_dir, "checkpoint")
    ckpt_file_name = os.listdir(ckpt_path)[-1]
    ckpt_path = os.path.join(ckpt_path, ckpt_file_name)
    args = [
        os.path.join(ROOT_DIR, "__main__.py"),
        "exp=ppo",
        "env=dummy",
        f"checkpoint.resume_from={ckpt_path}",
        "root_dir=pytest_resume_ckpt",
        "run_name=test_resume",
        "metric.log_level=0",
    ]
    print(args)
    with mock.patch.object(sys, "argv", args):
        with pytest.raises(
            ValueError,
            match=(
                "This experiment is run with a different algorithm "
                "from the one of the experiment you want to restart"
            ),
        ):
            run()

    try:
        path = os.path.join("logs", "runs", "pytest_test_ckpt")
        shutil.rmtree(path)
    except (OSError, WindowsError):
        warnings.warn("Unable to delete folder {}.".format(path))
    try:
        path = os.path.join("logs", "runs", "pytest_resume_ckpt")
=======
    try:
        subprocess.run(
            sys.executable + f" sheeprl_eval.py exp=dreamer_v3 checkpoint_path={ckpt_path} env.capture_video=False",
            shell=True,
            check=True,
        )
    except subprocess.CalledProcessError as e:
        print(e.output)

    try:
        path = os.path.join("logs", "runs", "pytest_test_evaluate")
>>>>>>> b211df7f
        shutil.rmtree(path)
    except (OSError, WindowsError):
        warnings.warn("Unable to delete folder {}.".format(path))<|MERGE_RESOLUTION|>--- conflicted
+++ resolved
@@ -161,15 +161,9 @@
         warnings.warn("Unable to delete folder {}.".format(path))
 
 
-<<<<<<< HEAD
 def test_resume_from_checkpoint_env_error():
     root_dir = "pytest_test_ckpt"
     run_name = "test_ckpt"
-=======
-def test_evaluate():
-    root_dir = "pytest_test_evaluate"
-    run_name = "test_evaluate"
->>>>>>> b211df7f
     subprocess.run(
         sys.executable + " sheeprl.py exp=dreamer_v3 env=dummy dry_run=True "
         "env.capture_video=False algo.dense_units=8 algo.horizon=8 "
@@ -190,7 +184,6 @@
     ckpt_path = os.path.join(ckpt_root, ckpt_dir, "checkpoint")
     ckpt_file_name = os.listdir(ckpt_path)[-1]
     ckpt_path = os.path.join(ckpt_path, ckpt_file_name)
-<<<<<<< HEAD
     args = [
         os.path.join(ROOT_DIR, "__main__.py"),
         "exp=dreamer_v3",
@@ -271,7 +264,34 @@
         warnings.warn("Unable to delete folder {}.".format(path))
     try:
         path = os.path.join("logs", "runs", "pytest_resume_ckpt")
-=======
+        shutil.rmtree(path)
+    except (OSError, WindowsError):
+        warnings.warn("Unable to delete folder {}.".format(path))
+
+
+def test_evaluate():
+    root_dir = "pytest_test_evaluate"
+    run_name = "test_evaluate"
+    subprocess.run(
+        sys.executable + " sheeprl.py exp=dreamer_v3 env=dummy dry_run=True "
+        "env.capture_video=False algo.dense_units=8 algo.horizon=8 "
+        "cnn_keys.encoder=[rgb] cnn_keys.decoder=[rgb] "
+        "algo.world_model.encoder.cnn_channels_multiplier=2 algo.per_rank_gradient_steps=1 "
+        "algo.world_model.recurrent_model.recurrent_state_size=8 "
+        "algo.world_model.representation_model.hidden_size=8 algo.learning_starts=0 "
+        "algo.world_model.transition_model.hidden_size=8 buffer.size=10 "
+        "algo.layer_norm=True per_rank_batch_size=1 per_rank_sequence_length=1 "
+        f"algo.train_every=1 root_dir={root_dir} run_name={run_name} "
+        "checkpoint.save_last=True metric.log_level=0 metric.disable_timer=True",
+        shell=True,
+        check=True,
+    )
+
+    ckpt_root = os.path.join("logs", "runs", root_dir, run_name)
+    ckpt_dir = sorted([d for d in os.listdir(ckpt_root) if "version" in d])[-1]
+    ckpt_path = os.path.join(ckpt_root, ckpt_dir, "checkpoint")
+    ckpt_file_name = os.listdir(ckpt_path)[-1]
+    ckpt_path = os.path.join(ckpt_path, ckpt_file_name)
     try:
         subprocess.run(
             sys.executable + f" sheeprl_eval.py exp=dreamer_v3 checkpoint_path={ckpt_path} env.capture_video=False",
@@ -283,7 +303,6 @@
 
     try:
         path = os.path.join("logs", "runs", "pytest_test_evaluate")
->>>>>>> b211df7f
         shutil.rmtree(path)
     except (OSError, WindowsError):
         warnings.warn("Unable to delete folder {}.".format(path))