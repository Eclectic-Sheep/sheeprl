--- conflicted
+++ resolved
@@ -449,16 +449,9 @@
         "algo.world_model.transition_model.hidden_size=8",
         "algo.cnn_keys.encoder=[rgb]",
         "algo.layer_norm=True",
-<<<<<<< HEAD
-        f"buffer.checkpoint={checkpoint_buffer}",
-        "cnn_keys.encoder=[rgb]",
-        "cnn_keys.decoder=[rgb]",
-        "buffer.type=episode",
-=======
         "algo.train_every=1",
         "algo.cnn_keys.encoder=[rgb]",
         "algo.cnn_keys.decoder=[rgb]",
->>>>>>> 647410c5
     ]
 
     with mock.patch.object(sys, "argv", args):
